--- conflicted
+++ resolved
@@ -772,16 +772,7 @@
 	       make_number (total_read));
     }
 
-<<<<<<< HEAD
-  immediate_quit = 0;
-=======
-#ifndef MSDOS
-  /* Wait for it to terminate, unless it already has.  */
-  wait_for_termination (pid, &status, fd0 < 0);
-#endif
-
   immediate_quit = false;
->>>>>>> 5d61ef0d
 
   /* Don't kill any children that the subprocess may have left behind
      when exiting.  */
