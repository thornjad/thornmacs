--- conflicted
+++ resolved
@@ -811,17 +811,6 @@
 static bool
 file_name_completion_dirp (int fd, struct dirent *dp, ptrdiff_t len)
 {
-<<<<<<< HEAD
-  int value;
-
-  /* We want to return success if a link points to a nonexistent file,
-     but we want to return the status for what the link points to,
-     in case it is a directory.  */
-  value = fstatat (fd, dp->d_name, st_addr, AT_SYMLINK_NOFOLLOW);
-  if (value == 0 && S_ISLNK (st_addr->st_mode))
-    fstatat (fd, dp->d_name, st_addr, 0);
-  return value;
-=======
   USE_SAFE_ALLOCA;
   char *subdir_name = SAFE_ALLOCA (len + 2);
   memcpy (subdir_name, dp->d_name, len);
@@ -829,7 +818,6 @@
   bool dirp = faccessat (fd, subdir_name, F_OK, AT_EACCESS) == 0;
   SAFE_FREE ();
   return dirp;
->>>>>>> c0af83b6
 }
  
