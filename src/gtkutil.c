/* Functions for creating and updating GTK widgets.

Copyright (C) 2003-2017 Free Software Foundation, Inc.

This file is part of GNU Emacs.

GNU Emacs is free software: you can redistribute it and/or modify
it under the terms of the GNU General Public License as published by
the Free Software Foundation, either version 3 of the License, or (at
your option) any later version.

GNU Emacs is distributed in the hope that it will be useful,
but WITHOUT ANY WARRANTY; without even the implied warranty of
MERCHANTABILITY or FITNESS FOR A PARTICULAR PURPOSE.  See the
GNU General Public License for more details.

You should have received a copy of the GNU General Public License
along with GNU Emacs.  If not, see <https://www.gnu.org/licenses/>.  */

#include <config.h>

#ifdef USE_GTK
#include <float.h>
#include <stdio.h>

#include <c-ctype.h>

#include "lisp.h"
#include "dispextern.h"
#include "frame.h"
#include "systime.h"
#include "xterm.h"
#include "blockinput.h"
#include "window.h"
#include "gtkutil.h"
#include "termhooks.h"
#include "keyboard.h"
#include "coding.h"

#include <gdk/gdkkeysyms.h>

#ifdef HAVE_XFT
#include <X11/Xft/Xft.h>
#endif

#ifdef HAVE_GTK3
#include <gtk/gtkx.h>
#include "emacsgtkfixed.h"
#endif

#ifdef HAVE_XDBE
#include <X11/extensions/Xdbe.h>
#endif

#ifndef HAVE_GTK_WIDGET_SET_HAS_WINDOW
#define gtk_widget_set_has_window(w, b) \
  (gtk_fixed_set_has_window (GTK_FIXED (w), b))
#endif
#ifndef HAVE_GTK_DIALOG_GET_ACTION_AREA
#define gtk_dialog_get_action_area(w) ((w)->action_area)
#define gtk_dialog_get_content_area(w) ((w)->vbox)
#endif
#ifndef HAVE_GTK_WIDGET_GET_SENSITIVE
#define gtk_widget_get_sensitive(w) (GTK_WIDGET_SENSITIVE (w))
#endif
#ifndef HAVE_GTK_ADJUSTMENT_GET_PAGE_SIZE
#define gtk_adjustment_set_page_size(w, s) ((w)->page_size = (s))
#define gtk_adjustment_set_page_increment(w, s) ((w)->page_increment = (s))
#define gtk_adjustment_get_step_increment(w) ((w)->step_increment)
#define gtk_adjustment_set_step_increment(w, s) ((w)->step_increment = (s))
#endif
#if GTK_CHECK_VERSION (2, 12, 0)
#define remove_submenu(w) gtk_menu_item_set_submenu ((w), NULL)
#else
#define remove_submenu(w) gtk_menu_item_remove_submenu ((w))
#endif

#if ! GTK_CHECK_VERSION (2, 14, 0)
#define gtk_adjustment_configure(adj, xvalue, xlower,            \
                                 xupper, xstep_increment,        \
                                 xpage_increment, xpagesize)     \
  do {                                                           \
    adj->lower = xlower;                                         \
    adj->upper = xupper;                                         \
    adj->page_size = xpagesize;                                  \
    gtk_adjustment_set_value (adj, xvalue);                      \
    adj->page_increment = xpage_increment;                       \
    adj->step_increment = xstep_increment;                       \
  } while (0)
#endif /* < Gtk+ 2.14 */

#ifdef HAVE_FREETYPE
#if GTK_CHECK_VERSION (3, 2, 0)
#define USE_NEW_GTK_FONT_CHOOSER 1
#else
#define USE_NEW_GTK_FONT_CHOOSER 0
#define gtk_font_chooser_dialog_new(x, y) \
  gtk_font_selection_dialog_new (x)
#undef GTK_FONT_CHOOSER
#define GTK_FONT_CHOOSER(x) GTK_FONT_SELECTION_DIALOG (x)
#define  gtk_font_chooser_set_font(x, y) \
  gtk_font_selection_dialog_set_font_name (x, y)
#endif
#endif /* HAVE_FREETYPE */

#if GTK_CHECK_VERSION (3, 10, 0)
#define XG_TEXT_CANCEL "Cancel"
#define XG_TEXT_OK     "OK"
#define XG_TEXT_OPEN   "Open"
#else
#define XG_TEXT_CANCEL GTK_STOCK_CANCEL
#define XG_TEXT_OK     GTK_STOCK_OK
#define XG_TEXT_OPEN   GTK_STOCK_OPEN
#endif

#ifndef HAVE_GTK3
#ifdef USE_GTK_TOOLTIP
#define gdk_window_get_screen(w) gdk_drawable_get_screen (w)
#endif
#define gdk_window_get_geometry(w, a, b, c, d) \
  gdk_window_get_geometry (w, a, b, c, d, 0)
#define gdk_x11_window_lookup_for_display(d, w) \
  gdk_xid_table_lookup_for_display (d, w)
#define gtk_box_new(ori, spacing)                                       \
  ((ori) == GTK_ORIENTATION_HORIZONTAL                                  \
   ? gtk_hbox_new (FALSE, (spacing)) : gtk_vbox_new (FALSE, (spacing)))
#define gtk_scrollbar_new(ori, spacing)                                 \
  ((ori) == GTK_ORIENTATION_HORIZONTAL                                  \
   ? gtk_hscrollbar_new ((spacing)) : gtk_vscrollbar_new ((spacing)))
#ifndef GDK_KEY_g
#define GDK_KEY_g GDK_g
#endif
#endif /* HAVE_GTK3 */

#define XG_BIN_CHILD(x) gtk_bin_get_child (GTK_BIN (x))

static void update_theme_scrollbar_width (void);
static void update_theme_scrollbar_height (void);

#define TB_INFO_KEY "xg_frame_tb_info"
struct xg_frame_tb_info
{
  Lisp_Object last_tool_bar;
  Lisp_Object style;
  int n_last_items;
  int hmargin, vmargin;
  GtkTextDirection dir;
};

static GtkWidget * xg_get_widget_from_map (ptrdiff_t idx);


/***********************************************************************
                      Display handling functions
 ***********************************************************************/

/* Keep track of the default display, or NULL if there is none.  Emacs
   may close all its displays.  */

static GdkDisplay *gdpy_def;

/* When the GTK widget W is to be created on a display for F that
   is not the default display, set the display for W.
   W can be a GtkMenu or a GtkWindow widget.  */

static void
xg_set_screen (GtkWidget *w, struct frame *f)
{
  if (FRAME_X_DISPLAY (f) != DEFAULT_GDK_DISPLAY ())
    {
      GdkDisplay *gdpy = gdk_x11_lookup_xdisplay (FRAME_X_DISPLAY (f));
      GdkScreen *gscreen = gdk_display_get_default_screen (gdpy);

      if (GTK_IS_MENU (w))
        gtk_menu_set_screen (GTK_MENU (w), gscreen);
      else
        gtk_window_set_screen (GTK_WINDOW (w), gscreen);
    }
}


/* Open a display named by DISPLAY_NAME.  The display is returned in *DPY.
   *DPY is set to NULL if the display can't be opened.

   Returns non-zero if display could be opened, zero if display could not
   be opened, and less than zero if the GTK version doesn't support
   multiple displays.  */

void
xg_display_open (char *display_name, Display **dpy)
{
  GdkDisplay *gdpy;

  unrequest_sigio ();  /* See comment in x_display_ok, xterm.c.  */
  gdpy = gdk_display_open (display_name);
  request_sigio ();
  if (!gdpy_def && gdpy)
    {
      gdpy_def = gdpy;
      gdk_display_manager_set_default_display (gdk_display_manager_get (),
					       gdpy);
    }

  *dpy = gdpy ? GDK_DISPLAY_XDISPLAY (gdpy) : NULL;
}

/* Scaling/HiDPI functions. */
static int
xg_get_gdk_scale (void)
{
  const char *sscale = getenv ("GDK_SCALE");

  if (sscale)
    {
      long scale = atol (sscale);
      if (0 < scale)
	return min (scale, INT_MAX);
    }

  return 1;
}

int
xg_get_scale (struct frame *f)
{
#if GTK_CHECK_VERSION (3, 10, 0)
  if (FRAME_GTK_WIDGET (f))
    return gtk_widget_get_scale_factor (FRAME_GTK_WIDGET (f));
#endif
  return xg_get_gdk_scale ();
}

/* Close display DPY.  */

void
xg_display_close (Display *dpy)
{
  GdkDisplay *gdpy = gdk_x11_lookup_xdisplay (dpy);

  /* If this is the default display, try to change it before closing.
     If there is no other display to use, gdpy_def is set to NULL, and
     the next call to xg_display_open resets the default display.  */
  if (gdk_display_get_default () == gdpy)
    {
      struct x_display_info *dpyinfo;
      GdkDisplay *gdpy_new = NULL;

      /* Find another display.  */
      for (dpyinfo = x_display_list; dpyinfo; dpyinfo = dpyinfo->next)
        if (dpyinfo->display != dpy)
          {
	    gdpy_new = gdk_x11_lookup_xdisplay (dpyinfo->display);
	    gdk_display_manager_set_default_display (gdk_display_manager_get (),
						     gdpy_new);
            break;
          }
      gdpy_def = gdpy_new;
    }

#if GTK_CHECK_VERSION (2, 0, 0) && ! GTK_CHECK_VERSION (2, 10, 0)
  /* GTK 2.2-2.8 has a bug that makes gdk_display_close crash (bug
     http://bugzilla.gnome.org/show_bug.cgi?id=85715).  This way we
     can continue running, but there will be memory leaks.  */
  g_object_run_dispose (G_OBJECT (gdpy));
#else
  /* This seems to be fixed in GTK 2.10. */
  gdk_display_close (gdpy);
#endif
}


/***********************************************************************
                      Utility functions
 ***********************************************************************/

/* Create and return the cursor to be used for popup menus and
   scroll bars on display DPY.  */

GdkCursor *
xg_create_default_cursor (Display *dpy)
{
  GdkDisplay *gdpy = gdk_x11_lookup_xdisplay (dpy);
  return gdk_cursor_new_for_display (gdpy, GDK_LEFT_PTR);
}

/* Apply GMASK to GPIX and return a GdkPixbuf with an alpha channel.  */

static GdkPixbuf *
xg_get_pixbuf_from_pix_and_mask (struct frame *f,
                                 Pixmap pix,
                                 Pixmap mask)
{
  GdkPixbuf *icon_buf = 0;
  int iunused;
  Window wunused;
  unsigned int width, height, depth, uunused;

  if (FRAME_DISPLAY_INFO (f)->red_bits != 8)
    return 0;
  XGetGeometry (FRAME_X_DISPLAY (f), pix, &wunused, &iunused, &iunused,
                &width, &height, &uunused, &depth);
  if (depth != 24)
    return 0;
  XImage *xim = XGetImage (FRAME_X_DISPLAY (f), pix, 0, 0, width, height,
			   ~0, XYPixmap);
  if (xim)
    {
      XImage *xmm = (! mask ? 0
		     : XGetImage (FRAME_X_DISPLAY (f), mask, 0, 0,
				  width, height, ~0, XYPixmap));
      icon_buf = gdk_pixbuf_new (GDK_COLORSPACE_RGB, TRUE, 8, width, height);
      if (icon_buf)
	{
	  guchar *pixels = gdk_pixbuf_get_pixels (icon_buf);
	  int rowjunkwidth = gdk_pixbuf_get_rowstride (icon_buf) - width * 4;
	  for (int y = 0; y < height; y++, pixels += rowjunkwidth)
	    for (int x = 0; x < width; x++)
	      {
		unsigned long rgb = XGetPixel (xim, x, y);
		*pixels++ = (rgb >> 16) & 255;
		*pixels++ = (rgb >> 8) & 255;
		*pixels++ = rgb & 255;
		*pixels++ = xmm && !XGetPixel (xmm, x, y) ? 0 : 255;
	      }
	}

      if (xmm)
	XDestroyImage (xmm);
      XDestroyImage (xim);
    }

  return icon_buf;
}

static Lisp_Object
file_for_image (Lisp_Object image)
{
  Lisp_Object specified_file = Qnil;
  Lisp_Object tail;

  for (tail = XCDR (image);
       NILP (specified_file) && CONSP (tail) && CONSP (XCDR (tail));
       tail = XCDR (XCDR (tail)))
    if (EQ (XCAR (tail), QCfile))
      specified_file = XCAR (XCDR (tail));

  return specified_file;
}

/* For the image defined in IMG, make and return a GtkImage.  For displays with
   8 planes or less we must make a GdkPixbuf and apply the mask manually.
   Otherwise the highlighting and dimming the tool bar code in GTK does
   will look bad.  For display with more than 8 planes we just use the
   pixmap and mask directly.  For monochrome displays, GTK doesn't seem
   able to use external pixmaps, it looks bad whatever we do.
   The image is defined on the display where frame F is.
   WIDGET is used to find the GdkColormap to use for the GdkPixbuf.
   If OLD_WIDGET is NULL, a new widget is constructed and returned.
   If OLD_WIDGET is not NULL, that widget is modified.  */

static GtkWidget *
xg_get_image_for_pixmap (struct frame *f,
                         struct image *img,
                         GtkWidget *widget,
                         GtkImage *old_widget)
{
  GdkPixbuf *icon_buf;

  /* If we have a file, let GTK do all the image handling.
     This seems to be the only way to make insensitive and activated icons
     look good in all cases.  */
  Lisp_Object specified_file = file_for_image (img->spec);
  Lisp_Object file;

  /* We already loaded the image once before calling this
     function, so this only fails if the image file has been removed.
     In that case, use the pixmap already loaded.  */

  if (STRINGP (specified_file)
      && STRINGP (file = x_find_image_file (specified_file)))
    {
      char *encoded_file = SSDATA (ENCODE_FILE (file));
      if (! old_widget)
        old_widget = GTK_IMAGE (gtk_image_new_from_file (encoded_file));
      else
        gtk_image_set_from_file (old_widget, encoded_file);

      return GTK_WIDGET (old_widget);
    }

  /* No file, do the image handling ourselves.  This will look very bad
     on a monochrome display, and sometimes bad on all displays with
     certain themes.  */

  /* This is a workaround to make icons look good on pseudo color
     displays.  Apparently GTK expects the images to have an alpha
     channel.  If they don't, insensitive and activated icons will
     look bad.  This workaround does not work on monochrome displays,
     and is strictly not needed on true color/static color displays (i.e.
     16 bits and higher).  But we do it anyway so we get a pixbuf that is
     not associated with the img->pixmap.  The img->pixmap may be removed
     by clearing the image cache and then the tool bar redraw fails, since
     Gtk+ assumes the pixmap is always there.  */
  icon_buf = xg_get_pixbuf_from_pix_and_mask (f, img->pixmap, img->mask);

  if (icon_buf)
    {
      if (! old_widget)
        old_widget = GTK_IMAGE (gtk_image_new_from_pixbuf (icon_buf));
      else
        gtk_image_set_from_pixbuf (old_widget, icon_buf);

      g_object_unref (G_OBJECT (icon_buf));
    }

  return GTK_WIDGET (old_widget);
}


/* Set CURSOR on W and all widgets W contain.  We must do like this
   for scroll bars and menu because they create widgets internally,
   and it is those widgets that are visible.  */

static void
xg_set_cursor (GtkWidget *w, GdkCursor *cursor)
{
  GdkWindow *window = gtk_widget_get_window (w);
  GList *children = gdk_window_peek_children (window);

  gdk_window_set_cursor (window, cursor);

  /* The scroll bar widget has more than one GDK window (had to look at
     the source to figure this out), and there is no way to set cursor
     on widgets in GTK.  So we must set the cursor for all GDK windows.
     Ditto for menus.  */

  for ( ; children; children = g_list_next (children))
    gdk_window_set_cursor (GDK_WINDOW (children->data), cursor);
}

/* Insert NODE into linked LIST.  */

static void
xg_list_insert (xg_list_node *list, xg_list_node *node)
{
  xg_list_node *list_start = list->next;

  if (list_start) list_start->prev = node;
  node->next = list_start;
  node->prev = 0;
  list->next = node;
}

/* Remove NODE from linked LIST.  */

static void
xg_list_remove (xg_list_node *list, xg_list_node *node)
{
  xg_list_node *list_start = list->next;
  if (node == list_start)
    {
      list->next = node->next;
      if (list->next) list->next->prev = 0;
    }
  else
    {
      node->prev->next = node->next;
      if (node->next) node->next->prev = node->prev;
    }
}

/* Allocate and return a utf8 version of STR.  If STR is already
   utf8 or NULL, just return a copy of STR.
   A new string is allocated and the caller must free the result
   with g_free.  */

static char *
get_utf8_string (const char *str)
{
  char *utf8_str;

  if (!str) return NULL;

  /* If not UTF-8, try current locale.  */
  if (!g_utf8_validate (str, -1, NULL))
    utf8_str = g_locale_to_utf8 (str, -1, 0, 0, 0);
  else
    return g_strdup (str);

  if (!utf8_str)
    {
      /* Probably some control characters in str.  Escape them. */
      ptrdiff_t len;
      ptrdiff_t nr_bad = 0;
      gsize bytes_read;
      gsize bytes_written;
      unsigned char *p = (unsigned char *)str;
      char *cp, *up;
      GError *err = NULL;

      while (! (cp = g_locale_to_utf8 ((char *)p, -1, &bytes_read,
                                       &bytes_written, &err))
             && err->code == G_CONVERT_ERROR_ILLEGAL_SEQUENCE)
        {
          ++nr_bad;
          p += bytes_written+1;
          g_error_free (err);
          err = NULL;
        }

      if (err)
        {
          g_error_free (err);
          err = NULL;
        }
      if (cp) g_free (cp);

      len = strlen (str);
      ptrdiff_t alloc;
      if (INT_MULTIPLY_WRAPV (nr_bad, 4, &alloc)
	  || INT_ADD_WRAPV (len + 1, alloc, &alloc)
	  || SIZE_MAX < alloc)
	memory_full (SIZE_MAX);
      up = utf8_str = xmalloc (alloc);
      p = (unsigned char *)str;

      while (! (cp = g_locale_to_utf8 ((char *)p, -1, &bytes_read,
                                       &bytes_written, &err))
             && err->code == G_CONVERT_ERROR_ILLEGAL_SEQUENCE)
        {
          memcpy (up, p, bytes_written);
          up += bytes_written;
          up += sprintf (up, "\\%03o", p[bytes_written]);
          p += bytes_written + 1;
          g_error_free (err);
          err = NULL;
        }

      if (cp)
        {
          strcpy (up, cp);
          g_free (cp);
        }
      if (err)
        {
          g_error_free (err);
          err = NULL;
        }
    }
  return utf8_str;
}

/* Check for special colors used in face spec for region face.
   The colors are fetched from the Gtk+ theme.
   Return true if color was found, false if not.  */

bool
xg_check_special_colors (struct frame *f,
                         const char *color_name,
                         XColor *color)
{
  bool success_p = 0;
  bool get_bg = strcmp ("gtk_selection_bg_color", color_name) == 0;
  bool get_fg = !get_bg && strcmp ("gtk_selection_fg_color", color_name) == 0;

  if (! FRAME_GTK_WIDGET (f) || ! (get_bg || get_fg))
    return success_p;

  block_input ();
  {
#ifdef HAVE_GTK3
    GtkStyleContext *gsty
      = gtk_widget_get_style_context (FRAME_GTK_OUTER_WIDGET (f));
    GdkRGBA col;
    char buf[sizeof "rgb://rrrr/gggg/bbbb"];
    int state = GTK_STATE_FLAG_SELECTED|GTK_STATE_FLAG_FOCUSED;
    if (get_fg)
      gtk_style_context_get_color (gsty, state, &col);
    else
<<<<<<< HEAD
      /* FIXME: gtk_style_context_get_background_color is deprecated
         in GTK+ 3.16.  New versions of GTK+ don’t use the concept of
         a single background color any more, so we shouldn’t query for
         it.  */
=======
>>>>>>> 98ac36ef
      gtk_style_context_get_background_color (gsty, state, &col);

    unsigned short
      r = col.red * 65535,
      g = col.green * 65535,
      b = col.blue * 65535;
    sprintf (buf, "rgb:%04x/%04x/%04x", r, g, b);
    success_p = x_parse_color (f, buf, color) != 0;
#else
    GtkStyle *gsty = gtk_widget_get_style (FRAME_GTK_WIDGET (f));
    GdkColor *grgb = get_bg
      ? &gsty->bg[GTK_STATE_SELECTED]
      : &gsty->fg[GTK_STATE_SELECTED];

    color->red = grgb->red;
    color->green = grgb->green;
    color->blue = grgb->blue;
    color->pixel = grgb->pixel;
    success_p = 1;
#endif

  }
  unblock_input ();
  return success_p;
}



/***********************************************************************
                              Tooltips
 ***********************************************************************/
/* Gtk+ calls this callback when the parent of our tooltip dummy changes.
   We use that to pop down the tooltip.  This happens if Gtk+ for some
   reason wants to change or hide the tooltip.  */

#ifdef USE_GTK_TOOLTIP

static void
hierarchy_ch_cb (GtkWidget *widget,
                 GtkWidget *previous_toplevel,
                 gpointer   user_data)
{
  struct frame *f = user_data;
  struct x_output *x = f->output_data.x;
  GtkWidget *top = gtk_widget_get_toplevel (x->ttip_lbl);

  if (! top || ! GTK_IS_WINDOW (top))
      gtk_widget_hide (previous_toplevel);
}

/* Callback called when Gtk+ thinks a tooltip should be displayed.
   We use it to get the tooltip window and the tooltip widget so
   we can manipulate the ourselves.

   Return FALSE ensures that the tooltip is not shown.  */

static gboolean
qttip_cb (GtkWidget  *widget,
          gint        xpos,
          gint        ypos,
          gboolean    keyboard_mode,
          GtkTooltip *tooltip,
          gpointer    user_data)
{
  struct frame *f = user_data;
  struct x_output *x = f->output_data.x;
  if (x->ttip_widget == NULL)
    {
      GtkWidget *p;
      GList *list, *iter;

      g_object_set (G_OBJECT (widget), "has-tooltip", FALSE, NULL);
      x->ttip_widget = tooltip;
      g_object_ref (G_OBJECT (tooltip));
      x->ttip_lbl = gtk_label_new ("");
      g_object_ref (G_OBJECT (x->ttip_lbl));
      gtk_tooltip_set_custom (tooltip, x->ttip_lbl);
      x->ttip_window = GTK_WINDOW (gtk_widget_get_toplevel (x->ttip_lbl));

      /* Change stupid Gtk+ default line wrapping.  */
      p = gtk_widget_get_parent (x->ttip_lbl);
      list = gtk_container_get_children (GTK_CONTAINER (p));
      for (iter = list; iter; iter = g_list_next (iter))
        {
          GtkWidget *w = GTK_WIDGET (iter->data);
          if (GTK_IS_LABEL (w))
            gtk_label_set_line_wrap (GTK_LABEL (w), FALSE);
        }
      g_list_free (list);

      /* ATK needs an empty title for some reason.  */
      gtk_window_set_title (x->ttip_window, "");
      /* Realize so we can safely get screen later on.  */
      gtk_widget_realize (GTK_WIDGET (x->ttip_window));
      gtk_widget_realize (x->ttip_lbl);

      g_signal_connect (x->ttip_lbl, "hierarchy-changed",
                        G_CALLBACK (hierarchy_ch_cb), f);
    }
  return FALSE;
}

#endif /* USE_GTK_TOOLTIP */

/* Prepare a tooltip to be shown, i.e. calculate WIDTH and HEIGHT.
   Return true if a system tooltip is available.  */

bool
xg_prepare_tooltip (struct frame *f,
                    Lisp_Object string,
                    int *width,
                    int *height)
{
#ifndef USE_GTK_TOOLTIP
  return 0;
#else
  struct x_output *x = f->output_data.x;
  GtkWidget *widget;
  GdkWindow *gwin;
  GdkScreen *screen;
  GtkSettings *settings;
  gboolean tt_enabled = TRUE;
  GtkRequisition req;
  Lisp_Object encoded_string;

  if (!x->ttip_lbl) return 0;

  block_input ();
  encoded_string = ENCODE_UTF_8 (string);
  widget = GTK_WIDGET (x->ttip_lbl);
  gwin = gtk_widget_get_window (GTK_WIDGET (x->ttip_window));
  screen = gdk_window_get_screen (gwin);
  settings = gtk_settings_get_for_screen (screen);
  g_object_get (settings, "gtk-enable-tooltips", &tt_enabled, NULL);
  if (tt_enabled)
    {
      g_object_set (settings, "gtk-enable-tooltips", FALSE, NULL);
      /* Record that we disabled it so it can be enabled again.  */
      g_object_set_data (G_OBJECT (x->ttip_window), "restore-tt",
                         (gpointer)f);
    }

  /* Prevent Gtk+ from hiding tooltip on mouse move and such.  */
  g_object_set_data (G_OBJECT
                     (gtk_widget_get_display (GTK_WIDGET (x->ttip_window))),
                     "gdk-display-current-tooltip", NULL);

  /* Put our dummy widget in so we can get callbacks for unrealize and
     hierarchy-changed.  */
  gtk_tooltip_set_custom (x->ttip_widget, widget);
  gtk_tooltip_set_text (x->ttip_widget, SSDATA (encoded_string));
  gtk_widget_get_preferred_size (GTK_WIDGET (x->ttip_window), NULL, &req);
  if (width) *width = req.width;
  if (height) *height = req.height;

  unblock_input ();

  return 1;
#endif /* USE_GTK_TOOLTIP */
}

/* Show the tooltip at ROOT_X and ROOT_Y.
   xg_prepare_tooltip must have been called before this function.  */

void
xg_show_tooltip (struct frame *f, int root_x, int root_y)
{
#ifdef USE_GTK_TOOLTIP
  struct x_output *x = f->output_data.x;
  if (x->ttip_window)
    {
      block_input ();
      gtk_window_move (x->ttip_window, root_x / xg_get_scale (f),
		       root_y / xg_get_scale (f));
      gtk_widget_show_all (GTK_WIDGET (x->ttip_window));
      unblock_input ();
    }
#endif
}

/* Hide tooltip if shown.  Do nothing if not shown.
   Return true if tip was hidden, false if not (i.e. not using
   system tooltips).  */

bool
xg_hide_tooltip (struct frame *f)
{
  bool ret = 0;
#ifdef USE_GTK_TOOLTIP
  if (f->output_data.x->ttip_window)
    {
      GtkWindow *win = f->output_data.x->ttip_window;
      block_input ();
      gtk_widget_hide (GTK_WIDGET (win));

      if (g_object_get_data (G_OBJECT (win), "restore-tt"))
        {
          GdkWindow *gwin = gtk_widget_get_window (GTK_WIDGET (win));
          GdkScreen *screen = gdk_window_get_screen (gwin);
          GtkSettings *settings = gtk_settings_get_for_screen (screen);
          g_object_set (settings, "gtk-enable-tooltips", TRUE, NULL);
        }
      unblock_input ();

      ret = 1;
    }
#endif
  return ret;
}


/***********************************************************************
    General functions for creating widgets, resizing, events, e.t.c.
 ***********************************************************************/

#if ! GTK_CHECK_VERSION (3, 22, 0)
static void
my_log_handler (const gchar *log_domain, GLogLevelFlags log_level,
		const gchar *msg, gpointer user_data)
{
  if (!strstr (msg, "visible children"))
    fprintf (stderr, "XX %s-WARNING **: %s\n", log_domain, msg);
}
#endif

/* Make a geometry string and pass that to GTK.  It seems this is the
   only way to get geometry position right if the user explicitly
   asked for a position when starting Emacs.
   F is the frame we shall set geometry for.  */

static void
xg_set_geometry (struct frame *f)
{
  if (f->size_hint_flags & (USPosition | PPosition))
    {
#if ! GTK_CHECK_VERSION (3, 22, 0)
      if (x_gtk_use_window_move)
	{
#endif
	  /* Handle negative positions without consulting
	     gtk_window_parse_geometry (Bug#25851).  The position will
	     be off by scrollbar width + window manager decorations.  */
	  if (f->size_hint_flags & XNegative)
	    f->left_pos = (x_display_pixel_width (FRAME_DISPLAY_INFO (f))
			   - FRAME_PIXEL_WIDTH (f) + f->left_pos);

	  if (f->size_hint_flags & YNegative)
	    f->top_pos = (x_display_pixel_height (FRAME_DISPLAY_INFO (f))
			  - FRAME_PIXEL_HEIGHT (f) + f->top_pos);

	  gtk_window_move (GTK_WINDOW (FRAME_GTK_OUTER_WIDGET (f)),
			   f->left_pos, f->top_pos);

	  /* Reset size hint flags.  */
	  f->size_hint_flags &= ~ (XNegative | YNegative);
# if ! GTK_CHECK_VERSION (3, 22, 0)
	}
      else
	{
	  int left = f->left_pos;
	  int xneg = f->size_hint_flags & XNegative;
	  int top = f->top_pos;
	  int yneg = f->size_hint_flags & YNegative;
	  char geom_str[sizeof "=x--" + 4 * INT_STRLEN_BOUND (int)];
	  guint id;

	  if (xneg)
	    left = -left;
	  if (yneg)
	    top = -top;

	  sprintf (geom_str, "=%dx%d%c%d%c%d",
		   FRAME_PIXEL_WIDTH (f),
		   FRAME_PIXEL_HEIGHT (f),
		   (xneg ? '-' : '+'), left,
		   (yneg ? '-' : '+'), top);

	  /* Silence warning about visible children.  */
	  id = g_log_set_handler ("Gtk", G_LOG_LEVEL_WARNING | G_LOG_FLAG_FATAL
				  | G_LOG_FLAG_RECURSION, my_log_handler, NULL);

	  if (!gtk_window_parse_geometry (GTK_WINDOW (FRAME_GTK_OUTER_WIDGET (f)),
					  geom_str))
	    fprintf (stderr, "Failed to parse: '%s'\n", geom_str);

	  g_log_remove_handler ("Gtk", id);
	}
#endif
    }
}

/* Function to handle resize of our frame.  As we have a Gtk+ tool bar
   and a Gtk+ menu bar, we get resize events for the edit part of the
   frame only.  We let Gtk+ deal with the Gtk+ parts.
   F is the frame to resize.
   PIXELWIDTH, PIXELHEIGHT is the new size in pixels.  */

void
xg_frame_resized (struct frame *f, int pixelwidth, int pixelheight)
{
  int width, height;

  if (pixelwidth == -1 && pixelheight == -1)
    {
      if (FRAME_GTK_WIDGET (f) && gtk_widget_get_mapped (FRAME_GTK_WIDGET (f)))
	gdk_window_get_geometry (gtk_widget_get_window (FRAME_GTK_WIDGET (f)),
				 0, 0, &pixelwidth, &pixelheight);
      else
	return;
    }

  width = FRAME_PIXEL_TO_TEXT_WIDTH (f, pixelwidth);
  height = FRAME_PIXEL_TO_TEXT_HEIGHT (f, pixelheight);

  frame_size_history_add
    (f, Qxg_frame_resized, width, height, Qnil);

  if (width != FRAME_TEXT_WIDTH (f)
      || height != FRAME_TEXT_HEIGHT (f)
      || pixelwidth != FRAME_PIXEL_WIDTH (f)
      || pixelheight != FRAME_PIXEL_HEIGHT (f))
    {
      x_clear_under_internal_border (f);
      change_frame_size (f, width, height, 0, 1, 0, 1);
      SET_FRAME_GARBAGED (f);
      cancel_mouse_face (f);
    }
}

/* Resize the outer window of frame F after changing the height.
   COLUMNS/ROWS is the size the edit area shall have after the resize.  */

void
xg_frame_set_char_size (struct frame *f, int width, int height)
{
  int pixelwidth = FRAME_TEXT_TO_PIXEL_WIDTH (f, width);
  int pixelheight = FRAME_TEXT_TO_PIXEL_HEIGHT (f, height);
  Lisp_Object fullscreen = get_frame_param (f, Qfullscreen);
  gint gwidth, gheight;
  int totalheight
    = pixelheight + FRAME_TOOLBAR_HEIGHT (f) + FRAME_MENUBAR_HEIGHT (f);
  int totalwidth = pixelwidth + FRAME_TOOLBAR_WIDTH (f);

  if (FRAME_PIXEL_HEIGHT (f) == 0)
    return;

  gtk_window_get_size (GTK_WINDOW (FRAME_GTK_OUTER_WIDGET (f)),
		       &gwidth, &gheight);

  /* Do this before resize, as we don't know yet if we will be resized.  */
  x_clear_under_internal_border (f);

  totalheight /= xg_get_scale (f);
  totalwidth /= xg_get_scale (f);

  x_wm_set_size_hint (f, 0, 0);

  /* Resize the top level widget so rows and columns remain constant.

     When the frame is fullheight and we only want to change the width
     or it is fullwidth and we only want to change the height we should
     be able to preserve the fullscreen property.  However, due to the
     fact that we have to send a resize request anyway, the window
     manager will abolish it.  At least the respective size should
     remain unchanged but giving the frame back its normal size will
     be broken ... */
  if (EQ (fullscreen, Qfullwidth) && width == FRAME_TEXT_WIDTH (f))
    {
      frame_size_history_add
	(f, Qxg_frame_set_char_size_1, width, height,
	 list2 (make_number (gheight), make_number (totalheight)));

      gtk_window_resize (GTK_WINDOW (FRAME_GTK_OUTER_WIDGET (f)),
			 gwidth, totalheight);
    }
  else if (EQ (fullscreen, Qfullheight) && height == FRAME_TEXT_HEIGHT (f))
    {
      frame_size_history_add
	(f, Qxg_frame_set_char_size_2, width, height,
	 list2 (make_number (gwidth), make_number (totalwidth)));

      gtk_window_resize (GTK_WINDOW (FRAME_GTK_OUTER_WIDGET (f)),
			 totalwidth, gheight);
    }
  else
    {
      frame_size_history_add
	(f, Qxg_frame_set_char_size_3, width, height,
	 list2 (make_number (totalwidth), make_number (totalheight)));

      gtk_window_resize (GTK_WINDOW (FRAME_GTK_OUTER_WIDGET (f)),
			 totalwidth, totalheight);
      fullscreen = Qnil;
    }

  SET_FRAME_GARBAGED (f);
  cancel_mouse_face (f);

  /* We can not call change_frame_size for a mapped frame,
     we can not set pixel width/height either.  The window manager may
     override our resize request, XMonad does this all the time.
     The best we can do is try to sync, so lisp code sees the updated
     size as fast as possible.
     For unmapped windows, we can set rows/cols.  When
     the frame is mapped again we will (hopefully) get the correct size.  */
  if (FRAME_VISIBLE_P (f))
    {
      /* Must call this to flush out events */
      (void)gtk_events_pending ();
      gdk_flush ();
      x_wait_for_event (f, ConfigureNotify);

      if (!NILP (fullscreen))
	/* Try to restore fullscreen state.  */
	{
	  store_frame_param (f, Qfullscreen, fullscreen);
	  x_set_fullscreen (f, fullscreen, fullscreen);
	}
    }
  else
    adjust_frame_size (f, width, height, 5, 0, Qxg_frame_set_char_size);

}

/* Handle height/width changes (i.e. add/remove/move menu/toolbar).
   The policy is to keep the number of editable lines.  */

#if 0
static void
xg_height_or_width_changed (struct frame *f)
{
  gtk_window_resize (GTK_WINDOW (FRAME_GTK_OUTER_WIDGET (f)),
                     FRAME_TOTAL_PIXEL_WIDTH (f),
                     FRAME_TOTAL_PIXEL_HEIGHT (f));
  f->output_data.x->hint_flags = 0;
  x_wm_set_size_hint (f, 0, 0);
}
#endif

/* Convert an X Window WSESC on display DPY to its corresponding GtkWidget.
   Must be done like this, because GtkWidget:s can have "hidden"
   X Window that aren't accessible.

   Return 0 if no widget match WDESC.  */

GtkWidget *
xg_win_to_widget (Display *dpy, Window wdesc)
{
  gpointer gdkwin;
  GtkWidget *gwdesc = 0;

  block_input ();

  gdkwin = gdk_x11_window_lookup_for_display (gdk_x11_lookup_xdisplay (dpy),
                                              wdesc);
  if (gdkwin)
    {
      GdkEvent event;
      event.any.window = gdkwin;
      event.any.type = GDK_NOTHING;
      gwdesc = gtk_get_event_widget (&event);
    }

  unblock_input ();
  return gwdesc;
}

/* Set the background of widget W to PIXEL.  */

static void
xg_set_widget_bg (struct frame *f, GtkWidget *w, unsigned long pixel)
{
#ifdef HAVE_GTK3
  XColor xbg;
  xbg.pixel = pixel;
  if (XQueryColor (FRAME_X_DISPLAY (f), FRAME_X_COLORMAP (f), &xbg))
    {
      const char format[] = "* { background-color: #%02x%02x%02x; }";
      /* The format is always longer than the resulting string.  */
      char buffer[sizeof format];
      int n = snprintf(buffer, sizeof buffer, format,
                       xbg.red >> 8, xbg.green >> 8, xbg.blue >> 8);
      eassert (n > 0);
      eassert (n < sizeof buffer);
      GtkCssProvider *provider = gtk_css_provider_new ();
      gtk_css_provider_load_from_data (provider, buffer, -1, NULL);
      gtk_style_context_add_provider (gtk_widget_get_style_context(w),
                                      GTK_STYLE_PROVIDER (provider),
                                      GTK_STYLE_PROVIDER_PRIORITY_APPLICATION);
      g_clear_object (&provider);
    }
#else
  GdkColor bg;
  GdkColormap *map = gtk_widget_get_colormap (w);
  gdk_colormap_query_color (map, pixel, &bg);
  gtk_widget_modify_bg (FRAME_GTK_WIDGET (f), GTK_STATE_NORMAL, &bg);
#endif
}

/* Callback called when the gtk theme changes.
   We notify lisp code so it can fix faces used for region for example.  */

static void
style_changed_cb (GObject *go,
                  GParamSpec *spec,
                  gpointer user_data)
{
  struct input_event event;
  GdkDisplay *gdpy = user_data;
  const char *display_name = gdk_display_get_name (gdpy);
  Display *dpy = GDK_DISPLAY_XDISPLAY (gdpy);

  EVENT_INIT (event);
  event.kind = CONFIG_CHANGED_EVENT;
  event.frame_or_window = build_string (display_name);
  /* Theme doesn't change often, so intern is called seldom.  */
  event.arg = intern ("theme-name");
  kbd_buffer_store_event (&event);

  update_theme_scrollbar_width ();
  update_theme_scrollbar_height ();

  /* If scroll bar width changed, we need set the new size on all frames
     on this display.  */
  if (dpy)
    {
      Lisp_Object rest, frame;
      FOR_EACH_FRAME (rest, frame)
        {
          struct frame *f = XFRAME (frame);
          if (FRAME_LIVE_P (f)
              && FRAME_X_P (f)
              && FRAME_X_DISPLAY (f) == dpy)
            {
              x_set_scroll_bar_default_width (f);
              x_set_scroll_bar_default_height (f);
              xg_frame_set_char_size (f, FRAME_TEXT_WIDTH (f), FRAME_TEXT_HEIGHT (f));
            }
        }
    }
}

/* Called when a delete-event occurs on WIDGET.  */

static gboolean
delete_cb (GtkWidget *widget,
           GdkEvent  *event,
           gpointer user_data)
{
  return TRUE;
}

/* Create and set up the GTK widgets for frame F.
   Return true if creation succeeded.  */

bool
xg_create_frame_widgets (struct frame *f)
{
  GtkWidget *wtop;
  GtkWidget *wvbox, *whbox;
  GtkWidget *wfixed;
#ifndef HAVE_GTK3
  GtkRcStyle *style;
#endif
  char *title = 0;

  block_input ();

  if (FRAME_X_EMBEDDED_P (f))
    {
      GdkDisplay *gdpy = gdk_x11_lookup_xdisplay (FRAME_X_DISPLAY (f));
      wtop = gtk_plug_new_for_display (gdpy, f->output_data.x->parent_desc);
    }
  else
    wtop = gtk_window_new (GTK_WINDOW_TOPLEVEL);

  /* gtk_window_set_has_resize_grip is a Gtk+ 3.0 function but Ubuntu
     has backported it to Gtk+ 2.0 and they add the resize grip for
     Gtk+ 2.0 applications also.  But it has a bug that makes Emacs loop
     forever, so disable the grip.  */
#if (! GTK_CHECK_VERSION (3, 0, 0) \
     && defined HAVE_GTK_WINDOW_SET_HAS_RESIZE_GRIP)
  gtk_window_set_has_resize_grip (GTK_WINDOW (wtop), FALSE);
#endif

  xg_set_screen (wtop, f);

  wvbox = gtk_box_new (GTK_ORIENTATION_VERTICAL, 0);
  whbox = gtk_box_new (GTK_ORIENTATION_HORIZONTAL, 0);
  gtk_box_set_homogeneous (GTK_BOX (wvbox), FALSE);
  gtk_box_set_homogeneous (GTK_BOX (whbox), FALSE);

#ifdef HAVE_GTK3
  wfixed = emacs_fixed_new (f);
#else
  wfixed = gtk_fixed_new ();
#endif

  if (! wtop || ! wvbox || ! whbox || ! wfixed)
    {
      if (wtop) gtk_widget_destroy (wtop);
      if (wvbox) gtk_widget_destroy (wvbox);
      if (whbox) gtk_widget_destroy (whbox);
      if (wfixed) gtk_widget_destroy (wfixed);

      unblock_input ();
      return 0;
    }

  /* Use same names as the Xt port does.  I.e. Emacs.pane.emacs by default */
  gtk_widget_set_name (wtop, EMACS_CLASS);
  gtk_widget_set_name (wvbox, "pane");
  gtk_widget_set_name (wfixed, SSDATA (Vx_resource_name));

  /* If this frame has a title or name, set it in the title bar.  */
  if (! NILP (f->title))
    title = SSDATA (ENCODE_UTF_8 (f->title));
  else if (! NILP (f->name))
    title = SSDATA (ENCODE_UTF_8 (f->name));

  if (title)
    gtk_window_set_title (GTK_WINDOW (wtop), title);

  if (FRAME_UNDECORATED (f))
    {
      gtk_window_set_decorated (GTK_WINDOW (wtop), FALSE);
      store_frame_param (f, Qundecorated, Qt);
    }

  FRAME_GTK_OUTER_WIDGET (f) = wtop;
  FRAME_GTK_WIDGET (f) = wfixed;
  f->output_data.x->vbox_widget = wvbox;
  f->output_data.x->hbox_widget = whbox;

  gtk_widget_set_has_window (wfixed, TRUE);

  gtk_container_add (GTK_CONTAINER (wtop), wvbox);
  gtk_box_pack_start (GTK_BOX (wvbox), whbox, TRUE, TRUE, 0);
  gtk_box_pack_start (GTK_BOX (whbox), wfixed, TRUE, TRUE, 0);

  if (FRAME_EXTERNAL_TOOL_BAR (f))
    update_frame_tool_bar (f);

  /* We don't want this widget double buffered, because we draw on it
     with regular X drawing primitives, so from a GTK/GDK point of
     view, the widget is totally blank.  When an expose comes, this
     will make the widget blank, and then Emacs redraws it.  This flickers
     a lot, so we turn off double buffering.
     FIXME: gtk_widget_set_double_buffered is deprecated and might stop
     working in the future.  We need to migrate away from combining
     X and GTK+ drawing to a pure GTK+ build.  */
  gtk_widget_set_double_buffered (wfixed, FALSE);

#if ! GTK_CHECK_VERSION (3, 22, 0)
  gtk_window_set_wmclass (GTK_WINDOW (wtop),
                          SSDATA (Vx_resource_name),
                          SSDATA (Vx_resource_class));
#endif

  /* Add callback to do nothing on WM_DELETE_WINDOW.  The default in
     GTK is to destroy the widget.  We want Emacs to do that instead.  */
  g_signal_connect (G_OBJECT (wtop), "delete-event",
                    G_CALLBACK (delete_cb), f);

  /* Convert our geometry parameters into a geometry string
     and specify it.
     GTK will itself handle calculating the real position this way.  */
  xg_set_geometry (f);
  f->win_gravity
    = gtk_window_get_gravity (GTK_WINDOW (FRAME_GTK_OUTER_WIDGET (f)));

  gtk_widget_add_events (wfixed,
                         GDK_POINTER_MOTION_MASK
                         | GDK_EXPOSURE_MASK
                         | GDK_BUTTON_PRESS_MASK
                         | GDK_BUTTON_RELEASE_MASK
                         | GDK_KEY_PRESS_MASK
                         | GDK_ENTER_NOTIFY_MASK
                         | GDK_LEAVE_NOTIFY_MASK
                         | GDK_FOCUS_CHANGE_MASK
                         | GDK_STRUCTURE_MASK
                         | GDK_VISIBILITY_NOTIFY_MASK);

  /* Must realize the windows so the X window gets created.  It is used
     by callers of this function.  */
  gtk_widget_realize (wfixed);
  FRAME_X_WINDOW (f) = GTK_WIDGET_TO_X_WIN (wfixed);
  initial_set_up_x_back_buffer (f);

  /* Since GTK clears its window by filling with the background color,
     we must keep X and GTK background in sync.  */
  xg_set_widget_bg (f, wfixed, FRAME_BACKGROUND_PIXEL (f));

#ifndef HAVE_GTK3
  /* Also, do not let any background pixmap to be set, this looks very
     bad as Emacs overwrites the background pixmap with its own idea
     of background color.  */
  style = gtk_widget_get_modifier_style (wfixed);

  /* Must use g_strdup because gtk_widget_modify_style does g_free.  */
  style->bg_pixmap_name[GTK_STATE_NORMAL] = g_strdup ("<none>");
  gtk_widget_modify_style (wfixed, style);
#else
  gtk_widget_set_can_focus (wfixed, TRUE);
  gtk_window_set_resizable (GTK_WINDOW (wtop), TRUE);
#endif

  if (FRAME_OVERRIDE_REDIRECT (f))
    {
      GdkWindow *gwin = gtk_widget_get_window (wtop);

      if (gwin)
	gdk_window_set_override_redirect (gwin, TRUE);
    }

#ifdef USE_GTK_TOOLTIP
  /* Steal a tool tip window we can move ourselves.  */
  f->output_data.x->ttip_widget = 0;
  f->output_data.x->ttip_lbl = 0;
  f->output_data.x->ttip_window = 0;
  gtk_widget_set_tooltip_text (wtop, "Dummy text");
  g_signal_connect (wtop, "query-tooltip", G_CALLBACK (qttip_cb), f);
#endif

  {
    GdkScreen *screen = gtk_widget_get_screen (wtop);
    GtkSettings *gs = gtk_settings_get_for_screen (screen);
    /* Only connect this signal once per screen.  */
    if (! g_signal_handler_find (G_OBJECT (gs),
                                 G_SIGNAL_MATCH_FUNC,
                                 0, 0, 0,
                                 (gpointer) G_CALLBACK (style_changed_cb),
                                 0))
      {
        g_signal_connect (G_OBJECT (gs), "notify::gtk-theme-name",
                          G_CALLBACK (style_changed_cb),
                          gdk_screen_get_display (screen));
      }
  }

  unblock_input ();

  return 1;
}

void
xg_free_frame_widgets (struct frame *f)
{
  if (FRAME_GTK_OUTER_WIDGET (f))
    {
#ifdef USE_GTK_TOOLTIP
      struct x_output *x = f->output_data.x;
#endif
      struct xg_frame_tb_info *tbinfo
        = g_object_get_data (G_OBJECT (FRAME_GTK_OUTER_WIDGET (f)),
                             TB_INFO_KEY);
      if (tbinfo)
        xfree (tbinfo);

      /* x_free_frame_resources should have taken care of it */
      eassert (!FRAME_X_DOUBLE_BUFFERED_P (f));
      gtk_widget_destroy (FRAME_GTK_OUTER_WIDGET (f));
      FRAME_X_WINDOW (f) = 0; /* Set to avoid XDestroyWindow in xterm.c */
      FRAME_X_RAW_DRAWABLE (f) = 0;
      FRAME_GTK_OUTER_WIDGET (f) = 0;
#ifdef USE_GTK_TOOLTIP
      if (x->ttip_lbl)
        gtk_widget_destroy (x->ttip_lbl);
      if (x->ttip_widget)
        g_object_unref (G_OBJECT (x->ttip_widget));
#endif
    }
}

/* Set the normal size hints for the window manager, for frame F.
   FLAGS is the flags word to use--or 0 meaning preserve the flags
   that the window now has.
   If USER_POSITION, set the User Position
   flag (this is useful when FLAGS is 0).  */

void
x_wm_set_size_hint (struct frame *f, long int flags, bool user_position)
{
  /* Must use GTK routines here, otherwise GTK resets the size hints
     to its own defaults.  */
  GdkGeometry size_hints;
  gint hint_flags = 0;
  int base_width, base_height;
  int min_rows = 0, min_cols = 0;
  int win_gravity = f->win_gravity;
  Lisp_Object fs_state, frame;
  int scale = xg_get_scale (f);

  /* Don't set size hints during initialization; that apparently leads
     to a race condition.  See the thread at
     https://lists.gnu.org/archive/html/emacs-devel/2008-10/msg00033.html  */
  if (NILP (Vafter_init_time)
      || !FRAME_GTK_OUTER_WIDGET (f)
      || FRAME_PARENT_FRAME (f))
    return;

  XSETFRAME (frame, f);
  fs_state = Fframe_parameter (frame, Qfullscreen);
  if ((EQ (fs_state, Qmaximized) || EQ (fs_state, Qfullboth)) &&
      (x_wm_supports (f, FRAME_DISPLAY_INFO (f)->Xatom_net_wm_state) ||
       x_wm_supports (f, FRAME_DISPLAY_INFO (f)->Xatom_net_wm_state_fullscreen)))
    {
      /* Don't set hints when maximized or fullscreen.  Apparently KWin and
         Gtk3 don't get along and the frame shrinks (!).
      */
      return;
    }

  if (flags)
    {
      memset (&size_hints, 0, sizeof (size_hints));
      f->output_data.x->size_hints = size_hints;
      f->output_data.x->hint_flags = hint_flags;
    }
  else
    flags = f->size_hint_flags;

  size_hints = f->output_data.x->size_hints;
  hint_flags = f->output_data.x->hint_flags;

  hint_flags |= GDK_HINT_RESIZE_INC | GDK_HINT_MIN_SIZE;
  size_hints.width_inc = frame_resize_pixelwise ? 1 : FRAME_COLUMN_WIDTH (f);
  size_hints.height_inc = frame_resize_pixelwise ? 1 : FRAME_LINE_HEIGHT (f);

  hint_flags |= GDK_HINT_BASE_SIZE;
  /* Use one row/col here so base_height/width does not become zero.
     Gtk+ and/or Unity on Ubuntu 12.04 can't handle it.
     Obviously this makes the row/col value displayed off by 1.  */
  base_width = FRAME_TEXT_COLS_TO_PIXEL_WIDTH (f, 1) + FRAME_TOOLBAR_WIDTH (f);
  base_height = FRAME_TEXT_LINES_TO_PIXEL_HEIGHT (f, 1)
    + FRAME_MENUBAR_HEIGHT (f) + FRAME_TOOLBAR_HEIGHT (f);

  if (min_cols > 0) --min_cols; /* We used one col in base_width = ... 1); */
  if (min_rows > 0) --min_rows; /* We used one row in base_height = ... 1); */

  size_hints.base_width = base_width;
  size_hints.base_height = base_height;
  size_hints.min_width  = base_width + min_cols * FRAME_COLUMN_WIDTH (f);
  size_hints.min_height = base_height + min_rows * FRAME_LINE_HEIGHT (f);

  /* These currently have a one to one mapping with the X values, but I
     don't think we should rely on that.  */
  hint_flags |= GDK_HINT_WIN_GRAVITY;
  size_hints.win_gravity = 0;
  if (win_gravity == NorthWestGravity)
    size_hints.win_gravity = GDK_GRAVITY_NORTH_WEST;
  else if (win_gravity == NorthGravity)
    size_hints.win_gravity = GDK_GRAVITY_NORTH;
  else if (win_gravity == NorthEastGravity)
    size_hints.win_gravity = GDK_GRAVITY_NORTH_EAST;
  else if (win_gravity == WestGravity)
    size_hints.win_gravity = GDK_GRAVITY_WEST;
  else if (win_gravity == CenterGravity)
    size_hints.win_gravity = GDK_GRAVITY_CENTER;
  else if (win_gravity == EastGravity)
    size_hints.win_gravity = GDK_GRAVITY_EAST;
  else if (win_gravity == SouthWestGravity)
    size_hints.win_gravity = GDK_GRAVITY_SOUTH_WEST;
  else if (win_gravity == SouthGravity)
    size_hints.win_gravity = GDK_GRAVITY_SOUTH;
  else if (win_gravity == SouthEastGravity)
    size_hints.win_gravity = GDK_GRAVITY_SOUTH_EAST;
  else if (win_gravity == StaticGravity)
    size_hints.win_gravity = GDK_GRAVITY_STATIC;

  if (x_gtk_use_window_move)
    {
      if (flags & PPosition) hint_flags |= GDK_HINT_POS;
      if (flags & USPosition) hint_flags |= GDK_HINT_USER_POS;
      if (flags & USSize) hint_flags |= GDK_HINT_USER_SIZE;
    }

  if (user_position)
    {
      hint_flags &= ~GDK_HINT_POS;
      hint_flags |= GDK_HINT_USER_POS;
    }

  size_hints.base_width /= scale;
  size_hints.base_height /= scale;
  size_hints.width_inc /= scale;
  size_hints.height_inc /= scale;

  if (hint_flags != f->output_data.x->hint_flags
      || memcmp (&size_hints,
		 &f->output_data.x->size_hints,
		 sizeof (size_hints)) != 0)
    {
      block_input ();
      gtk_window_set_geometry_hints (GTK_WINDOW (FRAME_GTK_OUTER_WIDGET (f)),
                                     NULL, &size_hints, hint_flags);
      f->output_data.x->size_hints = size_hints;
      f->output_data.x->hint_flags = hint_flags;
      unblock_input ();
    }
}

/* Change background color of a frame.
   Since GTK uses the background color to clear the window, we must
   keep the GTK and X colors in sync.
   F is the frame to change,
   BG is the pixel value to change to.  */

void
xg_set_background_color (struct frame *f, unsigned long bg)
{
  if (FRAME_GTK_WIDGET (f))
    {
      block_input ();
      xg_set_widget_bg (f, FRAME_GTK_WIDGET (f), FRAME_BACKGROUND_PIXEL (f));

      Lisp_Object bar;
      for (bar = FRAME_SCROLL_BARS (f);
           !NILP (bar);
           bar = XSCROLL_BAR (bar)->next)
        {
          GtkWidget *scrollbar =
            xg_get_widget_from_map (XSCROLL_BAR (bar)->x_window);
          GtkWidget *webox = gtk_widget_get_parent (scrollbar);
          xg_set_widget_bg (f, webox, FRAME_BACKGROUND_PIXEL (f));
        }

      unblock_input ();
    }
}

/* Change the frame's decoration (title bar + resize borders).  This
   might not work with all window managers.  */
void
xg_set_undecorated (struct frame *f, Lisp_Object undecorated)
{
  if (FRAME_GTK_WIDGET (f))
    {
      block_input ();
      gtk_window_set_decorated (GTK_WINDOW (FRAME_GTK_OUTER_WIDGET (f)),
				NILP (undecorated) ? TRUE : FALSE);
      unblock_input ();
    }
}


/* Restack F1 below F2, above if ABOVE_FLAG is true.  This might not
   work with all window managers.  */
void
xg_frame_restack (struct frame *f1, struct frame *f2, bool above_flag)
{
#if GTK_CHECK_VERSION (2, 18, 0)
  block_input ();
  if (FRAME_GTK_OUTER_WIDGET (f1) && FRAME_GTK_OUTER_WIDGET (f2))
    {
      GdkWindow *gwin1 = gtk_widget_get_window (FRAME_GTK_OUTER_WIDGET (f1));
      GdkWindow *gwin2 = gtk_widget_get_window (FRAME_GTK_OUTER_WIDGET (f2));
      Lisp_Object frame1, frame2;

      XSETFRAME (frame1, f1);
      XSETFRAME (frame2, f2);

      gdk_window_restack (gwin1, gwin2, above_flag);
      x_sync (f1);
    }
  unblock_input ();
#endif
}


/* Don't show frame in taskbar, don't ALT-TAB to it.  */
void
xg_set_skip_taskbar (struct frame *f, Lisp_Object skip_taskbar)
{
  block_input ();
  if (FRAME_GTK_WIDGET (f))
    gdk_window_set_skip_taskbar_hint
      (gtk_widget_get_window (FRAME_GTK_OUTER_WIDGET (f)),
       NILP (skip_taskbar) ? FALSE : TRUE);
  unblock_input ();
}


/* Don't give frame focus.  */
void
xg_set_no_focus_on_map (struct frame *f, Lisp_Object no_focus_on_map)
{
  block_input ();
  if (FRAME_GTK_WIDGET (f))
    {
      GtkWindow *gwin = GTK_WINDOW (FRAME_GTK_OUTER_WIDGET (f));
      gboolean g_no_focus_on_map = NILP (no_focus_on_map) ? TRUE : FALSE;

      gtk_window_set_focus_on_map (gwin, g_no_focus_on_map);
    }
  unblock_input ();
}


void
xg_set_no_accept_focus (struct frame *f, Lisp_Object no_accept_focus)
{
  block_input ();
  if (FRAME_GTK_WIDGET (f))
    {
      GtkWindow *gwin = GTK_WINDOW (FRAME_GTK_OUTER_WIDGET (f));
      gboolean g_no_accept_focus = NILP (no_accept_focus) ? TRUE : FALSE;

      gtk_window_set_accept_focus (gwin, g_no_accept_focus);
    }
  unblock_input ();
}

void
xg_set_override_redirect (struct frame *f, Lisp_Object override_redirect)
{
  block_input ();

  if (FRAME_GTK_OUTER_WIDGET (f))
    {
      GdkWindow *gwin = gtk_widget_get_window (FRAME_GTK_OUTER_WIDGET (f));

      gdk_window_set_override_redirect (gwin, NILP (override_redirect) ? FALSE : TRUE);
    }

  unblock_input ();
}

/* Set the frame icon to ICON_PIXMAP/MASK.  This must be done with GTK
   functions so GTK does not overwrite the icon.  */

void
xg_set_frame_icon (struct frame *f, Pixmap icon_pixmap, Pixmap icon_mask)
{
  GdkPixbuf *gp = xg_get_pixbuf_from_pix_and_mask (f,
                                                   icon_pixmap,
                                                   icon_mask);
  if (gp)
    gtk_window_set_icon (GTK_WINDOW (FRAME_GTK_OUTER_WIDGET (f)), gp);
}



/***********************************************************************
                      Dialog functions
 ***********************************************************************/
/* Return the dialog title to use for a dialog of type KEY.
   This is the encoding used by lwlib.  We use the same for GTK.  */

static const char *
get_dialog_title (char key)
{
  const char *title = "";

  switch (key) {
  case 'E': case 'e':
    title = "Error";
    break;

  case 'I': case 'i':
    title = "Information";
    break;

  case 'L': case 'l':
    title = "Prompt";
    break;

  case 'P': case 'p':
    title = "Prompt";
    break;

  case 'Q': case 'q':
    title = "Question";
    break;
  }

  return title;
}

/* Callback for dialogs that get WM_DELETE_WINDOW.  We pop down
   the dialog, but return TRUE so the event does not propagate further
   in GTK.  This prevents GTK from destroying the dialog widget automatically
   and we can always destroy the widget manually, regardless of how
   it was popped down (button press or WM_DELETE_WINDOW).
   W is the dialog widget.
   EVENT is the GdkEvent that represents WM_DELETE_WINDOW (not used).
   user_data is NULL (not used).

   Returns TRUE to end propagation of event.  */

static gboolean
dialog_delete_callback (GtkWidget *w, GdkEvent *event, gpointer user_data)
{
  gtk_widget_unmap (w);
  return TRUE;
}

/* Create a popup dialog window.  See also xg_create_widget below.
   WV is a widget_value describing the dialog.
   SELECT_CB is the callback to use when a button has been pressed.
   DEACTIVATE_CB is the callback to use when the dialog pops down.

   Returns the GTK dialog widget.  */

static GtkWidget *
create_dialog (widget_value *wv,
               GCallback select_cb,
               GCallback deactivate_cb)
{
  const char *title = get_dialog_title (wv->name[0]);
  int total_buttons = wv->name[1] - '0';
  int right_buttons = wv->name[4] - '0';
  int left_buttons;
  int button_nr = 0;
  int button_spacing = 10;
  GtkWidget *wdialog = gtk_dialog_new ();
  GtkDialog *wd = GTK_DIALOG (wdialog);
  widget_value *item;
  GtkWidget *whbox_down;

  /* If the number of buttons is greater than 4, make two rows of buttons
     instead.  This looks better.  */
  bool make_two_rows = total_buttons > 4;

#if GTK_CHECK_VERSION (3, 12, 0)
  GtkBuilder *gbld = gtk_builder_new ();
  GObject *go = gtk_buildable_get_internal_child (GTK_BUILDABLE (wd),
                                                  gbld,
                                                  "action_area");
  GtkBox *cur_box = GTK_BOX (go);
  g_object_unref (G_OBJECT (gbld));
#else
  GtkBox *cur_box = GTK_BOX (gtk_dialog_get_action_area (wd));
#endif

  if (right_buttons == 0) right_buttons = total_buttons/2;
  left_buttons = total_buttons - right_buttons;

  gtk_window_set_title (GTK_WINDOW (wdialog), title);
  gtk_widget_set_name (wdialog, "emacs-dialog");


  if (make_two_rows)
    {
      GtkWidget *wvbox = gtk_box_new (GTK_ORIENTATION_VERTICAL, button_spacing);
      GtkWidget *whbox_up = gtk_box_new (GTK_ORIENTATION_HORIZONTAL, 0);
      gtk_box_set_homogeneous (GTK_BOX (wvbox), TRUE);
      gtk_box_set_homogeneous (GTK_BOX (whbox_up), FALSE);
      whbox_down = gtk_box_new (GTK_ORIENTATION_HORIZONTAL, 0);
      gtk_box_set_homogeneous (GTK_BOX (whbox_down), FALSE);

      gtk_box_pack_start (cur_box, wvbox, FALSE, FALSE, 0);
      gtk_box_pack_start (GTK_BOX (wvbox), whbox_up, FALSE, FALSE, 0);
      gtk_box_pack_start (GTK_BOX (wvbox), whbox_down, FALSE, FALSE, 0);

      cur_box = GTK_BOX (whbox_up);
    }

  g_signal_connect (G_OBJECT (wdialog), "delete-event",
                    G_CALLBACK (dialog_delete_callback), 0);

  if (deactivate_cb)
    {
      g_signal_connect (G_OBJECT (wdialog), "close", deactivate_cb, 0);
      g_signal_connect (G_OBJECT (wdialog), "response", deactivate_cb, 0);
    }

  for (item = wv->contents; item; item = item->next)
    {
      char *utf8_label = get_utf8_string (item->value);
      GtkWidget *w;
      GtkRequisition req;

      if (item->name && strcmp (item->name, "message") == 0)
        {
          GtkBox *wvbox = GTK_BOX (gtk_dialog_get_content_area (wd));
          /* This is the text part of the dialog.  */
          w = gtk_label_new (utf8_label);
          gtk_box_pack_start (wvbox, gtk_label_new (""), FALSE, FALSE, 0);
          gtk_box_pack_start (wvbox, w, TRUE, TRUE, 0);
#if GTK_CHECK_VERSION (3, 14, 0)
          gtk_widget_set_halign (w, GTK_ALIGN_START);
          gtk_widget_set_valign (w, GTK_ALIGN_CENTER);
#else
          gtk_misc_set_alignment (GTK_MISC (w), 0.1, 0.5);
#endif
          /* Try to make dialog look better.  Must realize first so
             the widget can calculate the size it needs.  */
          gtk_widget_realize (w);
          gtk_widget_get_preferred_size (w, NULL, &req);
          gtk_box_set_spacing (wvbox, req.height);
	  if (item->value && strlen (item->value) > 0)
            button_spacing = 2*req.width/strlen (item->value);
          if (button_spacing < 10) button_spacing = 10;
        }
      else
        {
          /* This is one button to add to the dialog.  */
          w = gtk_button_new_with_label (utf8_label);
          if (! item->enabled)
            gtk_widget_set_sensitive (w, FALSE);
          if (select_cb)
            g_signal_connect (G_OBJECT (w), "clicked",
                              select_cb, item->call_data);

          gtk_box_pack_start (cur_box, w, TRUE, TRUE, button_spacing);
          if (++button_nr == left_buttons)
            {
              if (make_two_rows)
                cur_box = GTK_BOX (whbox_down);
            }
        }

     if (utf8_label)
       g_free (utf8_label);
    }

  return wdialog;
}

struct xg_dialog_data
{
  GMainLoop *loop;
  int response;
  GtkWidget *w;
  guint timerid;
};

/* Function that is called when the file or font dialogs pop down.
   W is the dialog widget, RESPONSE is the response code.
   USER_DATA is what we passed in to g_signal_connect.  */

static void
xg_dialog_response_cb (GtkDialog *w,
		       gint response,
		       gpointer user_data)
{
  struct xg_dialog_data *dd = user_data;
  dd->response = response;
  g_main_loop_quit (dd->loop);
}


/*  Destroy the dialog.  This makes it pop down.  */

static void
pop_down_dialog (void *arg)
{
  struct xg_dialog_data *dd = arg;

  block_input ();
  if (dd->w) gtk_widget_destroy (dd->w);
  if (dd->timerid != 0) g_source_remove (dd->timerid);

  g_main_loop_quit (dd->loop);
  g_main_loop_unref (dd->loop);

  unblock_input ();
}

/* If there are any emacs timers pending, add a timeout to main loop in DATA.
   Pass DATA as gpointer so we can use this as a callback.  */

static gboolean
xg_maybe_add_timer (gpointer data)
{
  struct xg_dialog_data *dd = data;
  struct timespec next_time = timer_check ();

  dd->timerid = 0;

  if (timespec_valid_p (next_time))
    {
      time_t s = next_time.tv_sec;
      int per_ms = TIMESPEC_RESOLUTION / 1000;
      int ms = (next_time.tv_nsec + per_ms - 1) / per_ms;
      if (s <= ((guint) -1 - ms) / 1000)
	dd->timerid = g_timeout_add (s * 1000 + ms, xg_maybe_add_timer, dd);
    }
  return FALSE;
}


/* Pops up a modal dialog W and waits for response.
   We don't use gtk_dialog_run because we want to process emacs timers.
   The dialog W is not destroyed when this function returns.  */

static int
xg_dialog_run (struct frame *f, GtkWidget *w)
{
  ptrdiff_t count = SPECPDL_INDEX ();
  struct xg_dialog_data dd;

  xg_set_screen (w, f);
  gtk_window_set_transient_for (GTK_WINDOW (w),
                                GTK_WINDOW (FRAME_GTK_OUTER_WIDGET (f)));
  gtk_window_set_destroy_with_parent (GTK_WINDOW (w), TRUE);
  gtk_window_set_modal (GTK_WINDOW (w), TRUE);

  dd.loop = g_main_loop_new (NULL, FALSE);
  dd.response = GTK_RESPONSE_CANCEL;
  dd.w = w;
  dd.timerid = 0;

  g_signal_connect (G_OBJECT (w),
                    "response",
                    G_CALLBACK (xg_dialog_response_cb),
                    &dd);
  /* Don't destroy the widget if closed by the window manager close button.  */
  g_signal_connect (G_OBJECT (w), "delete-event", G_CALLBACK (gtk_true), NULL);
  gtk_widget_show (w);

  record_unwind_protect_ptr (pop_down_dialog, &dd);

  (void) xg_maybe_add_timer (&dd);
  g_main_loop_run (dd.loop);

  dd.w = 0;
  unbind_to (count, Qnil);

  return dd.response;
}


/***********************************************************************
                      File dialog functions
 ***********************************************************************/
/* Return true if the old file selection dialog is being used.  */

bool
xg_uses_old_file_dialog (void)
{
#ifdef HAVE_GTK_FILE_SELECTION_NEW
  return x_gtk_use_old_file_dialog;
#else
  return 0;
#endif
}


typedef char * (*xg_get_file_func) (GtkWidget *);

/* Return the selected file for file chooser dialog W.
   The returned string must be free:d.  */

static char *
xg_get_file_name_from_chooser (GtkWidget *w)
{
  return gtk_file_chooser_get_filename (GTK_FILE_CHOOSER (w));
}

/* Callback called when the "Show hidden files" toggle is pressed.
   WIDGET is the toggle widget, DATA is the file chooser dialog.  */

static void
xg_toggle_visibility_cb (GtkWidget *widget, gpointer data)
{
  GtkFileChooser *dialog = GTK_FILE_CHOOSER (data);
  gboolean visible;
  g_object_get (G_OBJECT (dialog), "show-hidden", &visible, NULL);
  g_object_set (G_OBJECT (dialog), "show-hidden", !visible, NULL);
}


/* Callback called when a property changes in a file chooser.
   GOBJECT is the file chooser dialog, ARG1 describes the property.
   USER_DATA is the toggle widget in the file chooser dialog.
   We use this to update the "Show hidden files" toggle when the user
   changes that property by right clicking in the file list.  */

static void
xg_toggle_notify_cb (GObject *gobject, GParamSpec *arg1, gpointer user_data)
{
  if (strcmp (arg1->name, "show-hidden") == 0)
    {
      GtkWidget *wtoggle = GTK_WIDGET (user_data);
      gboolean visible, toggle_on;

      g_object_get (G_OBJECT (gobject), "show-hidden", &visible, NULL);
      toggle_on = gtk_toggle_button_get_active (GTK_TOGGLE_BUTTON (wtoggle));

      if (!!visible != !!toggle_on)
        {
          gpointer cb = (gpointer) G_CALLBACK (xg_toggle_visibility_cb);
          g_signal_handlers_block_by_func (G_OBJECT (wtoggle), cb, gobject);
          gtk_toggle_button_set_active (GTK_TOGGLE_BUTTON (wtoggle), visible);
          g_signal_handlers_unblock_by_func (G_OBJECT (wtoggle), cb, gobject);
        }
      x_gtk_show_hidden_files = visible;
    }
}

/* Read a file name from the user using a file chooser dialog.
   F is the current frame.
   PROMPT is a prompt to show to the user.  May not be NULL.
   DEFAULT_FILENAME is a default selection to be displayed.  May be NULL.
   If MUSTMATCH_P, the returned file name must be an existing
   file.  (Actually, this only has cosmetic effects, the user can
   still enter a non-existing file.)  *FUNC is set to a function that
   can be used to retrieve the selected file name from the returned widget.

   Returns the created widget.  */

static GtkWidget *
xg_get_file_with_chooser (struct frame *f,
			  char *prompt,
			  char *default_filename,
			  bool mustmatch_p, bool only_dir_p,
			  xg_get_file_func *func)
{
  char msgbuf[1024];

  GtkWidget *filewin, *wtoggle, *wbox;
  GtkWidget *wmessage UNINIT;
  GtkWindow *gwin = GTK_WINDOW (FRAME_GTK_OUTER_WIDGET (f));
  GtkFileChooserAction action = (mustmatch_p ?
                                 GTK_FILE_CHOOSER_ACTION_OPEN :
                                 GTK_FILE_CHOOSER_ACTION_SAVE);

  if (only_dir_p)
    action = GTK_FILE_CHOOSER_ACTION_SELECT_FOLDER;

  filewin = gtk_file_chooser_dialog_new (prompt, gwin, action,
                                         XG_TEXT_CANCEL, GTK_RESPONSE_CANCEL,
                                         (mustmatch_p || only_dir_p ?
                                          XG_TEXT_OPEN : XG_TEXT_OK),
                                         GTK_RESPONSE_OK,
                                         NULL);
  gtk_file_chooser_set_local_only (GTK_FILE_CHOOSER (filewin), TRUE);

  wbox = gtk_box_new (GTK_ORIENTATION_VERTICAL, 0);
  gtk_box_set_homogeneous (GTK_BOX (wbox), FALSE);
  gtk_widget_show (wbox);
  wtoggle = gtk_check_button_new_with_label ("Show hidden files.");

  if (x_gtk_show_hidden_files)
    {
      g_object_set (G_OBJECT (filewin), "show-hidden", TRUE, NULL);
      gtk_toggle_button_set_active (GTK_TOGGLE_BUTTON (wtoggle), TRUE);
    }
  gtk_widget_show (wtoggle);
  g_signal_connect (G_OBJECT (wtoggle), "clicked",
                    G_CALLBACK (xg_toggle_visibility_cb), filewin);
  g_signal_connect (G_OBJECT (filewin), "notify",
                    G_CALLBACK (xg_toggle_notify_cb), wtoggle);

  if (x_gtk_file_dialog_help_text)
    {
      char *z = msgbuf;
      /* Gtk+ 2.10 has the file name text entry box integrated in the dialog.
         Show the C-l help text only for versions < 2.10.  */
      if (gtk_check_version (2, 10, 0) && action != GTK_FILE_CHOOSER_ACTION_SAVE)
        z = stpcpy (z, "\nType C-l to display a file name text entry box.\n");
      strcpy (z, "\nIf you don't like this file selector, use the "
              "corresponding\nkey binding or customize "
              "use-file-dialog to turn it off.");

      wmessage = gtk_label_new (msgbuf);
      gtk_widget_show (wmessage);
    }

  gtk_box_pack_start (GTK_BOX (wbox), wtoggle, FALSE, FALSE, 0);
  if (x_gtk_file_dialog_help_text)
    gtk_box_pack_start (GTK_BOX (wbox), wmessage, FALSE, FALSE, 0);
  gtk_file_chooser_set_extra_widget (GTK_FILE_CHOOSER (filewin), wbox);

  if (default_filename)
    {
      Lisp_Object file;
      char *utf8_filename;

      file = build_string (default_filename);

      /* File chooser does not understand ~/... in the file name.  It must be
         an absolute name starting with /.  */
      if (default_filename[0] != '/')
        file = Fexpand_file_name (file, Qnil);

      utf8_filename = SSDATA (ENCODE_UTF_8 (file));
      if (! NILP (Ffile_directory_p (file)))
        gtk_file_chooser_set_current_folder (GTK_FILE_CHOOSER (filewin),
                                             utf8_filename);
      else
        {
          gtk_file_chooser_set_filename (GTK_FILE_CHOOSER (filewin),
                                         utf8_filename);
          if (action == GTK_FILE_CHOOSER_ACTION_SAVE)
            {
              char *cp = strrchr (utf8_filename, '/');
              if (cp) ++cp;
              else cp = utf8_filename;
              gtk_file_chooser_set_current_name (GTK_FILE_CHOOSER (filewin), cp);
            }
        }
    }

  *func = xg_get_file_name_from_chooser;
  return filewin;
}

#ifdef HAVE_GTK_FILE_SELECTION_NEW

/* Return the selected file for file selector dialog W.
   The returned string must be free:d.  */

static char *
xg_get_file_name_from_selector (GtkWidget *w)
{
  GtkFileSelection *filesel = GTK_FILE_SELECTION (w);
  return xstrdup (gtk_file_selection_get_filename (filesel));
}

/* Create a file selection dialog.
   F is the current frame.
   PROMPT is a prompt to show to the user.  May not be NULL.
   DEFAULT_FILENAME is a default selection to be displayed.  May be NULL.
   If MUSTMATCH_P, the returned file name must be an existing
   file.  *FUNC is set to a function that can be used to retrieve the
   selected file name from the returned widget.

   Returns the created widget.  */

static GtkWidget *
xg_get_file_with_selection (struct frame *f,
                            char *prompt,
                            char *default_filename,
                            bool mustmatch_p, bool only_dir_p,
                            xg_get_file_func *func)
{
  GtkWidget *filewin;
  GtkFileSelection *filesel;

  filewin = gtk_file_selection_new (prompt);
  filesel = GTK_FILE_SELECTION (filewin);

  if (default_filename)
    gtk_file_selection_set_filename (filesel, default_filename);

  if (mustmatch_p)
    {
      /* The selection_entry part of filesel is not documented.  */
      gtk_widget_set_sensitive (filesel->selection_entry, FALSE);
      gtk_file_selection_hide_fileop_buttons (filesel);
    }

  *func = xg_get_file_name_from_selector;

  return filewin;
}
#endif /* HAVE_GTK_FILE_SELECTION_NEW */

/* Read a file name from the user using a file dialog, either the old
   file selection dialog, or the new file chooser dialog.  Which to use
   depends on what the GTK version used has, and what the value of
   gtk-use-old-file-dialog.
   F is the current frame.
   PROMPT is a prompt to show to the user.  May not be NULL.
   DEFAULT_FILENAME is a default selection to be displayed.  May be NULL.
   If MUSTMATCH_P, the returned file name must be an existing
   file.

   Returns a file name or NULL if no file was selected.
   The returned string must be freed by the caller.  */

char *
xg_get_file_name (struct frame *f,
                  char *prompt,
                  char *default_filename,
                  bool mustmatch_p,
                  bool only_dir_p)
{
  GtkWidget *w = 0;
  char *fn = 0;
  int filesel_done = 0;
  xg_get_file_func func;

#ifdef HAVE_GTK_FILE_SELECTION_NEW

  if (xg_uses_old_file_dialog ())
    w = xg_get_file_with_selection (f, prompt, default_filename,
                                    mustmatch_p, only_dir_p, &func);
  else
    w = xg_get_file_with_chooser (f, prompt, default_filename,
                                  mustmatch_p, only_dir_p, &func);

#else /* not HAVE_GTK_FILE_SELECTION_NEW */
  w = xg_get_file_with_chooser (f, prompt, default_filename,
                                mustmatch_p, only_dir_p, &func);
#endif /* not HAVE_GTK_FILE_SELECTION_NEW */

  gtk_widget_set_name (w, "emacs-filedialog");

  filesel_done = xg_dialog_run (f, w);
  if (filesel_done == GTK_RESPONSE_OK)
    fn = (*func) (w);

  gtk_widget_destroy (w);
  return fn;
}

/***********************************************************************
                      GTK font chooser
 ***********************************************************************/

#ifdef HAVE_FREETYPE

#if USE_NEW_GTK_FONT_CHOOSER

#define XG_WEIGHT_TO_SYMBOL(w)			\
  (w <= PANGO_WEIGHT_THIN ? Qextra_light	\
   : w <= PANGO_WEIGHT_ULTRALIGHT ? Qlight	\
   : w <= PANGO_WEIGHT_LIGHT ? Qsemi_light	\
   : w < PANGO_WEIGHT_MEDIUM ? Qnormal		\
   : w <= PANGO_WEIGHT_SEMIBOLD ? Qsemi_bold	\
   : w <= PANGO_WEIGHT_BOLD ? Qbold		\
   : w <= PANGO_WEIGHT_HEAVY ? Qextra_bold	\
   : Qultra_bold)

#define XG_STYLE_TO_SYMBOL(s)			\
  (s == PANGO_STYLE_OBLIQUE ? Qoblique		\
   : s == PANGO_STYLE_ITALIC ? Qitalic		\
   : Qnormal)

#endif /* USE_NEW_GTK_FONT_CHOOSER */


static char *x_last_font_name;

/* Pop up a GTK font selector and return the name of the font the user
   selects, as a C string.  The returned font name follows GTK's own
   format:

   `FAMILY [VALUE1 VALUE2] SIZE'

   This can be parsed using font_parse_fcname in font.c.
   DEFAULT_NAME, if non-zero, is the default font name.  */

Lisp_Object
xg_get_font (struct frame *f, const char *default_name)
{
  GtkWidget *w;
  int done = 0;
  Lisp_Object font = Qnil;

  w = gtk_font_chooser_dialog_new
    ("Pick a font", GTK_WINDOW (FRAME_GTK_OUTER_WIDGET (f)));

  if (default_name)
    {
      /* Convert fontconfig names to Gtk names, i.e. remove - before
	 number */
      char *p = strrchr (default_name, '-');
      if (p)
        {
          char *ep = p+1;
          while (c_isdigit (*ep))
            ++ep;
          if (*ep == '\0') *p = ' ';
        }
    }
  else if (x_last_font_name)
    default_name = x_last_font_name;

  if (default_name)
    gtk_font_chooser_set_font (GTK_FONT_CHOOSER (w), default_name);

  gtk_widget_set_name (w, "emacs-fontdialog");
  done = xg_dialog_run (f, w);
  if (done == GTK_RESPONSE_OK)
    {
#if USE_NEW_GTK_FONT_CHOOSER
      /* Use the GTK3 font chooser.  */
      PangoFontDescription *desc
	= gtk_font_chooser_get_font_desc (GTK_FONT_CHOOSER (w));

      if (desc)
	{
	  const char *name   = pango_font_description_get_family (desc);
	  gint        size   = pango_font_description_get_size (desc);
	  PangoWeight weight = pango_font_description_get_weight (desc);
	  PangoStyle  style  = pango_font_description_get_style (desc);

#ifdef USE_CAIRO
#define FONT_TYPE_WANTED (Qftcr)
#else
#define FONT_TYPE_WANTED (Qxft)
#endif
	  font = CALLN (Ffont_spec,
			QCname, build_string (name),
			QCsize, make_float (pango_units_to_double (size)),
			QCweight, XG_WEIGHT_TO_SYMBOL (weight),
			QCslant, XG_STYLE_TO_SYMBOL (style),
			QCtype,
                        FONT_TYPE_WANTED);

	  pango_font_description_free (desc);
	  dupstring (&x_last_font_name, name);
	}

#else /* Use old font selector, which just returns the font name.  */

      char *font_name
	= gtk_font_selection_dialog_get_font_name (GTK_FONT_CHOOSER (w));

      if (font_name)
	{
	  font = build_string (font_name);
	  g_free (x_last_font_name);
	  x_last_font_name = font_name;
	}
#endif /* USE_NEW_GTK_FONT_CHOOSER */
    }

  gtk_widget_destroy (w);
  return font;
}
#endif /* HAVE_FREETYPE */



/***********************************************************************
	                Menu functions.
 ***********************************************************************/

/* The name of menu items that can be used for customization.  Since GTK
   RC files are very crude and primitive, we have to set this on all
   menu item names so a user can easily customize menu items.  */

#define MENU_ITEM_NAME "emacs-menuitem"


/* Linked list of all allocated struct xg_menu_cb_data.  Used for marking
   during GC.  The next member points to the items.  */
static xg_list_node xg_menu_cb_list;

/* Linked list of all allocated struct xg_menu_item_cb_data.  Used for marking
   during GC.  The next member points to the items.  */
static xg_list_node xg_menu_item_cb_list;

/* Allocate and initialize CL_DATA if NULL, otherwise increase ref_count.
   F is the frame CL_DATA will be initialized for.
   HIGHLIGHT_CB is the callback to call when entering/leaving menu items.

   The menu bar and all sub menus under the menu bar in a frame
   share the same structure, hence the reference count.

   Returns CL_DATA if CL_DATA is not NULL,  or a pointer to a newly
   allocated xg_menu_cb_data if CL_DATA is NULL.  */

static xg_menu_cb_data *
make_cl_data (xg_menu_cb_data *cl_data, struct frame *f, GCallback highlight_cb)
{
  if (! cl_data)
    {
      cl_data = xmalloc (sizeof *cl_data);
      cl_data->f = f;
      cl_data->menu_bar_vector = f->menu_bar_vector;
      cl_data->menu_bar_items_used = f->menu_bar_items_used;
      cl_data->highlight_cb = highlight_cb;
      cl_data->ref_count = 0;

      xg_list_insert (&xg_menu_cb_list, &cl_data->ptrs);
    }

  cl_data->ref_count++;

  return cl_data;
}

/* Update CL_DATA with values from frame F and with HIGHLIGHT_CB.
   HIGHLIGHT_CB is the callback to call when entering/leaving menu items.

   When the menu bar is updated, menu items may have been added and/or
   removed, so menu_bar_vector and menu_bar_items_used change.  We must
   then update CL_DATA since it is used to determine which menu
   item that is invoked in the menu.
   HIGHLIGHT_CB could change, there is no check that the same
   function is given when modifying a menu bar as was given when
   creating the menu bar.  */

static void
update_cl_data (xg_menu_cb_data *cl_data,
                struct frame *f,
                GCallback highlight_cb)
{
  if (cl_data)
    {
      cl_data->f = f;
      cl_data->menu_bar_vector = f->menu_bar_vector;
      cl_data->menu_bar_items_used = f->menu_bar_items_used;
      cl_data->highlight_cb = highlight_cb;
    }
}

/* Decrease reference count for CL_DATA.
   If reference count is zero, free CL_DATA.  */

static void
unref_cl_data (xg_menu_cb_data *cl_data)
{
  if (cl_data && cl_data->ref_count > 0)
    {
      cl_data->ref_count--;
      if (cl_data->ref_count == 0)
        {
          xg_list_remove (&xg_menu_cb_list, &cl_data->ptrs);
          xfree (cl_data);
        }
    }
}

/* Function that marks all lisp data during GC.  */

void
xg_mark_data (void)
{
  xg_list_node *iter;
  Lisp_Object rest, frame;

  for (iter = xg_menu_cb_list.next; iter; iter = iter->next)
    mark_object (((xg_menu_cb_data *) iter)->menu_bar_vector);

  for (iter = xg_menu_item_cb_list.next; iter; iter = iter->next)
    {
      xg_menu_item_cb_data *cb_data = (xg_menu_item_cb_data *) iter;

      if (! NILP (cb_data->help))
        mark_object (cb_data->help);
    }

  FOR_EACH_FRAME (rest, frame)
    {
      struct frame *f = XFRAME (frame);

      if (FRAME_X_P (f) && FRAME_GTK_OUTER_WIDGET (f))
        {
          struct xg_frame_tb_info *tbinfo
            = g_object_get_data (G_OBJECT (FRAME_GTK_OUTER_WIDGET (f)),
                                 TB_INFO_KEY);
          if (tbinfo)
            {
              mark_object (tbinfo->last_tool_bar);
              mark_object (tbinfo->style);
            }
        }
    }
}

/* Callback called when a menu item is destroyed.  Used to free data.
   W is the widget that is being destroyed (not used).
   CLIENT_DATA points to the xg_menu_item_cb_data associated with the W.  */

static void
menuitem_destroy_callback (GtkWidget *w, gpointer client_data)
{
  if (client_data)
    {
      xg_menu_item_cb_data *data = client_data;
      xg_list_remove (&xg_menu_item_cb_list, &data->ptrs);
      xfree (data);
    }
}

/* Callback called when the pointer enters/leaves a menu item.
   W is the parent of the menu item.
   EVENT is either an enter event or leave event.
   CLIENT_DATA is not used.

   Returns FALSE to tell GTK to keep processing this event.  */

static gboolean
menuitem_highlight_callback (GtkWidget *w,
                             GdkEventCrossing *event,
                             gpointer client_data)
{
  GdkEvent ev;
  GtkWidget *subwidget;
  xg_menu_item_cb_data *data;

  ev.crossing = *event;
  subwidget = gtk_get_event_widget (&ev);
  data = g_object_get_data (G_OBJECT (subwidget), XG_ITEM_DATA);
  if (data)
    {
      if (! NILP (data->help) && data->cl_data->highlight_cb)
        {
          gpointer call_data = event->type == GDK_LEAVE_NOTIFY ? 0 : data;
          GtkCallback func = (GtkCallback) data->cl_data->highlight_cb;
          (*func) (subwidget, call_data);
        }
    }

  return FALSE;
}

/* Callback called when a menu is destroyed.  Used to free data.
   W is the widget that is being destroyed (not used).
   CLIENT_DATA points to the xg_menu_cb_data associated with W.  */

static void
menu_destroy_callback (GtkWidget *w, gpointer client_data)
{
  unref_cl_data (client_data);
}

/* Make a GTK widget that contains both UTF8_LABEL and UTF8_KEY (both
   must be non-NULL) and can be inserted into a menu item.

   Returns the GtkHBox.  */

static GtkWidget *
make_widget_for_menu_item (const char *utf8_label, const char *utf8_key)
{
  GtkWidget *wlbl;
  GtkWidget *wkey;
  GtkWidget *wbox;

  wbox = gtk_box_new (GTK_ORIENTATION_HORIZONTAL, 0);
  gtk_box_set_homogeneous (GTK_BOX (wbox), FALSE);
  wlbl = gtk_label_new (utf8_label);
  wkey = gtk_label_new (utf8_key);

#if GTK_CHECK_VERSION (3, 14, 0)
  gtk_widget_set_halign (wlbl, GTK_ALIGN_START);
  gtk_widget_set_valign (wlbl, GTK_ALIGN_CENTER);
  gtk_widget_set_halign (wkey, GTK_ALIGN_START);
  gtk_widget_set_valign (wkey, GTK_ALIGN_CENTER);
#else
  gtk_misc_set_alignment (GTK_MISC (wlbl), 0.0, 0.5);
  gtk_misc_set_alignment (GTK_MISC (wkey), 0.0, 0.5);
#endif
  gtk_box_pack_start (GTK_BOX (wbox), wlbl, TRUE, TRUE, 0);
  gtk_box_pack_start (GTK_BOX (wbox), wkey, FALSE, FALSE, 0);

  gtk_widget_set_name (wlbl, MENU_ITEM_NAME);
  gtk_widget_set_name (wkey, MENU_ITEM_NAME);
  gtk_widget_set_name (wbox, MENU_ITEM_NAME);

  return wbox;
}

/* Make and return a menu item widget with the key to the right.
   UTF8_LABEL is the text for the menu item (GTK uses UTF8 internally).
   UTF8_KEY is the text representing the key binding.
   ITEM is the widget_value describing the menu item.

   GROUP is an in/out parameter.  If the menu item to be created is not
   part of any radio menu group, *GROUP contains NULL on entry and exit.
   If the menu item to be created is part of a radio menu group, on entry
   *GROUP contains the group to use, or NULL if this is the first item
   in the group.  On exit, *GROUP contains the radio item group.

   Unfortunately, keys don't line up as nicely as in Motif,
   but the macOS version doesn't either, so I guess that is OK.  */

static GtkWidget *
make_menu_item (const char *utf8_label,
                const char *utf8_key,
                widget_value *item,
                GSList **group)
{
  GtkWidget *w;
  GtkWidget *wtoadd = 0;

  /* It has been observed that some menu items have a NULL name field.
     This will lead to this function being called with a NULL utf8_label.
     GTK crashes on that so we set a blank label.  Why there is a NULL
     name remains to be investigated.  */
  if (! utf8_label) utf8_label = " ";

  if (utf8_key)
    wtoadd = make_widget_for_menu_item (utf8_label, utf8_key);

  if (item->button_type == BUTTON_TYPE_TOGGLE)
    {
      *group = NULL;
      if (utf8_key) w = gtk_check_menu_item_new ();
      else w = gtk_check_menu_item_new_with_label (utf8_label);
      gtk_check_menu_item_set_active (GTK_CHECK_MENU_ITEM (w), item->selected);
    }
  else if (item->button_type == BUTTON_TYPE_RADIO)
    {
      if (utf8_key) w = gtk_radio_menu_item_new (*group);
      else w = gtk_radio_menu_item_new_with_label (*group, utf8_label);
      *group = gtk_radio_menu_item_get_group (GTK_RADIO_MENU_ITEM (w));
      if (item->selected)
        gtk_check_menu_item_set_active (GTK_CHECK_MENU_ITEM (w), TRUE);
    }
  else
    {
      *group = NULL;
      if (utf8_key) w = gtk_menu_item_new ();
      else w = gtk_menu_item_new_with_label (utf8_label);
    }

  if (wtoadd) gtk_container_add (GTK_CONTAINER (w), wtoadd);
  if (! item->enabled) gtk_widget_set_sensitive (w, FALSE);

  return w;
}

/* Create a menu item widget, and connect the callbacks.
   ITEM describes the menu item.
   F is the frame the created menu belongs to.
   SELECT_CB is the callback to use when a menu item is selected.
   HIGHLIGHT_CB is the callback to call when entering/leaving menu items.
   CL_DATA points to the callback data to be used for this menu.
   GROUP is an in/out parameter.  If the menu item to be created is not
   part of any radio menu group, *GROUP contains NULL on entry and exit.
   If the menu item to be created is part of a radio menu group, on entry
   *GROUP contains the group to use, or NULL if this is the first item
   in the group.  On exit, *GROUP contains the radio item group.

   Returns the created GtkWidget.  */

static GtkWidget *
xg_create_one_menuitem (widget_value *item,
                        struct frame *f,
                        GCallback select_cb,
                        GCallback highlight_cb,
                        xg_menu_cb_data *cl_data,
                        GSList **group)
{
  char *utf8_label;
  char *utf8_key;
  GtkWidget *w;
  xg_menu_item_cb_data *cb_data;

  utf8_label = get_utf8_string (item->name);
  utf8_key = get_utf8_string (item->key);

  w = make_menu_item (utf8_label, utf8_key, item, group);

  if (utf8_label) g_free (utf8_label);
  if (utf8_key) g_free (utf8_key);

  cb_data = xmalloc (sizeof *cb_data);

  xg_list_insert (&xg_menu_item_cb_list, &cb_data->ptrs);

  cb_data->select_id = 0;
  cb_data->help = item->help;
  cb_data->cl_data = cl_data;
  cb_data->call_data = item->call_data;

  g_signal_connect (G_OBJECT (w),
                    "destroy",
                    G_CALLBACK (menuitem_destroy_callback),
                    cb_data);

  /* Put cb_data in widget, so we can get at it when modifying menubar  */
  g_object_set_data (G_OBJECT (w), XG_ITEM_DATA, cb_data);

  /* final item, not a submenu  */
  if (item->call_data && ! item->contents)
    {
      if (select_cb)
        cb_data->select_id
          = g_signal_connect (G_OBJECT (w), "activate", select_cb, cb_data);
    }

  return w;
}

/* Create a full menu tree specified by DATA.
   F is the frame the created menu belongs to.
   SELECT_CB is the callback to use when a menu item is selected.
   DEACTIVATE_CB is the callback to use when a sub menu is not shown anymore.
   HIGHLIGHT_CB is the callback to call when entering/leaving menu items.
   If POP_UP_P, create a popup menu.
   If MENU_BAR_P, create a menu bar.
   TOPMENU is the topmost GtkWidget that others shall be placed under.
   It may be NULL, in that case we create the appropriate widget
   (menu bar or menu item depending on POP_UP_P and MENU_BAR_P)
   CL_DATA is the callback data we shall use for this menu, or NULL
   if we haven't set the first callback yet.
   NAME is the name to give to the top level menu if this function
   creates it.  May be NULL to not set any name.

   Returns the top level GtkWidget.  This is TOPLEVEL if TOPLEVEL is
   not NULL.

   This function calls itself to create submenus.  */

static GtkWidget *
create_menus (widget_value *data,
              struct frame *f,
              GCallback select_cb,
              GCallback deactivate_cb,
              GCallback highlight_cb,
              bool pop_up_p,
              bool menu_bar_p,
              GtkWidget *topmenu,
              xg_menu_cb_data *cl_data,
              const char *name)
{
  widget_value *item;
  GtkWidget *wmenu = topmenu;
  GSList *group = NULL;

  if (! topmenu)
    {
      if (! menu_bar_p)
      {
        wmenu = gtk_menu_new ();
        xg_set_screen (wmenu, f);
        /* Connect this to the menu instead of items so we get enter/leave for
           disabled items also.  TODO:  Still does not get enter/leave for
           disabled items in detached menus.  */
        g_signal_connect (G_OBJECT (wmenu),
                          "enter-notify-event",
                          G_CALLBACK (menuitem_highlight_callback),
                          NULL);
        g_signal_connect (G_OBJECT (wmenu),
                          "leave-notify-event",
                          G_CALLBACK (menuitem_highlight_callback),
                          NULL);
      }
      else
        {
          wmenu = gtk_menu_bar_new ();
          /* Set width of menu bar to a small value so it doesn't enlarge
             a small initial frame size.  The width will be set to the
             width of the frame later on when it is added to a container.
             height -1: Natural height.  */
          gtk_widget_set_size_request (wmenu, 1, -1);
        }

      /* Put cl_data on the top menu for easier access.  */
      cl_data = make_cl_data (cl_data, f, highlight_cb);
      g_object_set_data (G_OBJECT (wmenu), XG_FRAME_DATA, (gpointer)cl_data);
      g_signal_connect (G_OBJECT (wmenu), "destroy",
                        G_CALLBACK (menu_destroy_callback), cl_data);

      if (name)
        gtk_widget_set_name (wmenu, name);

      if (deactivate_cb)
        g_signal_connect (G_OBJECT (wmenu),
                          "selection-done", deactivate_cb, 0);
    }

  for (item = data; item; item = item->next)
    {
      GtkWidget *w;

      if (pop_up_p && !item->contents && !item->call_data
          && !menu_separator_name_p (item->name))
        {
          char *utf8_label;
          /* A title for a popup.  We do the same as GTK does when
             creating titles, but it does not look good.  */
          group = NULL;
          utf8_label = get_utf8_string (item->name);

          w = gtk_menu_item_new_with_label (utf8_label);
          gtk_widget_set_sensitive (w, FALSE);
          if (utf8_label) g_free (utf8_label);
        }
      else if (menu_separator_name_p (item->name))
        {
          group = NULL;
          /* GTK only have one separator type.  */
          w = gtk_separator_menu_item_new ();
        }
      else
        {
          w = xg_create_one_menuitem (item,
                                      f,
                                      item->contents ? 0 : select_cb,
                                      highlight_cb,
                                      cl_data,
                                      &group);

          /* Create a possibly empty submenu for menu bar items, since some
             themes don't highlight items correctly without it. */
          if (item->contents || menu_bar_p)
            {
              GtkWidget *submenu = create_menus (item->contents,
                                                 f,
                                                 select_cb,
                                                 deactivate_cb,
                                                 highlight_cb,
                                                 0,
                                                 0,
                                                 0,
                                                 cl_data,
                                                 0);
              gtk_menu_item_set_submenu (GTK_MENU_ITEM (w), submenu);
            }
        }

      gtk_menu_shell_append (GTK_MENU_SHELL (wmenu), w);
      gtk_widget_set_name (w, MENU_ITEM_NAME);
    }

  return wmenu;
}

/* Create a menubar, popup menu or dialog, depending on the TYPE argument.
   TYPE can be "menubar", "popup" for popup menu, or "dialog" for a dialog
   with some text and buttons.
   F is the frame the created item belongs to.
   NAME is the name to use for the top widget.
   VAL is a widget_value structure describing items to be created.
   SELECT_CB is the callback to use when a menu item is selected or
   a dialog button is pressed.
   DEACTIVATE_CB is the callback to use when an item is deactivated.
   For a menu, when a sub menu is not shown anymore, for a dialog it is
   called when the dialog is popped down.
   HIGHLIGHT_CB is the callback to call when entering/leaving menu items.

   Returns the widget created.  */

GtkWidget *
xg_create_widget (const char *type, const char *name, struct frame *f,
		  widget_value *val, GCallback select_cb,
		  GCallback deactivate_cb, GCallback highlight_cb)
{
  GtkWidget *w = 0;
  bool menu_bar_p = strcmp (type, "menubar") == 0;
  bool pop_up_p = strcmp (type, "popup") == 0;

  if (strcmp (type, "dialog") == 0)
    {
      w = create_dialog (val, select_cb, deactivate_cb);
      xg_set_screen (w, f);
      gtk_window_set_transient_for (GTK_WINDOW (w),
                                    GTK_WINDOW (FRAME_GTK_OUTER_WIDGET (f)));
      gtk_window_set_destroy_with_parent (GTK_WINDOW (w), TRUE);
      gtk_widget_set_name (w, "emacs-dialog");
      gtk_window_set_modal (GTK_WINDOW (w), TRUE);
    }
  else if (menu_bar_p || pop_up_p)
    {
      w = create_menus (val->contents,
                        f,
                        select_cb,
                        deactivate_cb,
                        highlight_cb,
                        pop_up_p,
                        menu_bar_p,
                        0,
                        0,
                        name);

      /* Set the cursor to an arrow for popup menus when they are mapped.
         This is done by default for menu bar menus.  */
      if (pop_up_p)
        {
          /* Must realize so the GdkWindow inside the widget is created.  */
          gtk_widget_realize (w);
          xg_set_cursor (w, FRAME_DISPLAY_INFO (f)->xg_cursor);
        }
    }
  else
    {
      fprintf (stderr, "bad type in xg_create_widget: %s, doing nothing\n",
               type);
    }

  return w;
}

/* Return the label for menu item WITEM.  */

static const char *
xg_get_menu_item_label (GtkMenuItem *witem)
{
  GtkLabel *wlabel = GTK_LABEL (XG_BIN_CHILD (witem));
  return gtk_label_get_label (wlabel);
}

/* Return true if the menu item WITEM has the text LABEL.  */

static bool
xg_item_label_same_p (GtkMenuItem *witem, const char *label)
{
  bool is_same = 0;
  char *utf8_label = get_utf8_string (label);
  const char *old_label = witem ? xg_get_menu_item_label (witem) : 0;

  if (! old_label && ! utf8_label)
    is_same = 1;
  else if (old_label && utf8_label)
    is_same = strcmp (utf8_label, old_label) == 0;

  if (utf8_label) g_free (utf8_label);

  return is_same;
}

/* Destroy widgets in LIST.  */

static void
xg_destroy_widgets (GList *list)
{
  GList *iter;

  for (iter = list; iter; iter = g_list_next (iter))
    {
      GtkWidget *w = GTK_WIDGET (iter->data);

      /* Destroying the widget will remove it from the container it is in.  */
      gtk_widget_destroy (w);
    }
}

/* Update the top level names in MENUBAR (i.e. not submenus).
   F is the frame the menu bar belongs to.
   *LIST is a list with the current menu bar names (menu item widgets).
   ITER is the item within *LIST that shall be updated.
   POS is the numerical position, starting at 0, of ITER in *LIST.
   VAL describes what the menu bar shall look like after the update.
   SELECT_CB is the callback to use when a menu item is selected.
   HIGHLIGHT_CB is the callback to call when entering/leaving menu items.
   CL_DATA points to the callback data to be used for this menu bar.

   This function calls itself to walk through the menu bar names.  */

static void
xg_update_menubar (GtkWidget *menubar,
		   struct frame *f,
		   GList **list,
		   GList *iter,
		   int pos,
		   widget_value *val,
		   GCallback select_cb,
		   GCallback deactivate_cb,
		   GCallback highlight_cb,
		   xg_menu_cb_data *cl_data)
{
  if (! iter && ! val)
    return;
  else if (iter && ! val)
    {
      /* Item(s) have been removed.  Remove all remaining items.  */
      xg_destroy_widgets (iter);

      /* Add a blank entry so the menubar doesn't collapse to nothing. */
      gtk_menu_shell_insert (GTK_MENU_SHELL (menubar),
                             gtk_menu_item_new_with_label (""),
                             0);
      /* All updated.  */
      val = 0;
      iter = 0;
    }
  else if (! iter && val)
    {
      /* Item(s) added.  Add all new items in one call.  */
      create_menus (val, f, select_cb, deactivate_cb, highlight_cb,
                    0, 1, menubar, cl_data, 0);

      /* All updated.  */
      val = 0;
      iter = 0;
    }
  /* Below this neither iter or val is NULL */
  else if (xg_item_label_same_p (GTK_MENU_ITEM (iter->data), val->name))
    {
      /* This item is still the same, check next item.  */
      val = val->next;
      iter = g_list_next (iter);
      ++pos;
    }
  else /* This item is changed.  */
    {
      GtkMenuItem *witem = GTK_MENU_ITEM (iter->data);
      GtkMenuItem *witem2 = 0;
      bool val_in_menubar = 0;
      bool iter_in_new_menubar = 0;
      GList *iter2;
      widget_value *cur;

      /* See if the changed entry (val) is present later in the menu bar  */
      for (iter2 = iter;
           iter2 && ! val_in_menubar;
           iter2 = g_list_next (iter2))
        {
          witem2 = GTK_MENU_ITEM (iter2->data);
          val_in_menubar = xg_item_label_same_p (witem2, val->name);
        }

      /* See if the current entry (iter) is present later in the
         specification for the new menu bar.  */
      for (cur = val; cur && ! iter_in_new_menubar; cur = cur->next)
        iter_in_new_menubar = xg_item_label_same_p (witem, cur->name);

      if (val_in_menubar && ! iter_in_new_menubar)
        {
          int nr = pos;

          /*  This corresponds to:
                Current:  A B C
                New:      A C
              Remove B.  */

          g_object_ref (G_OBJECT (witem));
          gtk_container_remove (GTK_CONTAINER (menubar), GTK_WIDGET (witem));
          gtk_widget_destroy (GTK_WIDGET (witem));

          /* Must get new list since the old changed.  */
          g_list_free (*list);
          *list = iter = gtk_container_get_children (GTK_CONTAINER (menubar));
          while (nr-- > 0) iter = g_list_next (iter);
        }
      else if (! val_in_menubar && ! iter_in_new_menubar)
        {
          /*  This corresponds to:
                Current:  A B C
                New:      A X C
              Rename B to X.  This might seem to be a strange thing to do,
              since if there is a menu under B it will be totally wrong for X.
              But consider editing a C file.  Then there is a C-mode menu
              (corresponds to B above).
              If then doing C-x C-f the minibuf menu (X above) replaces the
              C-mode menu.  When returning from the minibuffer, we get
              back the C-mode menu.  Thus we do:
                Rename B to X (C-mode to minibuf menu)
                Rename X to B (minibuf to C-mode menu).
              If the X menu hasn't been invoked, the menu under B
              is up to date when leaving the minibuffer.  */
          GtkLabel *wlabel = GTK_LABEL (XG_BIN_CHILD (witem));
          char *utf8_label = get_utf8_string (val->name);

          /* GTK menu items don't notice when their labels have been
             changed from underneath them, so we have to explicitly
             use g_object_notify to tell listeners (e.g., a GMenuModel
             bridge that might be loaded) that the item's label has
             changed.  */
          gtk_label_set_text (wlabel, utf8_label);
#if GTK_CHECK_VERSION (2, 16, 0)
          g_object_notify (G_OBJECT (witem), "label");
#endif
          if (utf8_label) g_free (utf8_label);
          iter = g_list_next (iter);
          val = val->next;
          ++pos;
        }
      else if (! val_in_menubar && iter_in_new_menubar)
        {
          /*  This corresponds to:
                Current:  A B C
                New:      A X B C
              Insert X.  */

          int nr = pos;
          GSList *group = 0;
          GtkWidget *w = xg_create_one_menuitem (val,
                                                 f,
                                                 select_cb,
                                                 highlight_cb,
                                                 cl_data,
                                                 &group);

          /* Create a possibly empty submenu for menu bar items, since some
             themes don't highlight items correctly without it. */
          GtkWidget *submenu = create_menus (NULL, f,
                                             select_cb, deactivate_cb,
                                             highlight_cb,
                                             0, 0, 0, cl_data, 0);

          gtk_widget_set_name (w, MENU_ITEM_NAME);
          gtk_menu_shell_insert (GTK_MENU_SHELL (menubar), w, pos);
          gtk_menu_item_set_submenu (GTK_MENU_ITEM (w), submenu);

          g_list_free (*list);
          *list = iter = gtk_container_get_children (GTK_CONTAINER (menubar));
          while (nr-- > 0) iter = g_list_next (iter);
          iter = g_list_next (iter);
          val = val->next;
          ++pos;
        }
      else /* if (val_in_menubar && iter_in_new_menubar) */
        {
          int nr = pos;
          /*  This corresponds to:
                Current:  A B C
                New:      A C B
              Move C before B  */

          g_object_ref (G_OBJECT (witem2));
          gtk_container_remove (GTK_CONTAINER (menubar), GTK_WIDGET (witem2));
          gtk_menu_shell_insert (GTK_MENU_SHELL (menubar),
                                 GTK_WIDGET (witem2), pos);
          g_object_unref (G_OBJECT (witem2));

          g_list_free (*list);
          *list = iter = gtk_container_get_children (GTK_CONTAINER (menubar));
          while (nr-- > 0) iter = g_list_next (iter);
          if (iter) iter = g_list_next (iter);
          val = val->next;
          ++pos;
      }
    }

  /* Update the rest of the menu bar.  */
  xg_update_menubar (menubar, f, list, iter, pos, val,
                     select_cb, deactivate_cb, highlight_cb, cl_data);
}

/* Update the menu item W so it corresponds to VAL.
   SELECT_CB is the callback to use when a menu item is selected.
   HIGHLIGHT_CB is the callback to call when entering/leaving menu items.
   CL_DATA is the data to set in the widget for menu invocation.  */

static void
xg_update_menu_item (widget_value *val,
                     GtkWidget *w,
                     GCallback select_cb,
                     GCallback highlight_cb,
                     xg_menu_cb_data *cl_data)
{
  GtkWidget *wchild;
  GtkLabel *wlbl = 0;
  GtkLabel *wkey = 0;
  char *utf8_label;
  char *utf8_key;
  const char *old_label = 0;
  const char *old_key = 0;
  xg_menu_item_cb_data *cb_data;
  bool label_changed = false;

  wchild = XG_BIN_CHILD (w);
  utf8_label = get_utf8_string (val->name);
  utf8_key = get_utf8_string (val->key);

  /* See if W is a menu item with a key.  See make_menu_item above.  */
  if (GTK_IS_BOX (wchild))
    {
      GList *list = gtk_container_get_children (GTK_CONTAINER (wchild));

      wlbl = GTK_LABEL (list->data);
      wkey = GTK_LABEL (list->next->data);
      g_list_free (list);

      if (! utf8_key)
        {
          /* Remove the key and keep just the label.  */
          g_object_ref (G_OBJECT (wlbl));
          gtk_container_remove (GTK_CONTAINER (w), wchild);
          gtk_container_add (GTK_CONTAINER (w), GTK_WIDGET (wlbl));
          g_object_unref (G_OBJECT (wlbl));
          wkey = 0;
        }

    }
  else /* Just a label.  */
    {
      wlbl = GTK_LABEL (wchild);

      /* Check if there is now a key.  */
      if (utf8_key)
        {
          GtkWidget *wtoadd = make_widget_for_menu_item (utf8_label, utf8_key);
          GList *list = gtk_container_get_children (GTK_CONTAINER (wtoadd));

          wlbl = GTK_LABEL (list->data);
          wkey = GTK_LABEL (list->next->data);
          g_list_free (list);

          gtk_container_remove (GTK_CONTAINER (w), wchild);
          gtk_container_add (GTK_CONTAINER (w), wtoadd);
        }
    }

  if (wkey) old_key = gtk_label_get_label (wkey);
  if (wlbl) old_label = gtk_label_get_label (wlbl);

  if (wkey && utf8_key && (! old_key || strcmp (utf8_key, old_key) != 0))
    {
      label_changed = true;
      gtk_label_set_text (wkey, utf8_key);
    }

  if (! old_label || strcmp (utf8_label, old_label) != 0)
    {
      label_changed = true;
      gtk_label_set_text (wlbl, utf8_label);
    }

  if (utf8_key) g_free (utf8_key);
  if (utf8_label) g_free (utf8_label);

  if (! val->enabled && gtk_widget_get_sensitive (w))
    gtk_widget_set_sensitive (w, FALSE);
  else if (val->enabled && ! gtk_widget_get_sensitive (w))
    gtk_widget_set_sensitive (w, TRUE);

  cb_data = g_object_get_data (G_OBJECT (w), XG_ITEM_DATA);
  if (cb_data)
    {
      cb_data->call_data = val->call_data;
      cb_data->help = val->help;
      cb_data->cl_data = cl_data;

      /* We assume the callback functions don't change.  */
      if (val->call_data && ! val->contents)
        {
          /* This item shall have a select callback.  */
          if (! cb_data->select_id)
            cb_data->select_id
              = g_signal_connect (G_OBJECT (w), "activate",
                                  select_cb, cb_data);
        }
      else if (cb_data->select_id)
        {
          g_signal_handler_disconnect (w, cb_data->select_id);
          cb_data->select_id = 0;
        }
    }

#if GTK_CHECK_VERSION (2, 16, 0)
  if (label_changed) /* See comment in xg_update_menubar.  */
    g_object_notify (G_OBJECT (w), "label");
#endif
}

/* Update the toggle menu item W so it corresponds to VAL.  */

static void
xg_update_toggle_item (widget_value *val, GtkWidget *w)
{
  gtk_check_menu_item_set_active (GTK_CHECK_MENU_ITEM (w), val->selected);
}

/* Update the radio menu item W so it corresponds to VAL.  */

static void
xg_update_radio_item (widget_value *val, GtkWidget *w)
{
  gtk_check_menu_item_set_active (GTK_CHECK_MENU_ITEM (w), val->selected);
}

/* Update the sub menu SUBMENU and all its children so it corresponds to VAL.
   SUBMENU may be NULL, in that case a new menu is created.
   F is the frame the menu bar belongs to.
   VAL describes the contents of the menu bar.
   SELECT_CB is the callback to use when a menu item is selected.
   DEACTIVATE_CB is the callback to use when a sub menu is not shown anymore.
   HIGHLIGHT_CB is the callback to call when entering/leaving menu items.
   CL_DATA is the call back data to use for any newly created items.

   Returns the updated submenu widget, that is SUBMENU unless SUBMENU
   was NULL.  */

static GtkWidget *
xg_update_submenu (GtkWidget *submenu,
		   struct frame *f,
		   widget_value *val,
		   GCallback select_cb,
		   GCallback deactivate_cb,
		   GCallback highlight_cb,
		   xg_menu_cb_data *cl_data)
{
  GtkWidget *newsub = submenu;
  GList *list = 0;
  GList *iter;
  widget_value *cur;
  GList *first_radio = 0;

  if (submenu)
    list = gtk_container_get_children (GTK_CONTAINER (submenu));

  for (cur = val, iter = list;
       cur && iter;
       iter = g_list_next (iter), cur = cur->next)
  {
    GtkWidget *w = GTK_WIDGET (iter->data);

    /* Remember first radio button in a group.  If we get a mismatch in
       a radio group we must rebuild the whole group so that the connections
       in GTK becomes correct.  */
    if (cur->button_type == BUTTON_TYPE_RADIO && ! first_radio)
      first_radio = iter;
    else if (cur->button_type != BUTTON_TYPE_RADIO
             && ! GTK_IS_RADIO_MENU_ITEM (w))
      first_radio = 0;

    if (GTK_IS_SEPARATOR_MENU_ITEM (w))
      {
        if (! menu_separator_name_p (cur->name))
          break;
      }
    else if (GTK_IS_CHECK_MENU_ITEM (w))
      {
        if (cur->button_type != BUTTON_TYPE_TOGGLE)
          break;
        xg_update_toggle_item (cur, w);
        xg_update_menu_item (cur, w, select_cb, highlight_cb, cl_data);
      }
    else if (GTK_IS_RADIO_MENU_ITEM (w))
      {
        if (cur->button_type != BUTTON_TYPE_RADIO)
          break;
        xg_update_radio_item (cur, w);
        xg_update_menu_item (cur, w, select_cb, highlight_cb, cl_data);
      }
    else if (GTK_IS_MENU_ITEM (w))
      {
        GtkMenuItem *witem = GTK_MENU_ITEM (w);
        GtkWidget *sub;

        if (cur->button_type != BUTTON_TYPE_NONE ||
            menu_separator_name_p (cur->name))
          break;

        xg_update_menu_item (cur, w, select_cb, highlight_cb, cl_data);

        sub = gtk_menu_item_get_submenu (witem);
        if (sub && ! cur->contents)
          {
            /* Not a submenu anymore.  */
            g_object_ref (G_OBJECT (sub));
            remove_submenu (witem);
            gtk_widget_destroy (sub);
          }
        else if (cur->contents)
          {
            GtkWidget *nsub;

            nsub = xg_update_submenu (sub, f, cur->contents,
                                      select_cb, deactivate_cb,
                                      highlight_cb, cl_data);

            /* If this item just became a submenu, we must set it.  */
            if (nsub != sub)
              gtk_menu_item_set_submenu (witem, nsub);
          }
      }
    else
      {
        /* Structural difference.  Remove everything from here and down
           in SUBMENU.  */
        break;
      }
  }

  /* Remove widgets from first structural change.  */
  if (iter)
    {
      /* If we are adding new menu items below, we must remove from
         first radio button so that radio groups become correct.  */
      if (cur && first_radio) xg_destroy_widgets (first_radio);
      else xg_destroy_widgets (iter);
    }

  if (cur)
    {
      /* More items added.  Create them.  */
      newsub = create_menus (cur,
                             f,
                             select_cb,
                             deactivate_cb,
                             highlight_cb,
                             0,
                             0,
                             submenu,
                             cl_data,
                             0);
    }

  if (list) g_list_free (list);

  return newsub;
}

/* Update the MENUBAR.
   F is the frame the menu bar belongs to.
   VAL describes the contents of the menu bar.
   If DEEP_P, rebuild all but the top level menu names in
   the MENUBAR.  If DEEP_P is zero, just rebuild the names in the menubar.
   SELECT_CB is the callback to use when a menu item is selected.
   DEACTIVATE_CB is the callback to use when a sub menu is not shown anymore.
   HIGHLIGHT_CB is the callback to call when entering/leaving menu items.  */

void
xg_modify_menubar_widgets (GtkWidget *menubar, struct frame *f,
			   widget_value *val, bool deep_p,
                           GCallback select_cb, GCallback deactivate_cb,
			   GCallback highlight_cb)
{
  xg_menu_cb_data *cl_data;
  GList *list = gtk_container_get_children (GTK_CONTAINER (menubar));

  if (! list) return;

  cl_data = g_object_get_data (G_OBJECT (menubar), XG_FRAME_DATA);

  xg_update_menubar (menubar, f, &list, list, 0, val->contents,
                     select_cb, deactivate_cb, highlight_cb, cl_data);

  if (deep_p)
    {
      widget_value *cur;

      /* Update all sub menus.
         We must keep the submenus (GTK menu item widgets) since the
         X Window in the XEvent that activates the menu are those widgets.  */

      /* Update cl_data, menu_item things in F may have changed.  */
      update_cl_data (cl_data, f, highlight_cb);

      for (cur = val->contents; cur; cur = cur->next)
        {
          GList *iter;
          GtkWidget *sub = 0;
          GtkWidget *newsub;
          GtkMenuItem *witem = 0;

          /* Find sub menu that corresponds to val and update it.  */
          for (iter = list ; iter; iter = g_list_next (iter))
            {
              witem = GTK_MENU_ITEM (iter->data);
              if (xg_item_label_same_p (witem, cur->name))
                {
                  sub = gtk_menu_item_get_submenu (witem);
                  break;
                }
            }

          newsub = xg_update_submenu (sub,
                                      f,
                                      cur->contents,
                                      select_cb,
                                      deactivate_cb,
                                      highlight_cb,
                                      cl_data);
          /* sub may still be NULL.  If we just updated non deep and added
             a new menu bar item, it has no sub menu yet.  So we set the
             newly created sub menu under witem.  */
          if (newsub != sub && witem != 0)
            {
              xg_set_screen (newsub, f);
              gtk_menu_item_set_submenu (witem, newsub);
            }
        }
    }

  g_list_free (list);
  gtk_widget_show_all (menubar);
}

/* Callback called when the menu bar W is mapped.
   Used to find the height of the menu bar if we didn't get it
   after showing the widget.  */

static void
menubar_map_cb (GtkWidget *w, gpointer user_data)
{
  GtkRequisition req;
  struct frame *f = user_data;
  gtk_widget_get_preferred_size (w, NULL, &req);
  if (FRAME_MENUBAR_HEIGHT (f) != req.height)
    {
      FRAME_MENUBAR_HEIGHT (f) = req.height;
      adjust_frame_size (f, -1, -1, 2, 0, Qmenu_bar_lines);
    }
}

/* Recompute all the widgets of frame F, when the menu bar has been
   changed.  */

void
xg_update_frame_menubar (struct frame *f)
{
  struct x_output *x = f->output_data.x;
  GtkRequisition req;

  if (!x->menubar_widget || gtk_widget_get_mapped (x->menubar_widget))
    return;

  if (x->menubar_widget && gtk_widget_get_parent (x->menubar_widget))
    return; /* Already done this, happens for frames created invisible.  */

  block_input ();

  gtk_box_pack_start (GTK_BOX (x->vbox_widget), x->menubar_widget,
                      FALSE, FALSE, 0);
  gtk_box_reorder_child (GTK_BOX (x->vbox_widget), x->menubar_widget, 0);

  g_signal_connect (x->menubar_widget, "map", G_CALLBACK (menubar_map_cb), f);
  gtk_widget_show_all (x->menubar_widget);
  gtk_widget_get_preferred_size (x->menubar_widget, NULL, &req);

  if (FRAME_MENUBAR_HEIGHT (f) != req.height)
    {
      FRAME_MENUBAR_HEIGHT (f) = req.height;
      adjust_frame_size (f, -1, -1, 2, 0, Qmenu_bar_lines);
    }
  unblock_input ();
}

/* Get rid of the menu bar of frame F, and free its storage.
   This is used when deleting a frame, and when turning off the menu bar.  */

void
free_frame_menubar (struct frame *f)
{
  struct x_output *x = f->output_data.x;

  if (x->menubar_widget)
    {
      block_input ();

      gtk_container_remove (GTK_CONTAINER (x->vbox_widget), x->menubar_widget);
       /* The menubar and its children shall be deleted when removed from
          the container.  */
      x->menubar_widget = 0;
      FRAME_MENUBAR_HEIGHT (f) = 0;
      adjust_frame_size (f, -1, -1, 2, 0, Qmenu_bar_lines);
      unblock_input ();
    }
}

bool
xg_event_is_for_menubar (struct frame *f, const XEvent *event)
{
  struct x_output *x = f->output_data.x;
  GList *iter;
  GdkRectangle rec;
  GList *list;
  GdkDisplay *gdpy;
  GdkWindow *gw;
  GdkEvent gevent;
  GtkWidget *gwdesc;

  if (! x->menubar_widget) return 0;

  if (! (event->xbutton.x >= 0
         && event->xbutton.x < FRAME_PIXEL_WIDTH (f)
         && event->xbutton.y >= 0
         && event->xbutton.y < FRAME_MENUBAR_HEIGHT (f)
         && event->xbutton.same_screen))
    return 0;

  gdpy = gdk_x11_lookup_xdisplay (FRAME_X_DISPLAY (f));
  gw = gdk_x11_window_lookup_for_display (gdpy, event->xbutton.window);
  if (! gw) return 0;
  gevent.any.window = gw;
  gevent.any.type = GDK_NOTHING;
  gwdesc = gtk_get_event_widget (&gevent);
  if (! gwdesc) return 0;
  if (! GTK_IS_MENU_BAR (gwdesc)
      && ! GTK_IS_MENU_ITEM (gwdesc)
      && ! gtk_widget_is_ancestor (x->menubar_widget, gwdesc))
    return 0;

  list = gtk_container_get_children (GTK_CONTAINER (x->menubar_widget));
  if (! list) return 0;
  rec.x = event->xbutton.x;
  rec.y = event->xbutton.y;
  rec.width = 1;
  rec.height = 1;

  for (iter = list ; iter; iter = g_list_next (iter))
    {
      GtkWidget *w = GTK_WIDGET (iter->data);
      if (gtk_widget_get_mapped (w) && gtk_widget_intersect (w, &rec, NULL))
        break;
    }
  g_list_free (list);
  return iter != 0;
}



/***********************************************************************
                      Scroll bar functions
 ***********************************************************************/


/* Setting scroll bar values invokes the callback.  Use this variable
   to indicate that callback should do nothing.  */

bool xg_ignore_gtk_scrollbar;

/* Width and height of scroll bars for the current theme.  */
static int scroll_bar_width_for_theme;
static int scroll_bar_height_for_theme;

/* Xlib's `Window' fits in 32 bits.  But we want to store pointers, and they
   may be larger than 32 bits.  Keep a mapping from integer index to widget
   pointers to get around the 32 bit limitation.  */

static struct
{
  GtkWidget **widgets;
  ptrdiff_t max_size;
  ptrdiff_t used;
} id_to_widget;

/* Grow this much every time we need to allocate more  */

#define ID_TO_WIDGET_INCR  32

/* Store the widget pointer W in id_to_widget and return the integer index.  */

static ptrdiff_t
xg_store_widget_in_map (GtkWidget *w)
{
  ptrdiff_t i;

  if (id_to_widget.max_size == id_to_widget.used)
    {
      ptrdiff_t new_size;
      if (TYPE_MAXIMUM (Window) - ID_TO_WIDGET_INCR < id_to_widget.max_size)
	memory_full (SIZE_MAX);

      new_size = id_to_widget.max_size + ID_TO_WIDGET_INCR;
      id_to_widget.widgets = xnrealloc (id_to_widget.widgets,
					new_size, sizeof (GtkWidget *));

      for (i = id_to_widget.max_size; i < new_size; ++i)
        id_to_widget.widgets[i] = 0;
      id_to_widget.max_size = new_size;
    }

  /* Just loop over the array and find a free place.  After all,
     how many scroll bars are we creating?  Should be a small number.
     The check above guarantees we will find a free place.  */
  for (i = 0; i < id_to_widget.max_size; ++i)
    {
      if (! id_to_widget.widgets[i])
        {
          id_to_widget.widgets[i] = w;
          ++id_to_widget.used;

          return i;
        }
    }

  /* Should never end up here  */
  emacs_abort ();
}

/* Remove pointer at IDX from id_to_widget.
   Called when scroll bar is destroyed.  */

static void
xg_remove_widget_from_map (ptrdiff_t idx)
{
  if (idx < id_to_widget.max_size && id_to_widget.widgets[idx] != 0)
    {
      id_to_widget.widgets[idx] = 0;
      --id_to_widget.used;
    }
}

/* Get the widget pointer at IDX from id_to_widget. */

static GtkWidget *
xg_get_widget_from_map (ptrdiff_t idx)
{
  if (idx < id_to_widget.max_size && id_to_widget.widgets[idx] != 0)
    return id_to_widget.widgets[idx];

  return 0;
}

static void
update_theme_scrollbar_width (void)
{
#ifdef HAVE_GTK3
  GtkAdjustment *vadj;
#else
  GtkObject *vadj;
#endif
  GtkWidget *wscroll;
  int w = 0, b = 0;

  vadj = gtk_adjustment_new (XG_SB_MIN, XG_SB_MIN, XG_SB_MAX, 0.1, 0.1, 0.1);
  wscroll = gtk_scrollbar_new (GTK_ORIENTATION_VERTICAL, GTK_ADJUSTMENT (vadj));
  g_object_ref_sink (G_OBJECT (wscroll));
  gtk_widget_style_get (wscroll, "slider-width", &w, "trough-border", &b, NULL);
  gtk_widget_destroy (wscroll);
  g_object_unref (G_OBJECT (wscroll));
  w += 2*b;
#ifndef HAVE_GTK3
  if (w < 16) w = 16;
#endif
  scroll_bar_width_for_theme = w;
}

static void
update_theme_scrollbar_height (void)
{
#ifdef HAVE_GTK3
  GtkAdjustment *hadj;
#else
  GtkObject *hadj;
#endif
  GtkWidget *wscroll;
  int w = 0, b = 0;

  hadj = gtk_adjustment_new (YG_SB_MIN, YG_SB_MIN, YG_SB_MAX, 0.1, 0.1, 0.1);
  wscroll = gtk_scrollbar_new (GTK_ORIENTATION_HORIZONTAL, GTK_ADJUSTMENT (hadj));
  g_object_ref_sink (G_OBJECT (wscroll));
  gtk_widget_style_get (wscroll, "slider-width", &w, "trough-border", &b, NULL);
  gtk_widget_destroy (wscroll);
  g_object_unref (G_OBJECT (wscroll));
  w += 2*b;
  if (w < 12) w = 12;
  scroll_bar_height_for_theme = w;
}

int
xg_get_default_scrollbar_width (struct frame *f)
{
  return scroll_bar_width_for_theme * xg_get_scale (f);
}

int
xg_get_default_scrollbar_height (struct frame *f)
{
  /* Apparently there's no default height for themes.  */
  return scroll_bar_width_for_theme * xg_get_scale (f);
}

/* Return the scrollbar id for X Window WID on display DPY.
   Return -1 if WID not in id_to_widget.  */

ptrdiff_t
xg_get_scroll_id_for_window (Display *dpy, Window wid)
{
  ptrdiff_t idx;
  GtkWidget *w;

  w = xg_win_to_widget (dpy, wid);

  if (w)
    {
      for (idx = 0; idx < id_to_widget.max_size; ++idx)
        if (id_to_widget.widgets[idx] == w)
          return idx;
    }

  return -1;
}

/* Callback invoked when scroll bar WIDGET is destroyed.
   DATA is the index into id_to_widget for WIDGET.
   We free pointer to last scroll bar values here and remove the index.  */

static void
xg_gtk_scroll_destroy (GtkWidget *widget, gpointer data)
{
  intptr_t id = (intptr_t) data;
  xg_remove_widget_from_map (id);
}

static void
xg_finish_scroll_bar_creation (struct frame *f,
                               GtkWidget *wscroll,
                               struct scroll_bar *bar,
                               GCallback scroll_callback,
                               GCallback end_callback,
                               const char *scroll_bar_name)
{
  GtkWidget *webox = gtk_event_box_new ();

  gtk_widget_set_name (wscroll, scroll_bar_name);
#ifndef HAVE_GTK3
  gtk_range_set_update_policy (GTK_RANGE (wscroll), GTK_UPDATE_CONTINUOUS);
#endif
  g_object_set_data (G_OBJECT (wscroll), XG_FRAME_DATA, (gpointer)f);

  ptrdiff_t scroll_id = xg_store_widget_in_map (wscroll);

  g_signal_connect (G_OBJECT (wscroll),
                    "destroy",
                    G_CALLBACK (xg_gtk_scroll_destroy),
                    (gpointer) scroll_id);
  g_signal_connect (G_OBJECT (wscroll),
                    "change-value",
                    scroll_callback,
                    (gpointer) bar);
  g_signal_connect (G_OBJECT (wscroll),
                    "button-release-event",
                    end_callback,
                    (gpointer) bar);

  /* The scroll bar widget does not draw on a window of its own.  Instead
     it draws on the parent window, in this case the edit widget.  So
     whenever the edit widget is cleared, the scroll bar needs to redraw
     also, which causes flicker.  Put an event box between the edit widget
     and the scroll bar, so the scroll bar instead draws itself on the
     event box window.  */
  gtk_fixed_put (GTK_FIXED (f->output_data.x->edit_widget), webox, -1, -1);
  gtk_container_add (GTK_CONTAINER (webox), wscroll);

  xg_set_widget_bg (f, webox, FRAME_BACKGROUND_PIXEL (f));

  /* N.B. The event box doesn't become a real X11 window until we ask
     for its XID via GTK_WIDGET_TO_X_WIN.  If the event box is not a
     real X window, it and its scroll-bar child try to draw on the
     Emacs main window, which we draw over using Xlib.  */
  gtk_widget_realize (webox);
  GTK_WIDGET_TO_X_WIN (webox);

  /* Set the cursor to an arrow.  */
  xg_set_cursor (webox, FRAME_DISPLAY_INFO (f)->xg_cursor);

  bar->x_window = scroll_id;
}

/* Create a scroll bar widget for frame F.  Store the scroll bar
   in BAR.
   SCROLL_CALLBACK is the callback to invoke when the value of the
   bar changes.
   END_CALLBACK is the callback to invoke when scrolling ends.
   SCROLL_BAR_NAME is the name we use for the scroll bar.  Can be used
   to set resources for the widget.  */

void
xg_create_scroll_bar (struct frame *f,
                      struct scroll_bar *bar,
                      GCallback scroll_callback,
                      GCallback end_callback,
                      const char *scroll_bar_name)
{
  GtkWidget *wscroll;
#ifdef HAVE_GTK3
  GtkAdjustment *vadj;
#else
  GtkObject *vadj;
#endif

  /* Page, step increment values are not so important here, they
     will be corrected in x_set_toolkit_scroll_bar_thumb. */
  vadj = gtk_adjustment_new (XG_SB_MIN, XG_SB_MIN, XG_SB_MAX,
                             0.1, 0.1, 0.1);

  wscroll = gtk_scrollbar_new (GTK_ORIENTATION_VERTICAL, GTK_ADJUSTMENT (vadj));

  xg_finish_scroll_bar_creation (f, wscroll, bar, scroll_callback,
                                 end_callback, scroll_bar_name);
  bar->horizontal = 0;
}

/* Create a horizontal scroll bar widget for frame F.  Store the scroll
   bar in BAR.  SCROLL_CALLBACK is the callback to invoke when the value
   of the bar changes.  END_CALLBACK is the callback to invoke when
   scrolling ends.  SCROLL_BAR_NAME is the name we use for the scroll
   bar.  Can be used to set resources for the widget.  */

void
xg_create_horizontal_scroll_bar (struct frame *f,
				 struct scroll_bar *bar,
				 GCallback scroll_callback,
				 GCallback end_callback,
				 const char *scroll_bar_name)
{
  GtkWidget *wscroll;
#ifdef HAVE_GTK3
  GtkAdjustment *hadj;
#else
  GtkObject *hadj;
#endif

  /* Page, step increment values are not so important here, they
     will be corrected in x_set_toolkit_scroll_bar_thumb. */
  hadj = gtk_adjustment_new (YG_SB_MIN, YG_SB_MIN, YG_SB_MAX,
                             0.1, 0.1, 0.1);

  wscroll = gtk_scrollbar_new (GTK_ORIENTATION_HORIZONTAL, GTK_ADJUSTMENT (hadj));

  xg_finish_scroll_bar_creation (f, wscroll, bar, scroll_callback,
                                 end_callback, scroll_bar_name);
  bar->horizontal = 1;
}

/* Remove the scroll bar represented by SCROLLBAR_ID from the frame F.  */

void
xg_remove_scroll_bar (struct frame *f, ptrdiff_t scrollbar_id)
{
  GtkWidget *w = xg_get_widget_from_map (scrollbar_id);
  if (w)
    {
      GtkWidget *wparent = gtk_widget_get_parent (w);
      gtk_widget_destroy (w);
      gtk_widget_destroy (wparent);
      SET_FRAME_GARBAGED (f);
    }
}

/* Update the position of the vertical scroll bar represented by SCROLLBAR_ID
   in frame F.
   TOP/LEFT are the new pixel positions where the bar shall appear.
   WIDTH, HEIGHT is the size in pixels the bar shall have.  */

void
xg_update_scrollbar_pos (struct frame *f,
                         ptrdiff_t scrollbar_id,
                         int top,
                         int left,
                         int width,
                         int height)
{
  GtkWidget *wscroll = xg_get_widget_from_map (scrollbar_id);
  if (wscroll)
    {
      GtkWidget *wfixed = f->output_data.x->edit_widget;
      GtkWidget *wparent = gtk_widget_get_parent (wscroll);
      gint msl;
      int scale = xg_get_scale (f);

      top /= scale;
      left /= scale;
      height /= scale;
      left -= (scale - 1) * ((width / scale) >> 1);

      /* Clear out old position.  */
      int oldx = -1, oldy = -1, oldw, oldh;
      if (gtk_widget_get_parent (wparent) == wfixed)
        {
          gtk_container_child_get (GTK_CONTAINER (wfixed), wparent,
                                   "x", &oldx, "y", &oldy, NULL);
          gtk_widget_get_size_request (wscroll, &oldw, &oldh);
        }

      /* Move and resize to new values.  */
      gtk_fixed_move (GTK_FIXED (wfixed), wparent, left, top);
      gtk_widget_style_get (wscroll, "min-slider-length", &msl, NULL);
      bool hidden = height < msl;
      if (hidden)
        {
          /* No room.  Hide scroll bar as some themes output a warning if
             the height is less than the min size.  */
          gtk_widget_hide (wparent);
          gtk_widget_hide (wscroll);
        }
      else
        {
          gtk_widget_show_all (wparent);
          gtk_widget_set_size_request (wscroll, width, height);
        }
      if (oldx != -1 && oldw > 0 && oldh > 0)
        {
          /* Clear under old scroll bar position.  */
          oldw += (scale - 1) * oldw;
	  oldx -= (scale - 1) * oldw;
          x_clear_area (f, oldx, oldy, oldw, oldh);
        }

      if (!hidden)
	{
	  GtkWidget *scrollbar = xg_get_widget_from_map (scrollbar_id);
	  GtkWidget *webox = gtk_widget_get_parent (scrollbar);

	  /* Don't obscure any child frames.  */
	  XLowerWindow (FRAME_X_DISPLAY (f), GTK_WIDGET_TO_X_WIN (webox));
	}

      /* GTK does not redraw until the main loop is entered again, but
         if there are no X events pending we will not enter it.  So we sync
         here to get some events.  */

      x_sync (f);
      SET_FRAME_GARBAGED (f);
      cancel_mouse_face (f);
    }
}


/* Update the position of the horizontal scroll bar represented by SCROLLBAR_ID
   in frame F.
   TOP/LEFT are the new pixel positions where the bar shall appear.
   WIDTH, HEIGHT is the size in pixels the bar shall have.  */

void
xg_update_horizontal_scrollbar_pos (struct frame *f,
				    ptrdiff_t scrollbar_id,
				    int top,
				    int left,
				    int width,
				    int height)
{

  GtkWidget *wscroll = xg_get_widget_from_map (scrollbar_id);

  if (wscroll)
    {
      GtkWidget *wfixed = f->output_data.x->edit_widget;
      GtkWidget *wparent = gtk_widget_get_parent (wscroll);
      gint msl;

      /* Clear out old position.  */
      int oldx = -1, oldy = -1, oldw, oldh;
      if (gtk_widget_get_parent (wparent) == wfixed)
        {
          gtk_container_child_get (GTK_CONTAINER (wfixed), wparent,
                                   "x", &oldx, "y", &oldy, NULL);
          gtk_widget_get_size_request (wscroll, &oldw, &oldh);
        }

      /* Move and resize to new values.  */
      gtk_fixed_move (GTK_FIXED (wfixed), wparent, left, top);
      gtk_widget_style_get (wscroll, "min-slider-length", &msl, NULL);
      if (msl > width)
        {
          /* No room.  Hide scroll bar as some themes output a warning if
             the width is less than the min size.  */
          gtk_widget_hide (wparent);
          gtk_widget_hide (wscroll);
        }
      else
        {
          gtk_widget_show_all (wparent);
          gtk_widget_set_size_request (wscroll, width, height);
        }
      if (oldx != -1 && oldw > 0 && oldh > 0)
        /* Clear under old scroll bar position.  */
        x_clear_area (f, oldx, oldy, oldw, oldh);

      /* GTK does not redraw until the main loop is entered again, but
         if there are no X events pending we will not enter it.  So we sync
         here to get some events.  */

      {
	GtkWidget *scrollbar =
	  xg_get_widget_from_map (scrollbar_id);
	GtkWidget *webox = gtk_widget_get_parent (scrollbar);

	/* Don't obscure any child frames.  */
	XLowerWindow (FRAME_X_DISPLAY (f), GTK_WIDGET_TO_X_WIN (webox));
      }

      x_sync (f);
      SET_FRAME_GARBAGED (f);
      cancel_mouse_face (f);
    }
}


/* Get the current value of the range, truncated to an integer.  */

static int
int_gtk_range_get_value (GtkRange *range)
{
  return gtk_range_get_value (range);
}


/* Set the thumb size and position of scroll bar BAR.  We are currently
   displaying PORTION out of a whole WHOLE, and our position POSITION.  */

void
xg_set_toolkit_scroll_bar_thumb (struct scroll_bar *bar,
                                 int portion,
                                 int position,
                                 int whole)
{
  GtkWidget *wscroll = xg_get_widget_from_map (bar->x_window);

  struct frame *f = XFRAME (WINDOW_FRAME (XWINDOW (bar->window)));

  if (wscroll && bar->dragging == -1)
    {
      GtkAdjustment *adj;
      gdouble shown;
      gdouble top;
      int size, value;
      int old_size;
      int new_step;
      bool changed = 0;

      adj = gtk_range_get_adjustment (GTK_RANGE (wscroll));

      if (scroll_bar_adjust_thumb_portion_p)
        {
          /* We do the same as for MOTIF in xterm.c, use 30 chars per
             line rather than the real portion value.  This makes the
             thumb less likely to resize and that looks better.  */
          portion = WINDOW_TOTAL_LINES (XWINDOW (bar->window)) * 30;

          /* When the thumb is at the bottom, position == whole.
             So we need to increase `whole' to make space for the thumb.  */
          whole += portion;
        }

      if (whole <= 0)
        top = 0, shown = 1;
      else
        {
          top = (gdouble) position / whole;
          shown = (gdouble) portion / whole;
        }

      size = clip_to_bounds (1, shown * XG_SB_RANGE, XG_SB_RANGE);
      value = clip_to_bounds (XG_SB_MIN, top * XG_SB_RANGE, XG_SB_MAX - size);

      /* Assume all lines are of equal size.  */
      new_step = size / max (1, FRAME_LINES (f));

      old_size = gtk_adjustment_get_page_size (adj);
      if (old_size != size)
	{
	  int old_step = gtk_adjustment_get_step_increment (adj);
	  if (old_step != new_step)
	    {
	      gtk_adjustment_set_page_size (adj, size);
	      gtk_adjustment_set_step_increment (adj, new_step);
	      /* Assume a page increment is about 95% of the page size  */
	      gtk_adjustment_set_page_increment (adj, size - size / 20);
	      changed = 1;
	    }
	}

      if (changed || int_gtk_range_get_value (GTK_RANGE (wscroll)) != value)
      {
        block_input ();

        /* gtk_range_set_value invokes the callback.  Set
           ignore_gtk_scrollbar to make the callback do nothing  */
        xg_ignore_gtk_scrollbar = 1;

        if (int_gtk_range_get_value (GTK_RANGE (wscroll)) != value)
          gtk_range_set_value (GTK_RANGE (wscroll), (gdouble)value);
#if ! GTK_CHECK_VERSION (3, 18, 0)
        else if (changed)
          gtk_adjustment_changed (adj);
#endif

        xg_ignore_gtk_scrollbar = 0;

        unblock_input ();
      }
    }
}

/* Set the thumb size and position of horizontal scroll bar BAR.  We are
   currently displaying PORTION out of a whole WHOLE, and our position
   POSITION.  */
void
xg_set_toolkit_horizontal_scroll_bar_thumb (struct scroll_bar *bar,
					    int portion,
					    int position,
					    int whole)
{
  GtkWidget *wscroll = xg_get_widget_from_map (bar->x_window);

  if (wscroll && bar->dragging == -1)
    {
      GtkAdjustment *adj;
      int lower = 0;
      int upper = max (whole - 1, 0);
      int pagesize = min (upper, max (portion, 0));
      int value = max (0, min (position, upper - pagesize));
      /* These should be set to something more <portion, whole>
	 related.  */
      int page_increment = 4;
      int step_increment = 1;

      block_input ();
      adj = gtk_range_get_adjustment (GTK_RANGE (wscroll));
      gtk_adjustment_configure (adj, (gdouble) value, (gdouble) lower,
				(gdouble) upper, (gdouble) step_increment,
				(gdouble) page_increment, (gdouble) pagesize);
#if ! GTK_CHECK_VERSION (3, 18, 0)
      gtk_adjustment_changed (adj);
#endif
      unblock_input ();
    }
}

/* Return true if EVENT is for a scroll bar in frame F.
   When the same X window is used for several Gtk+ widgets, we cannot
   say for sure based on the X window alone if an event is for the
   frame.  This function does additional checks.  */

bool
xg_event_is_for_scrollbar (struct frame *f, const XEvent *event)
{
  bool retval = 0;

  if (f && event->type == ButtonPress && event->xbutton.button < 4)
    {
      /* Check if press occurred outside the edit widget.  */
      GdkDisplay *gdpy = gdk_x11_lookup_xdisplay (FRAME_X_DISPLAY (f));
      GdkWindow *gwin;
#ifdef HAVE_GTK3
#if GTK_CHECK_VERSION (3, 20, 0)
      GdkDevice *gdev
        = gdk_seat_get_pointer (gdk_display_get_default_seat (gdpy));
#else
      GdkDevice *gdev = gdk_device_manager_get_client_pointer
        (gdk_display_get_device_manager (gdpy));
#endif
      gwin = gdk_device_get_window_at_position (gdev, NULL, NULL);
#else
      gwin = gdk_display_get_window_at_pointer (gdpy, NULL, NULL);
#endif
      retval = gwin != gtk_widget_get_window (f->output_data.x->edit_widget);
    }
  else if (f
           && ((event->type == ButtonRelease && event->xbutton.button < 4)
               || event->type == MotionNotify))
    {
      /* If we are releasing or moving the scroll bar, it has the grab.  */
      GtkWidget *w = gtk_grab_get_current ();
      retval = w != 0 && GTK_IS_SCROLLBAR (w);
    }

  return retval;
}


/***********************************************************************
			       Printing
 ***********************************************************************/
#ifdef USE_CAIRO
static GtkPrintSettings *print_settings = NULL;
static GtkPageSetup *page_setup = NULL;

void
xg_page_setup_dialog (void)
{
  GtkPageSetup *new_page_setup = NULL;

  if (print_settings == NULL)
    print_settings = gtk_print_settings_new ();
  new_page_setup = gtk_print_run_page_setup_dialog (NULL, page_setup,
						    print_settings);
  if (page_setup)
    g_object_unref (page_setup);
  page_setup = new_page_setup;
}

Lisp_Object
xg_get_page_setup (void)
{
  Lisp_Object orientation_symbol;

  if (page_setup == NULL)
    page_setup = gtk_page_setup_new ();

  switch (gtk_page_setup_get_orientation (page_setup))
    {
    case GTK_PAGE_ORIENTATION_PORTRAIT:
      orientation_symbol = Qportrait;
      break;
    case GTK_PAGE_ORIENTATION_LANDSCAPE:
      orientation_symbol = Qlandscape;
      break;
    case GTK_PAGE_ORIENTATION_REVERSE_PORTRAIT:
      orientation_symbol = Qreverse_portrait;
      break;
    case GTK_PAGE_ORIENTATION_REVERSE_LANDSCAPE:
      orientation_symbol = Qreverse_landscape;
      break;
    default:
      eassume (false);
    }

  return listn (CONSTYPE_HEAP, 7,
		Fcons (Qorientation, orientation_symbol),
#define MAKE_FLOAT_PAGE_SETUP(f)  make_float (f (page_setup, GTK_UNIT_POINTS))
		Fcons (Qwidth,
		       MAKE_FLOAT_PAGE_SETUP (gtk_page_setup_get_page_width)),
		Fcons (Qheight,
		       MAKE_FLOAT_PAGE_SETUP (gtk_page_setup_get_page_height)),
		Fcons (Qleft_margin,
		       MAKE_FLOAT_PAGE_SETUP (gtk_page_setup_get_left_margin)),
		Fcons (Qright_margin,
		       MAKE_FLOAT_PAGE_SETUP (gtk_page_setup_get_right_margin)),
		Fcons (Qtop_margin,
		       MAKE_FLOAT_PAGE_SETUP (gtk_page_setup_get_top_margin)),
		Fcons (Qbottom_margin,
		       MAKE_FLOAT_PAGE_SETUP (gtk_page_setup_get_bottom_margin))
#undef MAKE_FLOAT_PAGE_SETUP
		);
}

static void
draw_page (GtkPrintOperation *operation, GtkPrintContext *context,
	   gint page_nr, gpointer user_data)
{
  Lisp_Object frames = *((Lisp_Object *) user_data);
  struct frame *f = XFRAME (Fnth (make_number (page_nr), frames));
  cairo_t *cr = gtk_print_context_get_cairo_context (context);

  x_cr_draw_frame (cr, f);
}

void
xg_print_frames_dialog (Lisp_Object frames)
{
  GtkPrintOperation *print;
  GtkPrintOperationResult res;

  print = gtk_print_operation_new ();
  if (print_settings != NULL)
    gtk_print_operation_set_print_settings (print, print_settings);
  if (page_setup != NULL)
    gtk_print_operation_set_default_page_setup (print, page_setup);
  gtk_print_operation_set_n_pages (print, XINT (Flength (frames)));
  g_signal_connect (print, "draw-page", G_CALLBACK (draw_page), &frames);
  res = gtk_print_operation_run (print, GTK_PRINT_OPERATION_ACTION_PRINT_DIALOG,
                                 NULL, NULL);
  if (res == GTK_PRINT_OPERATION_RESULT_APPLY)
    {
      if (print_settings != NULL)
        g_object_unref (print_settings);
      print_settings =
	g_object_ref (gtk_print_operation_get_print_settings (print));
    }
  g_object_unref (print);
}

#endif	/* USE_CAIRO */



/***********************************************************************
                      Tool bar functions
 ***********************************************************************/
/* The key for the data we put in the GtkImage widgets.  The data is
   the image used by Emacs.  We use this to see if we need to update
   the GtkImage with a new image.  */
#define XG_TOOL_BAR_IMAGE_DATA "emacs-tool-bar-image"

/* The key for storing the latest modifiers so the activate callback can
   get them.  */
#define XG_TOOL_BAR_LAST_MODIFIER "emacs-tool-bar-modifier"

/* The key for the data we put in the GtkImage widgets.  The data is
   the stock name used by Emacs.  We use this to see if we need to update
   the GtkImage with a new image.  */
#define XG_TOOL_BAR_STOCK_NAME "emacs-tool-bar-stock-name"

/* As above, but this is used for named theme widgets, as opposed to
   stock items.  */
#define XG_TOOL_BAR_ICON_NAME "emacs-tool-bar-icon-name"

/* Callback function invoked when a tool bar item is pressed.
   W is the button widget in the tool bar that got pressed,
   CLIENT_DATA is an integer that is the index of the button in the
   tool bar.  0 is the first button.  */

static gboolean
xg_tool_bar_button_cb (GtkWidget *widget,
                       GdkEventButton *event,
                       gpointer user_data)
{
  intptr_t state = event->state;
  gpointer ptr = (gpointer) state;
  g_object_set_data (G_OBJECT (widget), XG_TOOL_BAR_LAST_MODIFIER, ptr);
  return FALSE;
}


/* Callback function invoked when a tool bar item is pressed.
   W is the button widget in the tool bar that got pressed,
   CLIENT_DATA is an integer that is the index of the button in the
   tool bar.  0 is the first button.  */

static void
xg_tool_bar_callback (GtkWidget *w, gpointer client_data)
{
  intptr_t idx = (intptr_t) client_data;
  gpointer gmod = g_object_get_data (G_OBJECT (w), XG_TOOL_BAR_LAST_MODIFIER);
  intptr_t mod = (intptr_t) gmod;

  struct frame *f = g_object_get_data (G_OBJECT (w), XG_FRAME_DATA);
  Lisp_Object key, frame;
  struct input_event event;
  EVENT_INIT (event);

  if (! f || ! f->n_tool_bar_items || NILP (f->tool_bar_items))
    return;

  idx *= TOOL_BAR_ITEM_NSLOTS;

  key = AREF (f->tool_bar_items, idx + TOOL_BAR_ITEM_KEY);
  XSETFRAME (frame, f);

  /* We generate two events here.  The first one is to set the prefix
     to `(tool_bar)', see keyboard.c.  */
  event.kind = TOOL_BAR_EVENT;
  event.frame_or_window = frame;
  event.arg = frame;
  kbd_buffer_store_event (&event);

  event.kind = TOOL_BAR_EVENT;
  event.frame_or_window = frame;
  event.arg = key;
  /* Convert between the modifier bits GDK uses and the modifier bits
     Emacs uses.  This assumes GDK and X masks are the same, which they are when
     this is written.  */
  event.modifiers = x_x_to_emacs_modifiers (FRAME_DISPLAY_INFO (f), mod);
  kbd_buffer_store_event (&event);

  /* Return focus to the frame after we have clicked on a detached
     tool bar button. */
  x_focus_frame (f, false);
}

static GtkWidget *
xg_get_tool_bar_widgets (GtkWidget *vb, GtkWidget **wimage)
{
  GList *clist = gtk_container_get_children (GTK_CONTAINER (vb));
  GtkWidget *c1 = clist->data;
  GtkWidget *c2 = clist->next ? clist->next->data : NULL;

  *wimage = GTK_IS_IMAGE (c1) ? c1 : c2;
  g_list_free (clist);
  return GTK_IS_LABEL (c1) ? c1 : c2;
}


/* This callback is called when the mouse enters or leaves a tool bar item.
   It is used for displaying and hiding the help text.
   W is the tool bar item, a button.
   EVENT is either an enter event or leave event.
   CLIENT_DATA is an integer that is the index of the button in the
   tool bar.  0 is the first button.

   Returns FALSE to tell GTK to keep processing this event.  */

static gboolean
xg_tool_bar_help_callback (GtkWidget *w,
                           GdkEventCrossing *event,
                           gpointer client_data)
{
  intptr_t idx = (intptr_t) client_data;
  struct frame *f = g_object_get_data (G_OBJECT (w), XG_FRAME_DATA);
  Lisp_Object help, frame;

  if (! f || ! f->n_tool_bar_items || NILP (f->tool_bar_items))
    return FALSE;

  if (event->type == GDK_ENTER_NOTIFY)
    {
      idx *= TOOL_BAR_ITEM_NSLOTS;
      help = AREF (f->tool_bar_items, idx + TOOL_BAR_ITEM_HELP);

      if (NILP (help))
        help = AREF (f->tool_bar_items, idx + TOOL_BAR_ITEM_CAPTION);
    }
  else
    help = Qnil;

  XSETFRAME (frame, f);
  kbd_buffer_store_help_event (frame, help);

  return FALSE;
}


/* This callback is called when a tool bar item shall be redrawn.
   It modifies the expose event so that the GtkImage widget redraws the
   whole image.  This to overcome a bug that makes GtkImage draw the image
   in the wrong place when it tries to redraw just a part of the image.
   W is the GtkImage to be redrawn.
   EVENT is the expose event for W.
   CLIENT_DATA is unused.

   Returns FALSE to tell GTK to keep processing this event.  */

#ifndef HAVE_GTK3
static gboolean
xg_tool_bar_item_expose_callback (GtkWidget *w,
                                  GdkEventExpose *event,
                                  gpointer client_data)
{
  gint width, height;

  gdk_drawable_get_size (event->window, &width, &height);
  event->area.x -= width > event->area.width ? width-event->area.width : 0;
  event->area.y -= height > event->area.height ? height-event->area.height : 0;

  event->area.x = max (0, event->area.x);
  event->area.y = max (0, event->area.y);

  event->area.width = max (width, event->area.width);
  event->area.height = max (height, event->area.height);

  return FALSE;
}
#endif

#ifdef HAVE_GTK_ORIENTABLE_SET_ORIENTATION
#define toolbar_set_orientation(w, o) \
  gtk_orientable_set_orientation (GTK_ORIENTABLE (w), o)
#else
#define toolbar_set_orientation(w, o) \
  gtk_toolbar_set_orientation (GTK_TOOLBAR (w), o)
#endif

/* Attach a tool bar to frame F.  */

static void
xg_pack_tool_bar (struct frame *f, Lisp_Object pos)
{
  struct x_output *x = f->output_data.x;
  bool into_hbox = EQ (pos, Qleft) || EQ (pos, Qright);
  GtkWidget *top_widget = x->toolbar_widget;

  toolbar_set_orientation (x->toolbar_widget,
                           into_hbox
                           ? GTK_ORIENTATION_VERTICAL
                           : GTK_ORIENTATION_HORIZONTAL);

  if (into_hbox)
    {
      gtk_box_pack_start (GTK_BOX (x->hbox_widget), top_widget,
                          FALSE, FALSE, 0);

      if (EQ (pos, Qleft))
        gtk_box_reorder_child (GTK_BOX (x->hbox_widget),
                               top_widget,
                               0);
      x->toolbar_in_hbox = true;
    }
  else
    {
      bool vbox_pos = x->menubar_widget != 0;
      gtk_box_pack_start (GTK_BOX (x->vbox_widget), top_widget,
                          FALSE, FALSE, 0);

      if (EQ (pos, Qtop))
        gtk_box_reorder_child (GTK_BOX (x->vbox_widget),
                               top_widget,
                               vbox_pos);
      x->toolbar_in_hbox = false;
    }
  x->toolbar_is_packed = true;
}

static bool xg_update_tool_bar_sizes (struct frame *f);

static void
tb_size_cb (GtkWidget    *widget,
            GdkRectangle *allocation,
            gpointer      user_data)
{
  /* When tool bar is created it has one preferred size.  But when size is
     allocated between widgets, it may get another.  So we must update
     size hints if tool bar size changes.  Seen on Fedora 18 at least.  */
  struct frame *f = user_data;

  if (xg_update_tool_bar_sizes (f))
    {
      frame_size_history_add (f, Qtb_size_cb, 0, 0, Qnil);
      adjust_frame_size (f, -1, -1, 5, 0, Qtool_bar_lines);
    }
}

/* Create a tool bar for frame F.  */

static void
xg_create_tool_bar (struct frame *f)
{
  struct x_output *x = f->output_data.x;
#if GTK_CHECK_VERSION (3, 3, 6)
  GtkStyleContext *gsty;
#endif
  struct xg_frame_tb_info *tbinfo
    = g_object_get_data (G_OBJECT (FRAME_GTK_OUTER_WIDGET (f)),
                         TB_INFO_KEY);
  if (! tbinfo)
    {
      tbinfo = xmalloc (sizeof (*tbinfo));
      tbinfo->last_tool_bar = Qnil;
      tbinfo->style = Qnil;
      tbinfo->hmargin = tbinfo->vmargin = 0;
      tbinfo->dir = GTK_TEXT_DIR_NONE;
      tbinfo->n_last_items = 0;
      g_object_set_data (G_OBJECT (FRAME_GTK_OUTER_WIDGET (f)),
                         TB_INFO_KEY,
                         tbinfo);
    }

  x->toolbar_widget = gtk_toolbar_new ();

  gtk_widget_set_name (x->toolbar_widget, "emacs-toolbar");

  gtk_toolbar_set_style (GTK_TOOLBAR (x->toolbar_widget), GTK_TOOLBAR_ICONS);
  toolbar_set_orientation (x->toolbar_widget, GTK_ORIENTATION_HORIZONTAL);
  g_signal_connect (x->toolbar_widget, "size-allocate",
                    G_CALLBACK (tb_size_cb), f);
#if GTK_CHECK_VERSION (3, 3, 6)
  gsty = gtk_widget_get_style_context (x->toolbar_widget);
  gtk_style_context_add_class (gsty, "primary-toolbar");
#endif
}


#define PROP(IDX) AREF (f->tool_bar_items, i * TOOL_BAR_ITEM_NSLOTS + (IDX))

/* Find the right-to-left image named by RTL in the tool bar images for F.
   Returns IMAGE if RTL is not found.  */

static Lisp_Object
find_rtl_image (struct frame *f, Lisp_Object image, Lisp_Object rtl)
{
  int i;
  Lisp_Object file, rtl_name;

  rtl_name = Ffile_name_nondirectory (rtl);

  for (i = 0; i < f->n_tool_bar_items; ++i)
    {
      Lisp_Object rtl_image = PROP (TOOL_BAR_ITEM_IMAGES);
      if (!NILP (file = file_for_image (rtl_image)))
        {
          file = call1 (intern ("file-name-sans-extension"),
                       Ffile_name_nondirectory (file));
          if (! NILP (Fequal (file, rtl_name)))
            {
              image = rtl_image;
              break;
            }
        }
    }

  return image;
}

static GtkToolItem *
xg_make_tool_item (struct frame *f,
                   GtkWidget *wimage,
                   GtkWidget **wbutton,
                   const char *label,
                   int i, bool horiz, bool text_image)
{
  GtkToolItem *ti = gtk_tool_item_new ();
  GtkWidget *vb = gtk_box_new (horiz
                               ? GTK_ORIENTATION_HORIZONTAL
                               : GTK_ORIENTATION_VERTICAL,
                               0);
  GtkWidget *wb = gtk_button_new ();
  /* The eventbox is here so we can have tooltips on disabled items.  */
  GtkWidget *weventbox = gtk_event_box_new ();
#if GTK_CHECK_VERSION (3, 3, 6)
  GtkCssProvider *css_prov = gtk_css_provider_new ();
  GtkStyleContext *gsty;

  gtk_css_provider_load_from_data (css_prov,
				   "GtkEventBox {"
				   "    background-color: transparent;"
				   "}",
				   -1, NULL);

  gsty = gtk_widget_get_style_context (weventbox);
  gtk_style_context_add_provider (gsty,
				  GTK_STYLE_PROVIDER (css_prov),
				  GTK_STYLE_PROVIDER_PRIORITY_USER);
  g_object_unref (css_prov);
#endif

  gtk_box_set_homogeneous (GTK_BOX (vb), FALSE);

  if (wimage && !text_image)
    gtk_box_pack_start (GTK_BOX (vb), wimage, TRUE, TRUE, 0);
  if (label)
    gtk_box_pack_start (GTK_BOX (vb), gtk_label_new (label), TRUE, TRUE, 0);
  if (wimage && text_image)
    gtk_box_pack_start (GTK_BOX (vb), wimage, TRUE, TRUE, 0);

#if GTK_CHECK_VERSION (3, 20, 0)
  gtk_widget_set_focus_on_click (wb, FALSE);
#else
  gtk_button_set_focus_on_click (GTK_BUTTON (wb), FALSE);
#endif
  gtk_button_set_relief (GTK_BUTTON (wb), GTK_RELIEF_NONE);
  gtk_container_add (GTK_CONTAINER (wb), vb);
  gtk_container_add (GTK_CONTAINER (weventbox), wb);
  gtk_container_add (GTK_CONTAINER (ti), weventbox);

  if (wimage || label)
    {
      intptr_t ii = i;
      gpointer gi = (gpointer) ii;

      g_signal_connect (G_OBJECT (wb), "clicked",
                        G_CALLBACK (xg_tool_bar_callback),
                        gi);

      g_object_set_data (G_OBJECT (weventbox), XG_FRAME_DATA, (gpointer)f);

#ifndef HAVE_GTK3
      /* Catch expose events to overcome an annoying redraw bug, see
         comment for xg_tool_bar_item_expose_callback.  */
      g_signal_connect (G_OBJECT (ti),
                        "expose-event",
                        G_CALLBACK (xg_tool_bar_item_expose_callback),
                        0);
#endif
      gtk_tool_item_set_homogeneous (ti, FALSE);

      /* Callback to save modifier mask (Shift/Control, etc).  GTK makes
         no distinction based on modifiers in the activate callback,
         so we have to do it ourselves.  */
      g_signal_connect (wb, "button-release-event",
                        G_CALLBACK (xg_tool_bar_button_cb),
                        NULL);

      g_object_set_data (G_OBJECT (wb), XG_FRAME_DATA, (gpointer)f);

      /* Use enter/leave notify to show help.  We use the events
         rather than the GtkButton specific signals "enter" and
         "leave", so we can have only one callback.  The event
         will tell us what kind of event it is.  */
      g_signal_connect (G_OBJECT (weventbox),
                        "enter-notify-event",
                        G_CALLBACK (xg_tool_bar_help_callback),
                        gi);
      g_signal_connect (G_OBJECT (weventbox),
                        "leave-notify-event",
                        G_CALLBACK (xg_tool_bar_help_callback),
                        gi);
    }

  if (wbutton) *wbutton = wb;

  return ti;
}

static bool
is_box_type (GtkWidget *vb, bool is_horizontal)
{
#ifdef HAVE_GTK3
  bool ret = 0;
  if (GTK_IS_BOX (vb))
    {
      GtkOrientation ori = gtk_orientable_get_orientation (GTK_ORIENTABLE (vb));
      ret = (ori == GTK_ORIENTATION_HORIZONTAL && is_horizontal)
        || (ori == GTK_ORIENTATION_VERTICAL && ! is_horizontal);
    }
  return ret;
#else
  return is_horizontal ? GTK_IS_VBOX (vb) : GTK_IS_HBOX (vb);
#endif
}


static bool
xg_tool_item_stale_p (GtkWidget *wbutton, const char *stock_name,
		      const char *icon_name, const struct image *img,
		      const char *label, bool horiz)
{
  gpointer old;
  GtkWidget *wimage;
  GtkWidget *vb = XG_BIN_CHILD (wbutton);
  GtkWidget *wlbl = xg_get_tool_bar_widgets (vb, &wimage);

  /* Check if the tool icon matches.  */
  if (stock_name && wimage)
    {
      old = g_object_get_data (G_OBJECT (wimage),
			       XG_TOOL_BAR_STOCK_NAME);
      if (!old || strcmp (old, stock_name))
	return 1;
    }
  else if (icon_name && wimage)
    {
      old = g_object_get_data (G_OBJECT (wimage),
			       XG_TOOL_BAR_ICON_NAME);
      if (!old || strcmp (old, icon_name))
	return 1;
    }
  else if (wimage)
    {
      gpointer gold_img = g_object_get_data (G_OBJECT (wimage),
                                             XG_TOOL_BAR_IMAGE_DATA);
      Pixmap old_img = (Pixmap) gold_img;
      if (old_img != img->pixmap)
	return 1;
    }

  /* Check button configuration and label.  */
  if (is_box_type (vb, horiz)
      || (label ? (wlbl == NULL) : (wlbl != NULL)))
    return 1;

  /* Ensure label is correct.  */
  if (label && wlbl)
    gtk_label_set_text (GTK_LABEL (wlbl), label);
  return 0;
}

static bool
xg_update_tool_bar_sizes (struct frame *f)
{
  struct x_output *x = f->output_data.x;
  GtkRequisition req;
  int nl = 0, nr = 0, nt = 0, nb = 0;
  GtkWidget *top_widget = x->toolbar_widget;

  gtk_widget_get_preferred_size (GTK_WIDGET (top_widget), NULL, &req);
  if (x->toolbar_in_hbox)
    {
      int pos;
      gtk_container_child_get (GTK_CONTAINER (x->hbox_widget),
                               top_widget,
                               "position", &pos, NULL);
      if (pos == 0) nl = req.width;
      else nr = req.width;
    }
  else
    {
      int pos;
      gtk_container_child_get (GTK_CONTAINER (x->vbox_widget),
                               top_widget,
                               "position", &pos, NULL);
      if (pos == 0 || (pos == 1 && x->menubar_widget)) nt = req.height;
      else nb = req.height;
    }

  if (nl != FRAME_TOOLBAR_LEFT_WIDTH (f)
      || nr != FRAME_TOOLBAR_RIGHT_WIDTH (f)
      || nt != FRAME_TOOLBAR_TOP_HEIGHT (f)
      || nb != FRAME_TOOLBAR_BOTTOM_HEIGHT (f))
    {
      FRAME_TOOLBAR_RIGHT_WIDTH (f) = FRAME_TOOLBAR_LEFT_WIDTH (f)
        = FRAME_TOOLBAR_TOP_HEIGHT (f) = FRAME_TOOLBAR_BOTTOM_HEIGHT (f) = 0;
      FRAME_TOOLBAR_LEFT_WIDTH (f) = nl;
      FRAME_TOOLBAR_RIGHT_WIDTH (f) = nr;
      FRAME_TOOLBAR_TOP_HEIGHT (f) = nt;
      FRAME_TOOLBAR_BOTTOM_HEIGHT (f) = nb;

      return true;
    }
  else
    return false;
}

static char *
find_icon_from_name (char *name,
                     GtkIconTheme *icon_theme,
                     char **icon_name)
{
#if ! GTK_CHECK_VERSION (3, 10, 0)
  GtkStockItem stock_item;
#endif

  if (name[0] == 'n' && name[1] == ':')
    {
      *icon_name = name + 2;
      name = NULL;

      if (! gtk_icon_theme_has_icon (icon_theme, *icon_name))
        *icon_name = NULL;
    }

#if ! GTK_CHECK_VERSION (3, 10, 0)
  else if (gtk_stock_lookup (name, &stock_item))
    *icon_name = NULL;
#endif
  else if (gtk_icon_theme_has_icon (icon_theme, name))
    {
      *icon_name = name;
      name = NULL;
    }
  else
    {
      name = NULL;
      *icon_name = NULL;
    }

  return name;
}


/* Update the tool bar for frame F.  Add new buttons and remove old.  */

void
update_frame_tool_bar (struct frame *f)
{
  int i, j;
  struct x_output *x = f->output_data.x;
  int hmargin = 0, vmargin = 0;
  GtkToolbar *wtoolbar;
  GtkToolItem *ti;
  GtkTextDirection dir;
  Lisp_Object style;
  bool text_image, horiz;
  struct xg_frame_tb_info *tbinfo;
  GdkScreen *screen;
  GtkIconTheme *icon_theme;


  if (! FRAME_GTK_WIDGET (f))
    return;

  block_input ();

  if (RANGED_INTEGERP (1, Vtool_bar_button_margin, INT_MAX))
    {
      hmargin = XFASTINT (Vtool_bar_button_margin);
      vmargin = XFASTINT (Vtool_bar_button_margin);
    }
  else if (CONSP (Vtool_bar_button_margin))
    {
      if (RANGED_INTEGERP (1, XCAR (Vtool_bar_button_margin), INT_MAX))
        hmargin = XFASTINT (XCAR (Vtool_bar_button_margin));

      if (RANGED_INTEGERP (1, XCDR (Vtool_bar_button_margin), INT_MAX))
        vmargin = XFASTINT (XCDR (Vtool_bar_button_margin));
    }

  /* The natural size (i.e. when GTK uses 0 as margin) looks best,
     so take DEFAULT_TOOL_BAR_BUTTON_MARGIN to mean "default for GTK",
     i.e. zero.  This means that margins less than
     DEFAULT_TOOL_BAR_BUTTON_MARGIN has no effect.  */
  hmargin = max (0, hmargin - DEFAULT_TOOL_BAR_BUTTON_MARGIN);
  vmargin = max (0, vmargin - DEFAULT_TOOL_BAR_BUTTON_MARGIN);

  if (! x->toolbar_widget)
    xg_create_tool_bar (f);

  wtoolbar = GTK_TOOLBAR (x->toolbar_widget);
  dir = gtk_widget_get_direction (GTK_WIDGET (wtoolbar));

  style = Ftool_bar_get_system_style ();
  screen = gtk_widget_get_screen (GTK_WIDGET (wtoolbar));
  icon_theme = gtk_icon_theme_get_for_screen (screen);

  /* Are we up to date? */
  tbinfo = g_object_get_data (G_OBJECT (FRAME_GTK_OUTER_WIDGET (f)),
                              TB_INFO_KEY);

  if (! NILP (tbinfo->last_tool_bar) && ! NILP (f->tool_bar_items)
      && tbinfo->n_last_items == f->n_tool_bar_items
      && tbinfo->hmargin == hmargin && tbinfo->vmargin == vmargin
      && tbinfo->dir == dir
      && ! NILP (Fequal (tbinfo->style, style))
      && ! NILP (Fequal (tbinfo->last_tool_bar, f->tool_bar_items)))
    {
      unblock_input ();
      return;
    }

  tbinfo->last_tool_bar = f->tool_bar_items;
  tbinfo->n_last_items = f->n_tool_bar_items;
  tbinfo->style = style;
  tbinfo->hmargin = hmargin;
  tbinfo->vmargin = vmargin;
  tbinfo->dir = dir;

  text_image = EQ (style, Qtext_image_horiz);
  horiz = EQ (style, Qboth_horiz) || text_image;

  for (i = j = 0; i < f->n_tool_bar_items; ++i)
    {
      bool enabled_p = !NILP (PROP (TOOL_BAR_ITEM_ENABLED_P));
      bool selected_p = !NILP (PROP (TOOL_BAR_ITEM_SELECTED_P));
      int idx;
      ptrdiff_t img_id;
      int icon_size = 0;
      struct image *img = NULL;
      Lisp_Object image;
      Lisp_Object stock = Qnil;
      char *stock_name = NULL;
      char *icon_name = NULL;
      Lisp_Object rtl;
      GtkWidget *wbutton = NULL;
      Lisp_Object specified_file;
      bool vert_only = ! NILP (PROP (TOOL_BAR_ITEM_VERT_ONLY));
      const char *label
	= (EQ (style, Qimage) || (vert_only && horiz)) ? NULL
	: STRINGP (PROP (TOOL_BAR_ITEM_LABEL))
	? SSDATA (PROP (TOOL_BAR_ITEM_LABEL))
	: "";

      ti = gtk_toolbar_get_nth_item (GTK_TOOLBAR (wtoolbar), j);

      /* If this is a separator, use a gtk separator item.  */
      if (EQ (PROP (TOOL_BAR_ITEM_TYPE), Qt))
	{
	  if (ti == NULL || !GTK_IS_SEPARATOR_TOOL_ITEM (ti))
	    {
	      if (ti)
		gtk_container_remove (GTK_CONTAINER (wtoolbar),
				      GTK_WIDGET (ti));
	      ti = gtk_separator_tool_item_new ();
	      gtk_toolbar_insert (GTK_TOOLBAR (wtoolbar), ti, j);
	    }
	  j++;
	  continue;
	}

      /* Otherwise, the tool-bar item is an ordinary button.  */

      if (ti && GTK_IS_SEPARATOR_TOOL_ITEM (ti))
	{
	  gtk_container_remove (GTK_CONTAINER (wtoolbar), GTK_WIDGET (ti));
	  ti = NULL;
	}

      if (ti) wbutton = XG_BIN_CHILD (XG_BIN_CHILD (ti));

      /* Ignore invalid image specifications.  */
      image = PROP (TOOL_BAR_ITEM_IMAGES);
      if (!valid_image_p (image))
        {
          if (ti)
	    gtk_container_remove (GTK_CONTAINER (wtoolbar),
				  GTK_WIDGET (ti));
          continue;
        }

      specified_file = file_for_image (image);
      if (!NILP (specified_file) && !NILP (Ffboundp (Qx_gtk_map_stock)))
        stock = call1 (Qx_gtk_map_stock, specified_file);

      if (CONSP (stock))
        {
          Lisp_Object tem;
          for (tem = stock; CONSP (tem); tem = XCDR (tem))
            if (! NILP (tem) && STRINGP (XCAR (tem)))
              {
                stock_name = find_icon_from_name (SSDATA (XCAR (tem)),
                                                  icon_theme,
                                                  &icon_name);
                if (stock_name || icon_name) break;
              }
        }
      else if (STRINGP (stock))
        {
          stock_name = find_icon_from_name (SSDATA (stock),
                                            icon_theme,
                                            &icon_name);
        }

      if (stock_name || icon_name)
        icon_size = gtk_toolbar_get_icon_size (wtoolbar);

      if (stock_name == NULL && icon_name == NULL)
        {
          /* No stock image, or stock item not known.  Try regular
             image.  If image is a vector, choose it according to the
             button state.  */
          if (dir == GTK_TEXT_DIR_RTL
              && !NILP (rtl = PROP (TOOL_BAR_ITEM_RTL_IMAGE))
              && STRINGP (rtl))
	    image = find_rtl_image (f, image, rtl);

          if (VECTORP (image))
            {
              if (enabled_p)
                idx = (selected_p
                       ? TOOL_BAR_IMAGE_ENABLED_SELECTED
                       : TOOL_BAR_IMAGE_ENABLED_DESELECTED);
              else
                idx = (selected_p
                       ? TOOL_BAR_IMAGE_DISABLED_SELECTED
                       : TOOL_BAR_IMAGE_DISABLED_DESELECTED);

              eassert (ASIZE (image) >= idx);
              image = AREF (image, idx);
            }
          else
            idx = -1;

          img_id = lookup_image (f, image);
          img = IMAGE_FROM_ID (f, img_id);
          prepare_image_for_display (f, img);

          if (img->load_failed_p || img->pixmap == None)
            {
              if (ti)
		gtk_container_remove (GTK_CONTAINER (wtoolbar),
				      GTK_WIDGET (ti));
              continue;
            }
        }

      /* If there is an existing widget, check if it's stale; if so,
	 remove it and make a new tool item from scratch.  */
      if (ti && xg_tool_item_stale_p (wbutton, stock_name, icon_name,
				      img, label, horiz))
	{
	  gtk_container_remove (GTK_CONTAINER (wtoolbar),
				GTK_WIDGET (ti));
	  ti = NULL;
	}

      if (ti == NULL)
        {
          GtkWidget *w;

	  /* Save the image so we can see if an update is needed the
	     next time we call xg_tool_item_match_p.  */
	  if (EQ (style, Qtext))
	    w = NULL;
	  else if (stock_name)
            {

#if GTK_CHECK_VERSION (3, 10, 0)
              w = gtk_image_new_from_icon_name (stock_name, icon_size);
#else
              w = gtk_image_new_from_stock (stock_name, icon_size);
#endif
              g_object_set_data_full (G_OBJECT (w), XG_TOOL_BAR_STOCK_NAME,
                                      (gpointer) xstrdup (stock_name),
                                      (GDestroyNotify) xfree);
            }
          else if (icon_name)
            {
              w = gtk_image_new_from_icon_name (icon_name, icon_size);
              g_object_set_data_full (G_OBJECT (w), XG_TOOL_BAR_ICON_NAME,
                                      (gpointer) xstrdup (icon_name),
                                      (GDestroyNotify) xfree);
            }
          else
            {
              w = xg_get_image_for_pixmap (f, img, x->widget, NULL);
              g_object_set_data (G_OBJECT (w), XG_TOOL_BAR_IMAGE_DATA,
                                 (gpointer)img->pixmap);
            }

#if GTK_CHECK_VERSION (3, 14, 0)
          if (w)
            {
              gtk_widget_set_margin_start (w, hmargin);
              gtk_widget_set_margin_end (w, hmargin);
              gtk_widget_set_margin_top (w, vmargin);
              gtk_widget_set_margin_bottom (w, vmargin);
            }
#else
	  if (w) gtk_misc_set_padding (GTK_MISC (w), hmargin, vmargin);
#endif
          ti = xg_make_tool_item (f, w, &wbutton, label, i, horiz, text_image);
          gtk_toolbar_insert (GTK_TOOLBAR (wtoolbar), ti, j);
        }

#undef PROP

      gtk_widget_set_sensitive (wbutton, enabled_p);
      j++;
    }

  /* Remove buttons not longer needed.  */
  do
    {
      ti = gtk_toolbar_get_nth_item (GTK_TOOLBAR (wtoolbar), j);
      if (ti)
	gtk_container_remove (GTK_CONTAINER (wtoolbar), GTK_WIDGET (ti));
    } while (ti != NULL);

  if (f->n_tool_bar_items != 0)
    {
      if (! x->toolbar_is_packed)
        xg_pack_tool_bar (f, FRAME_TOOL_BAR_POSITION (f));
      gtk_widget_show_all (x->toolbar_widget);
      if (xg_update_tool_bar_sizes (f))
	{
	  int inhibit
	    = ((f->after_make_frame
		&& !f->tool_bar_resized
		&& (EQ (frame_inhibit_implied_resize, Qt)
		    || (CONSP (frame_inhibit_implied_resize)
			&& !NILP (Fmemq (Qtool_bar_lines,
					 frame_inhibit_implied_resize))))
		/* This will probably fail to DTRT in the
		   fullheight/-width cases.  */
		&& NILP (get_frame_param (f, Qfullscreen)))
	       ? 0
	       : 2);

	  frame_size_history_add (f, Qupdate_frame_tool_bar, 0, 0, Qnil);
	  adjust_frame_size (f, -1, -1, inhibit, 0, Qtool_bar_lines);
	}
      f->tool_bar_resized = f->tool_bar_redisplayed;
    }

  unblock_input ();
}

/* Deallocate all resources for the tool bar on frame F.
   Remove the tool bar.  */

void
free_frame_tool_bar (struct frame *f)
{
  struct x_output *x = f->output_data.x;

  if (x->toolbar_widget)
    {
      struct xg_frame_tb_info *tbinfo;
      GtkWidget *top_widget = x->toolbar_widget;

      block_input ();
      if (x->toolbar_is_packed)
        {
          if (x->toolbar_in_hbox)
            gtk_container_remove (GTK_CONTAINER (x->hbox_widget),
                                  top_widget);
          else
            gtk_container_remove (GTK_CONTAINER (x->vbox_widget),
                                  top_widget);
        }
      else
        gtk_widget_destroy (x->toolbar_widget);

      x->toolbar_widget = 0;
      x->toolbar_widget = 0;
      x->toolbar_is_packed = false;
      FRAME_TOOLBAR_TOP_HEIGHT (f) = FRAME_TOOLBAR_BOTTOM_HEIGHT (f) = 0;
      FRAME_TOOLBAR_LEFT_WIDTH (f) = FRAME_TOOLBAR_RIGHT_WIDTH (f) = 0;

      tbinfo = g_object_get_data (G_OBJECT (FRAME_GTK_OUTER_WIDGET (f)),
                                  TB_INFO_KEY);
      if (tbinfo)
        {
          xfree (tbinfo);
          g_object_set_data (G_OBJECT (FRAME_GTK_OUTER_WIDGET (f)),
                             TB_INFO_KEY,
                             NULL);
        }

      frame_size_history_add (f, Qfree_frame_tool_bar, 0, 0, Qnil);
      adjust_frame_size (f, -1, -1, 2, 0, Qtool_bar_lines);

      unblock_input ();
    }
}

void
xg_change_toolbar_position (struct frame *f, Lisp_Object pos)
{
  struct x_output *x = f->output_data.x;
  GtkWidget *top_widget = x->toolbar_widget;

  if (! x->toolbar_widget || ! top_widget)
    return;

  block_input ();
  g_object_ref (top_widget);
  if (x->toolbar_is_packed)
    {
      if (x->toolbar_in_hbox)
        gtk_container_remove (GTK_CONTAINER (x->hbox_widget),
                              top_widget);
      else
        gtk_container_remove (GTK_CONTAINER (x->vbox_widget),
                              top_widget);
    }

  xg_pack_tool_bar (f, pos);
  g_object_unref (top_widget);

  if (xg_update_tool_bar_sizes (f))
    {
      frame_size_history_add (f, Qxg_change_toolbar_position, 0, 0, Qnil);
      adjust_frame_size (f, -1, -1, 2, 0, Qtool_bar_lines);
    }


  unblock_input ();
}



/***********************************************************************
                      Initializing
***********************************************************************/
void
xg_initialize (void)
{
  GtkBindingSet *binding_set;
  GtkSettings *settings;

#if HAVE_XFT
  /* Work around a bug with corrupted data if libXft gets unloaded.  This way
     we keep it permanently linked in.  */
  XftInit (0);
#endif

  gdpy_def = NULL;
  xg_ignore_gtk_scrollbar = 0;
  xg_menu_cb_list.prev = xg_menu_cb_list.next =
    xg_menu_item_cb_list.prev = xg_menu_item_cb_list.next = 0;

  id_to_widget.max_size = id_to_widget.used = 0;
  id_to_widget.widgets = 0;

  settings = gtk_settings_get_for_screen (gdk_display_get_default_screen
                                          (gdk_display_get_default ()));
#if ! GTK_CHECK_VERSION (3, 10, 0)
  /* Remove F10 as a menu accelerator, it does not mix well with Emacs key
     bindings.  It doesn't seem to be any way to remove properties,
     so we set it to "" which in means "no key".  */
  gtk_settings_set_string_property (settings,
                                    "gtk-menu-bar-accel",
                                    "",
                                    EMACS_CLASS);
#endif

  /* Make GTK text input widgets use Emacs style keybindings.  This is
     Emacs after all.  */
#if GTK_CHECK_VERSION (3, 16, 0)
  g_object_set (settings, "gtk-key-theme-name", "Emacs", NULL);
#else
  gtk_settings_set_string_property (settings,
                                    "gtk-key-theme-name",
                                    "Emacs",
                                    EMACS_CLASS);
#endif

  /* Make dialogs close on C-g.  Since file dialog inherits from
     dialog, this works for them also.  */
  binding_set = gtk_binding_set_by_class (g_type_class_ref (GTK_TYPE_DIALOG));
  gtk_binding_entry_add_signal (binding_set, GDK_KEY_g, GDK_CONTROL_MASK,
                                "close", 0);

  /* Make menus close on C-g.  */
  binding_set = gtk_binding_set_by_class (g_type_class_ref
                                          (GTK_TYPE_MENU_SHELL));
  gtk_binding_entry_add_signal (binding_set, GDK_KEY_g, GDK_CONTROL_MASK,
                                "cancel", 0);
  update_theme_scrollbar_width ();
  update_theme_scrollbar_height ();

#ifdef HAVE_FREETYPE
  x_last_font_name = NULL;
#endif
}

#endif /* USE_GTK */<|MERGE_RESOLUTION|>--- conflicted
+++ resolved
@@ -579,13 +579,6 @@
     if (get_fg)
       gtk_style_context_get_color (gsty, state, &col);
     else
-<<<<<<< HEAD
-      /* FIXME: gtk_style_context_get_background_color is deprecated
-         in GTK+ 3.16.  New versions of GTK+ don’t use the concept of
-         a single background color any more, so we shouldn’t query for
-         it.  */
-=======
->>>>>>> 98ac36ef
       gtk_style_context_get_background_color (gsty, state, &col);
 
     unsigned short
