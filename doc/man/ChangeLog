<<<<<<< HEAD
2012-12-02  Kevin Ryde  <user42@zip.com.au>
=======
2013-04-10  Petr Hracek  <phracek@redhat.com>  (tiny change)

	* emacs.1: Add some more command-line options.  (Bug#14165)

2013-03-11  Glenn Morris  <rgm@gnu.org>
>>>>>>> 8c1f2bb0

	* etags.1: Mention effect of --declarations in Lisp.

2012-06-03  Glenn Morris  <rgm@gnu.org>

	* rcs-checkin.1: Remove.

2012-04-07  Glenn Morris  <rgm@gnu.org>

	* emacs.1: Bump version to 24.1.50.

2011-11-16  Juanma Barranquero  <lekktu@gmail.com>

	* etags.1: Fix typo.

2011-10-06  Chong Yidong  <cyd@stupidchicken.com>

	* emacsclient.1: Document how -a "" starts the daemon.

2011-09-17  Sven Joachim  <svenjoac@gmx.de>

	* emacs.1: Escape a dash.

2011-07-12  Chong Yidong  <cyd@stupidchicken.com>

	* emacsclient.1: Document exit status.

2011-06-25  Andreas Rottmann  <a.rottmann@gmx.at>

	* emacsclient.1: Mention --frame-parameters.

2011-03-07  Chong Yidong  <cyd@stupidchicken.com>

	* Version 23.3 released.

2011-01-02  Jari Aalto  <jari.aalto@cante.net>

	* emacsclient.1: Arrange options alphabetically (Bug#7620).

2010-10-12  Glenn Morris  <rgm@gnu.org>

	* emacs.1: Small fixes.

2010-10-12  Ulrich Mueller  <ulm@gentoo.org>

	* emacs.1: Update license description.

2010-10-09  Glenn Morris  <rgm@gnu.org>

	* b2m.1: Remove file.

2010-09-25  Ulrich Mueller  <ulm@gentoo.org>

	* etags.1: xz compression is now supported.

2010-08-26  Sven Joachim  <svenjoac@gmx.de>

	* emacs.1: Mention "maximized" value for the "fullscreen" X resource.

2010-05-07  Chong Yidong  <cyd@stupidchicken.com>

	* Version 23.2 released.

2010-03-10  Chong Yidong  <cyd@stupidchicken.com>

	* Branch for 23.2.

2010-01-09  Chong Yidong  <cyd@stupidchicken.com>

	* emacs.1: Copyedits.  Update options -Q, -mm and --daemon.
	Remove deprecated --unibyte option.

2009-06-21  Chong Yidong  <cyd@stupidchicken.com>

	* Branch for 23.1.

2009-01-31  Glenn Morris  <rgm@gnu.org>

	* b2m.1: Minor fixes.

2008-12-14  Dan Nicolaescu  <dann@ics.uci.edu>

	* ebrowse.1: Fix typos.  Add more to the "SEE ALSO" section.

2008-12-14  Glenn Morris  <rgm@gnu.org>

	* emacs.1: Fix MAILINGLISTS (default) location.

2008-12-13  Glenn Morris  <rgm@gnu.org>

	* b2m.1: New file.  Basic man-page.

	* grep-changelog.1: New file.  Basic man-page, largely constructed from
	program --help output.

	* rcs-checkin.1: New file.  Basic man-page, largely from script
	commentary.

	* ebrowse.1: Fix "emacsclient" typo.  Replace problematic character.
	Add some formatting.  Add permissions notice.

	* emacs.1: Remove initial copyright comment, just refer to COPYING
	section, merge years.

	* etags.1: Don't duplicate copyright info in initial comment,
	just refer to COPYING section.

2008-12-10  Dan Nicolaescu  <dann@ics.uci.edu>

	* ebrowse.1: New file, mostly just the results of --help in man format.

	* emacsclient.1: Describe what an empty string argument does for
	--alternate-editor.

2008-11-27  Dan Nicolaescu  <dann@ics.uci.edu>

	* emacsclient.1: Mention -nw and -c.  Fix the character for --help.
	Swap the order of -e and -n to follow the order displayed by --help.

2008-03-13  Glenn Morris  <rgm@gnu.org>

	* emacs.1: Fix Emacs version.

2008-01-08  Glenn Morris  <rgm@gnu.org>

	* emacs.1: Update Emacs version.

2007-11-22  Francesco Potortì  <pot@gnu.org>

	* etags.1: Ctags and Etags now share the same defaults, so remove
	--defines, --globals, --members, --typedefs, --typedefs-and-c++.

2007-11-15  Francesco Potortì  <pot@gnu.org>

	* etags.1: Note that you can use "-" for stdout with -o.

2007-09-06  Glenn Morris  <rgm@gnu.org>

	* ctags.1, emacs.1, emacsclient.1, etags.1: Move from etc/ to
	doc/man/.

;; Local Variables:
;; coding: utf-8
;; End:

  Copyright (C) 2007-2013 Free Software Foundation, Inc.

  This file is part of GNU Emacs.

  GNU Emacs is free software: you can redistribute it and/or modify
  it under the terms of the GNU General Public License as published by
  the Free Software Foundation, either version 3 of the License, or
  (at your option) any later version.

  GNU Emacs is distributed in the hope that it will be useful,
  but WITHOUT ANY WARRANTY; without even the implied warranty of
  MERCHANTABILITY or FITNESS FOR A PARTICULAR PURPOSE.  See the
  GNU General Public License for more details.

  You should have received a copy of the GNU General Public License
  along with GNU Emacs.  If not, see <http://www.gnu.org/licenses/>.
<|MERGE_RESOLUTION|>--- conflicted
+++ resolved
@@ -1,12 +1,8 @@
-<<<<<<< HEAD
-2012-12-02  Kevin Ryde  <user42@zip.com.au>
-=======
-2013-04-10  Petr Hracek  <phracek@redhat.com>  (tiny change)
+2013-04-20  Petr Hracek  <phracek@redhat.com>  (tiny change)
 
 	* emacs.1: Add some more command-line options.  (Bug#14165)
 
-2013-03-11  Glenn Morris  <rgm@gnu.org>
->>>>>>> 8c1f2bb0
+2012-12-02  Kevin Ryde  <user42@zip.com.au>
 
 	* etags.1: Mention effect of --declarations in Lisp.
 
