<<<<<<< HEAD
2014-12-24  Stephen Leake  <stephen_leake@stephe-leake.org>

	* trouble.texi: Move user-level information from CONTRIBUTE here.

2014-12-14  Alan Mackenzie  <acm@muc.de>

	* display.texi (Scrolling): fast-but-imprecise-scrolling.
	Describe new variable.

2014-12-14  Cameron Desautels  <camdez@gmail.com>

	* custom.texi (Saving Customizations): Mention
	`custom-prompt-customize-unsaved-options'.

2014-12-08  Lars Magne Ingebrigtsen  <larsi@gnus.org>

	* misc.texi (Network Security): Mention the new protocol-level
	`high' NSM checks.

2014-12-08  Eric S. Raymond  <esr@snark.thyrsus.com>

	* maintaining.texi: Suopport fo Arch has been moved to obosolete,
	remove references that imply otherwise.

2014-11-29  Paul Eggert  <eggert@cs.ucla.edu>
=======
2014-12-22  Eli Zaretskii  <eliz@gnu.org>

	* buffers.texi (Kill Buffer): Improve indexing.

2014-11-19  Paul Eggert  <eggert@cs.ucla.edu>
>>>>>>> 216c6aad

	Lessen focus on ChangeLog files, as opposed to change log entries.
	* maintaining.texi (Change Log): Mention that ChangeLog files may
	be copied to or from a version control system.
	* trouble.texi (Sending Patches): Point to the commit messages.

2014-11-29  Eli Zaretskii  <eliz@gnu.org>

	* maintaining.texi (Switching Branches): Mention "C-x v r".
	Correct commands for switching branches in various VCSs.

2014-11-27  Tassilo Horn  <tsdh@gnu.org>

	* misc.texi (DocView Slicing): Describe how to slice with the
	mouse.  Fix command mentioned by slice by BoundingBox paragraph.
	(Bug#18040)

2014-11-25  Lars Magne Ingebrigtsen  <larsi@gnus.org>

	* misc.texi (Network Security): Use "untrustworthy" instead of
	"unsafe".

2014-11-24  Eli Zaretskii  <eliz@gnu.org>

	* misc.texi (Network Security): Improve wording and indexing of
	last change.

2014-11-24  Lars Magne Ingebrigtsen  <larsi@gnus.org>

	* misc.texi (Gnus Summary Buffer): Move the Network Security
	Manager stuff here from the lispref manual.

2014-11-21  Eli Zaretskii  <eliz@gnu.org>

	* maintaining.texi (Version Control Systems): Move "@end itemize"
	past the last @item.

2014-11-21  H. Dieter Wilhelm  <dieter@duenenhof-wilhelm.de>

	* maintaining.texi (Version Control Systems): Fix a typo.

2014-11-20  Eric S. Raymond  <esr@snark.thyrsus.com>

	* maintaining.texi: Document SRC support.

2014-11-10  Glenn Morris  <rgm@gnu.org>

	* Makefile.in (top_srcdir, version): New, set by configure.
	(doc-emacsver): New rule.
	(bootstrap-clean, maintainer-clean): Delete emacsver.texi.
	(emacsver.texi.in): Rename from emacsver.texi.

2014-11-09  Juri Linkov  <juri@jurta.org>

	* search.texi (Other Repeating Search): Add documentation for
	multi-isearch-files and multi-isearch-files-regexp.  (Bug#13592)

2014-11-09  Glenn Morris  <rgm@gnu.org>

	* Makefile.in (version): Remove variable.
	(clean): No longer delete dist tarfile.
	(dist): Remove rule; replace with code in admin.el.

2014-11-03  Glenn Morris  <rgm@gnu.org>

	* programs.texi (Misc for Programs): Fix typo.

2014-10-30  Eli Zaretskii  <eliz@gnu.org>

	* frames.texi (Scroll Bars): Improve indexing of faces.

	* killing.texi (Secondary Selection): Improve indexing of faces.

	* search.texi (Basic Isearch, Query Replace): Improve indexing of faces.

	* display.texi (Standard Faces, Text Display)
	(Useless Whitespace): Improve indexing of faces.

	* frames.texi (Frame Commands): Document and index
	'frame-resize-pixelwise'.

	* windows.texi (Split Window): Document and index
	'window-resize-pixelwise'.

2014-10-22  Tassilo Horn  <tsdh@gnu.org>

	* misc.texi (Document View): Adapt to latest doc-view changes wrt
	viewing the document's plain text contents.

2014-10-20  Glenn Morris  <rgm@gnu.org>

	* Merge in all changes up to 24.4 release.

2014-10-13  Glenn Morris  <rgm@gnu.org>

	* Makefile.in (dist): Update for new output variables.

2014-10-12  Paul Eggert  <eggert@cs.ucla.edu>

	* macos.texi (Mac OS / GNUstep, Mac / GNUstep Basics)
	(Mac / GNUstep Customization): Mac OS X 10.6 or later now required.

2014-10-09  Glenn Morris  <rgm@gnu.org>

	* package.texi (Package Menu): The package list was changed to not
	say "unsigned" any more.

2014-10-05  Glenn Morris  <rgm@gnu.org>

	* misc.texi (Sorting):
	* search.texi (Query Replace): Markup fixes.

2014-10-04  Martin Rudalics  <rudalics@gmx.at>

	* frames.texi (Scroll Bars): Describe use of horizontal scroll bars.

2014-10-04  Glenn Morris  <rgm@gnu.org>

	* cmdargs.texi (Misc X):
	* display.texi (Optional Mode Line):
	* misc.texi (emacsclient Options):
	* vc1-xtra.texi (VC Delete/Rename): Small fixes re @var usage.

	* killing.texi (Rectangles): Copyedits re rectangle-mark-mode.
	(CUA Bindings): Mention rectangle-mark-mode.

2014-10-03  Martin Rudalics  <rudalics@gmx.at>

	* frames.texi (Frame Commands):
	* cmdargs.texi (Window Size X): Mention the use of
	`frame-resize-pixelwise' to make frames truly fullscreen or maximized.

2014-10-02  Glenn Morris  <rgm@gnu.org>

	* package.texi (Package Installation): Mention etc/package-keyring.gpg.

2014-09-29  Eli Zaretskii  <eliz@gnu.org>

	* emacsver.texi (EMACSVER): Bump to 20.0.50.

2014-09-15  Daniel Colascione  <dancol@dancol.org>

	* regs.texi (Text Registers): Update end-user documentation
	to reflect `insert-register' interface change.

2014-08-07  Reuben Thomas  <rrt@sc3d.org>

	* programs.texi (Program Modes): Don't advertise VMS DCL support
	any more.

2014-08-07  Reuben Thomas  <rrt@sc3d.org>

	Refer to MS-DOS using the same name everywhere.

	* Makefile.in (EMACSSOURCES): ``MS-DOG'', ``MSDOG'' and ``msdog''
	become ``MS-DOS''; ``msdog'' in filenames becomes ``msdos''.
	* emacs-xtra.texi: ditto.
	* emacs.texi: ditto.
	* makefile.w32-in: ditto.
	* msdog-xtra.texi: ditto, and rename file.
	* msdog.texi: ditto, and rename file.

2014-07-21  Glenn Morris  <rgm@gnu.org>

	* emacs.texi (Intro): Workaround makeinfo 4 @acronym bug.  (Bug#18040)

2014-07-09  Juri Linkov  <juri@jurta.org>

	* search.texi (Regexp Search): Update lax space matching that is
	not active in regexp search by default now.  (Bug#17901)

2014-07-03  Glenn Morris  <rgm@gnu.org>

	* help.texi (Misc Help):
	* trouble.texi (Checklist): "Online" help doesn't mean what it
	used to any more.

2014-06-23  Glenn Morris  <rgm@gnu.org>

	* Makefile.in (%.texi): Disable implicit rules.
	(mkinfodir): Remove.
	(.dvi.ps): Replace with pattern rule.
	(${buildinfodir}): New rule.
	($(buildinfodir)/emacs.info): Use order-only prereq for output dir.
	Use $<.
	(emacs.dvi, emacs.pdf, emacs.html, emacs-xtra.dvi, emacs-xtra.pdf):
	Use $<.
	(%.ps): New rule.

2014-06-15  Glenn Morris  <rgm@gnu.org>

	* Makefile.in (bootstrap-clean): New.

2014-06-10  Glenn Morris  <rgm@gnu.org>

	* Makefile.in (INFO_EXT): Remove and replace by ".info" throughout.
	(INFO_OPTS): Set directly rather than with configure.

2014-06-08  Glenn Morris  <rgm@gnu.org>

	* entering.texi (Entering Emacs): Small fix re initial-buffer-choice.
	* misc.texi (emacsclient Options): Copyedit.

	* buffers.texi (Uniquify): Copyedits.
	* files.texi (Visiting): Update for uniquify changes.

	* dired.texi (Marks vs Flags):
	* rmail.texi (Rmail Scrolling): Markup fixes re SPC.

	* help.texi (Help, Misc Help): Copyedits.

	* screen.texi (Menu Bar): Copyedits.
	* msdog.texi (Windows Keyboard): F10 menus are now a general feature.

	* frames.texi (Frame Commands): Copyedits re M-F10, F11.
	* cmdargs.texi (Window Size X): Copyedits.

	* ack.texi (Acknowledgments):
	* emacs.texi (Acknowledgments): Updates.

2014-06-08  Glenn Morris  <rgm@gnu.org>

	* ack.texi (Acknowledgments):
	* emacs.texi (Acknowledgments): Updates.

	* programs.texi (Prettifying Symbols): Remove node.
	(Misc for Programs): Mention more briefly here.
	* emacs.texi (Top): Update menu.

	* package.texi (Package Menu, Package Installation):
	Mention signed packages.
	(Package Installation): Mention package-pinned-packages.

2014-06-02  Glenn Morris  <rgm@gnu.org>

	* ack.texi (Acknowledgments): Remove some obsolete items.
	* misc.texi [iftex]: Update chapter summary.
	(Emulation): Remove section.

	* macos.texi (Mac / GNUstep Customization): Mention ns custom group.
	(Customization options specific to Mac OS / GNUstep): Remove section.

	* abbrevs.texi (Expanding Abbrevs): Update re abbrev-expand-function.

2014-05-26  Eli Zaretskii  <eliz@gnu.org>

	* frames.texi (Fonts): Clarify which frames are affected by
	setting font from the menu and in default-frame-alist.
	(Bug#17532)

2014-05-14  Eli Zaretskii  <eliz@gnu.org>

	* mule.texi (Language Environments): Remove unused @anchor.  (Bug#17479)

2014-05-04  Eli Zaretskii  <eliz@gnu.org>

	* trouble.texi (Lossage, DEL Does Not Delete, Stuck Recursive)
	(Screen Garbled, Text Garbled, After a Crash, Emergency Escape)
	(Bug Criteria, Understanding Bug Reporting, Checklist, Service):
	Improve indexing.

2014-05-04  Leo Liu  <sdl.web@gmail.com>

	* cal-xtra.texi (Non-Gregorian Diary): Document new features for
	Chinese calendar and diary.

2014-04-30  Eli Zaretskii  <eliz@gnu.org>

	* trouble.texi (Quitting, DEL Does Not Delete, Emergency Escape)
	(Bug Criteria): Fix usage of @kbd and @key.  (Bug#17362)

	* text.texi (Words, Pages, Foldout, HTML Mode): Fix usage of @kbd
	and @key.

	* search.texi (Special Isearch, Regexp Search): Fix usage of @kbd
	and @key.

	* screen.texi (Echo Area, Menu Bar): Fix usage of @kbd and @key.

	* rmail.texi (Rmail Scrolling): Fix usage of @kbd and @key.

	* programs.texi (Hungry Delete, Other C Commands): Fix usage of
	@kbd and @key.

	* picture-xtra.texi (Insert in Picture): Fix usage of @kbd and
	@key.

	* mule.texi (Unibyte Mode, Bidirectional Editing): Fix usage of
	@kbd and @key.

	* msdog.texi (Windows Keyboard, Windows Processes): Fix usage of
	@kbd and @key.

	* msdog-xtra.texi (MS-DOS Keyboard, MS-DOS Printing)
	(MS-DOS Processes): Fix usage of @kbd and @key.

	* misc.texi (Shell Ring, Printing Package): Fix usage of @kbd and
	@key.

	* mini.texi (Completion Commands, Minibuffer History): Fix usage
	of @kbd and @key.

	* kmacro.texi (Keyboard Macro Step-Edit): Fix usage of @kbd and
	@key.

	* killing.texi (Deletion, Rectangles, CUA Bindings): Fix usage of
	@kbd and @key.

	* indent.texi (Indentation Commands): Fix usage of @kbd and @key.

	* help.texi (Help Mode, Misc Help): Fix usage of @kbd and @key.

	* glossary.texi (Glossary): Fix usage of @kbd and @key.

	* frames.texi (Speedbar): Fix usage of @kbd and @key.

	* files.texi (Misc File Ops, File Name Cache, File Conveniences)
	(Filesets): Fix usage of @kbd and @key.

	* display.texi (View Mode): Fix usage of @kbd and @key.

	* dired.texi (Image-Dired): Fix usage of @kbd and @key.

	* custom.texi (Modifier Keys, Function Keys, Named ASCII Chars)
	(Init Syntax): Fix usage of @kbd and @key.

	* commands.texi (User Input): Fix usage of @kbd and @key.

	* calendar.texi (Counting Days, General Calendar): Fix usage of
	@kbd and @key.

	* building.texi (Threads Buffer): Fix usage of @kbd and @key.

	* buffers.texi (Select Buffer, Icomplete): Fix usage of @kbd and
	@key.

	* basic.texi (Inserting Text, Erasing, Arguments): Fix usage of
	@kbd and @key.

	* anti.texi (Antinews): Fix usage of @kbd and @key.

	* sending.texi (Mail Signature): Document signature variables used
	by Message mode.  (Bug#17308)

2014-04-22  Eli Zaretskii  <eliz@gnu.org>

	* buffers.texi (Uniquify): Clarify the default uniquification.

	* indent.texi (Tab Stops): Improve wording.

	* cmdargs.texi (General Variables): Improve docs of
	EMACSLOADPATH.  Index all the environment variables.
	(Misc Variables): Index all the environment variables.

2014-04-17  Paul Eggert  <eggert@cs.ucla.edu>

	* Makefile.in (infoclean): Be consistent about reporting failures.
	Do not fail merely because the info directory does not exist,
	but do fail if it exists and can't be cleaned.

2014-04-16  Eli Zaretskii  <eliz@gnu.org>

	* display.texi (Cursor Display): Explain better how to customize
	'blink-cursor-blinks'.

2014-04-07  Glenn Morris  <rgm@gnu.org>

	* trouble.texi (Checklist): Dribble files may contain passwords.

	* files.texi (Backup Names):
	* arevert-xtra.texi (Supporting additional buffers):
	Update for default values of some -function vars no longer being nil.
	(Supporting additional buffers):
	Update for buffer-stale-function also applying to file-buffers.

2014-03-28  Glenn Morris  <rgm@gnu.org>

	* custom.texi (Terminal Init): Mention term-file-aliases.

2014-03-26  Glenn Morris  <rgm@gnu.org>

	* ack.texi (Acknowledgments): Remove reference to obsolete file.

2014-03-22  Glenn Morris  <rgm@gnu.org>

	* help.texi (Help Files): Update C-h g description.

2014-03-16  Dmitry Gutov  <dgutov@yandex.ru>

	* programs.texi (Matching): Update the missed spot.  (Bug#17008)

2014-03-15  Dmitry Gutov  <dgutov@yandex.ru>

	* programs.texi (Matching): Update WRT to the new
	`blink-matching-paren' behavior.

2014-03-13  Paul Eggert  <eggert@cs.ucla.edu>

	* mule.texi (International, Language Environments):
	Update the list of language environments to what Emacs currently
	supports.  Add the full list to the index.  Suggest C-h L for
	details rather than trying to give very brief details here.

2014-03-12  Glenn Morris  <rgm@gnu.org>

	* cmdargs.texi (General Variables): Don't mention INCPATH,
	from the obsolete complete.el.

2014-03-12  Paul Eggert  <eggert@cs.ucla.edu>

	* mule.texi (International Chars): Adjust C-u C-x = description.
	Change it to match Emacs's current behavior.  Also, change the
	example to use ê instead of À, as the isolated grave accent in the
	latter's decomposition listing was confusingly transliterated to
	left single quote in the PDF version of the manual.

2014-03-12  Glenn Morris  <rgm@gnu.org>

	* misc.texi (Saving Emacs Sessions): Be briefer about desktop's
	handling of frames.

	* indent.texi (Indent Convenience): Mention electric-indent-local-mode.

2014-03-02  Xue Fuqiao  <xfq@gnu.org>

	* mark.texi (Mark):
	* killing.texi (Rectangles): Document `rectangle-mark-mode'.

2014-03-01  Glenn Morris  <rgm@gnu.org>

	* search.texi (Query Replace): Mention search-invisible.
	* text.texi (Outline Visibility): Mention search-invisible
	also affects query-replace.

2014-02-28  Xue Fuqiao  <xfq@gnu.org>

	* emacs.texi (Top):
	* programs.texi (Programs, Prettifying Symbols):
	Document `prettify-symbols-mode' and `global-prettify-symbols-mode'.

	* misc.texi (Saving Emacs Sessions):
	Document some new desktop user options.

2014-02-27  Xue Fuqiao  <xfq@gnu.org>

	* programs.texi (Basic Indent, Other C Commands):
	Fix the description of RET and `C-j'.

	* indent.texi (Indentation Commands): Move the description of
	`C-j' from here...
	* basic.texi (Inserting Text): ... to here.

2014-02-25  Glenn Morris  <rgm@gnu.org>

	* custom.texi (Terminal Init):
	Replace term-setup-hook with tty-setup-hook.

2014-02-23  Glenn Morris  <rgm@gnu.org>

	* rmail.texi (Rmail Inbox): Mention rmail-mbox-format.

2014-02-20  Glenn Morris  <rgm@gnu.org>

	* search.texi (Special Isearch): Mention invisible text.
	* text.texi (Outline Visibility): Mention `M-s i' in isearch.

2014-02-18  Glenn Morris  <rgm@gnu.org>

	* trouble.texi (Contributing) [WWW_GNU_ORG]: Link to
	gnu.org version of etc/CONTRIBUTE in html output.

	* misc.texi (Saving Emacs Sessions): Mention desktop-auto-save-timeout.

2014-02-17  Stefan Monnier  <monnier@iro.umontreal.ca>

	* programs.texi (Matching): Fix typo.

	* killing.texi (CUA Bindings): Document the new relationship between
	cua-mode and delete-selection mode.
	(CUA Bindings): Mention that rectangle mode can be used on its own.

2014-02-14  Glenn Morris  <rgm@gnu.org>

	* regs.texi (Configuration Registers): Update C-x r f binding.

2014-02-12  Glenn Morris  <rgm@gnu.org>

	* mini.texi (Completion Options): No longer mention icomplete,
	which has its own section now.
	* modes.texi (Minor Modes): Update Icomplete xref.

	* help.texi (Package Keywords): Mention describe-package buttons.

	* package.texi (Package Menu): Mention package-menu-filter.

2014-02-11  Lars Ingebrigtsen  <larsi@gnus.org>

	* text.texi (Editing Format Info): Use @samp for menus (bug#13736).

2014-02-09  Lars Ingebrigtsen  <larsi@gnus.org>

	* dired.texi (Hiding Subdirectories): Mention the node for
	deleting subdirectories (bug#11743).

2014-02-09  Glenn Morris  <rgm@gnu.org>

	* programs.texi (MixedCase Words): Rename node from "Glasses".
	Move Subword mode here from "Other C Commands" node.
	(Misc for Programs): Mention Superword mode.
	* emacs.texi: Update menu.

2014-02-08  Lars Ingebrigtsen  <larsi@gnus.org>

	* regs.texi (File Registers): Clarify metasyntactical variables
	(bug#13565).

	* search.texi (Search Case): Rearrange text slightly to make it
	obvious that `M-c' also toggles sensitivity if `case-fold-search'
	is nil (bug#14726).

	* frames.texi (Mouse Commands): Clarify `mouse-yank-at-click'
	(bug#16376).

2014-02-07  Glenn Morris  <rgm@gnu.org>

	* display.texi (Highlight Interactively):
	Mention hi-lock-auto-select-face.

	* anti.texi (Antinews): Fix typo.

	* ack.texi (Acknowledgments): No longer mention obsolete files.

2014-02-02  Glenn Morris  <rgm@gnu.org>

	* regs.texi (Registers): Mention previewing.

2014-01-29  Glenn Morris  <rgm@gnu.org>

	* killing.texi (Deletion): Mention cycle-spacing.

2014-01-28  Glenn Morris  <rgm@gnu.org>

	* text.texi (Fill Commands): Mention fill-single-char-nobreak-p.

	* indent.texi (Tab Stops): Updates for new tab-stop behavior.

2014-01-27  Glenn Morris  <rgm@gnu.org>

	* dired.texi (Misc Dired Features): Copyedits for hide-details.

	* buffers.texi (List Buffers): Tiny edit.

	* calendar.texi (Time Intervals): Update for files in ~/.emacs.d/.

2014-01-26  Glenn Morris  <rgm@gnu.org>

	* ack.texi (Acknowledgments):
	* programs.texi (Program Modes):
	Update for delphi.el -> opascal.el renaming.

	* misc.texi (Sorting): Add findex for reverse-region.

	* killing.texi (Deletion): Mention delete-duplicate-lines.

2014-01-24  Glenn Morris  <rgm@gnu.org>

	* ack.texi (Acknowledgments): No longer mention obsolete xesam.el,
	terminal.el.

	* files.texi (Interlocking): Copyedit.

2014-01-23  Glenn Morris  <rgm@gnu.org>

	* building.texi (Lisp Eval): Update prefix argument behavior
	of eval-expression, eval-last-sexp.

2014-01-17  Bastien Guerry  <bzg@gnu.org>

	* building.texi (Commands of GUD): Fix keybinding for `gud-break'.

2014-01-15  Glenn Morris  <rgm@gnu.org>

	* files.texi (File Conveniences):
	* misc.texi (EWW): Copyedits.

2014-01-10  Glenn Morris  <rgm@gnu.org>

	* emacs.texi (Distrib): Add donate URL.  Add anchor.

2014-01-10  Rüdiger Sonderfeld  <ruediger@c-plusplus.de>

	* dired.texi (Misc Dired Features): Document `dired-hide-details-mode',
	`dired-hide-details-hide-symlink-targets', and
	`dired-hide-details-hide-information-lines'.

2014-01-09  Rüdiger Sonderfeld  <ruediger@c-plusplus.de>

	* emacs.texi: Add EWW.
	* misc.texi (EWW): Document EWW.

2014-01-09  Glenn Morris  <rgm@gnu.org>

	* trouble.texi (Service): Refer to online service directory
	rather than etc/SERVICE.

2014-01-09  Rüdiger Sonderfeld  <ruediger@c-plusplus.de>

	* building.texi (Lisp Libraries): Document `load-prefer-newer'.

	* files.texi (File Conveniences): Document `image-next-frame',
	`image-previous-frame', `image-goto-frame',
	`image-increase-speed', `image-decrease-speed',
	`image-reverse-speed', and `image-reset-speed'.

2014-01-07  Bastien Guerry  <bzg@gnu.org>

	* buffers.texi (Buffers): Fix display of @math content by using
	nested braces.  (Bug#16389)

2014-01-07  Chong Yidong  <cyd@gnu.org>

	* search.texi (Special Isearch): Document C-x 8 RET in isearch.
	(Word Search): Document incremental word search changes.
	(Isearch Yank): Document M-s C-e with a prefix argument.

2014-01-07  Glenn Morris  <rgm@gnu.org>

	* cal-xtra.texi (Calendar Customizing):
	Mention calendar-day-header-array.

2013-12-28  Glenn Morris  <rgm@gnu.org>

	* trouble.texi (Understanding Bug Reporting): Brevity.

2013-12-27  Jarek Czekalski  <jarekczek@poczta.onet.pl>

	* mini.texi (Completion Options): Add a link to Shell Options.
	* misc.texi (Shell Mode): Move documentation of
	shell-completion-fignore from Shell Mode to Shell Options.

2013-12-26  João Távora  <joaotavora@gmail.com>

	* emacs.texi (Matching): Describe new features of Electric Pair mode.

2013-12-25  Chong Yidong  <cyd@gnu.org>

	* glossary.texi (Glossary): Define MULE in modern terms.

2013-12-25  Xue Fuqiao  <xfq.free@gmail.com>

	* files.texi (Diff Mode): Add an index.

2013-12-24  Xue Fuqiao  <xfq.free@gmail.com>

	* trouble.texi (Understanding Bug Reporting): Minor update.
	(Checklist): Fix a cross-reference.

2013-12-23  Xue Fuqiao  <xfq.free@gmail.com>

	* regs.texi (Bookmarks): Document `bookmark-default-file'.

	* misc.texi (Shell Mode): Add a cross-reference.

	* building.texi (Lisp Eval): Add an index.

2013-12-22  Glenn Morris  <rgm@gnu.org>

	* entering.texi (Entering Emacs): Typo fix.

	* calendar.texi (General Calendar):
	* rmail.texi (Rmail Scrolling): Use itemx where appropriate.

2013-12-22  Eli Zaretskii  <eliz@gnu.org>

	* regs.texi (Keyboard Macro Registers): Fix last change.

2013-12-22  Xue Fuqiao  <xfq.free@gmail.com>

	* search.texi (Special Isearch, Query Replace): Document negative
	argument of replacement commands.
	(Symbol Search): Document `isearch-forward-symbol-at-point'.

	* files.texi (File Conveniences): Document `image-next-file' and
	`image-previous-file'.

	* display.texi (Optional Mode Line): Fix an index.

	* regs.texi (File Registers): Document `kmacro-to-register'.

	* indent.texi (Tab Stops): Mention recent changes about `tab-stop-list'.

	* frames.texi (Scroll Bars):
	Document `scroll-bar-adjust-thumb-portion'.

2013-12-21  Chong Yidong  <cyd@gnu.org>

	* indent.texi (Indentation Commands): Document C-x TAB changes.

2013-12-20  Tassilo Horn  <tsdh@gnu.org>

	* calendar.texi, display.texi, help.texi, rmail.texi:
	Document `S-SPC' as alternative to scrolling down with `DEL'.

	* frames.texi: Document `toggle-frame-maximized' and
	`toggle-frame-fullscreen' with their respective keys.

	* buffers.texi: Document buffer name uniquification changes.

	* indent.texi: Document that `electric-indent-mode' is enabled by
	default.

	* display.texi (Cursor Display): Document `blink-cursor-blinks'.

	* buffers.texi: Update list-buffers "screenshot" to show Messages
	as major-mode.

	* entering.texi: Document `initial-buffer-choice' changes.

	* misc.texi (emacsclient Options):
	Document `initial-buffer-choice' changes.

	* help.texi: Document that `?' now also shows subcommands of
	prefix keys.

2013-12-17  Chong Yidong  <cyd@gnu.org>

	* killing.texi (Appending Kills): Note that append-next-kill can
	prepend the kill.

2013-12-12  Eli Zaretskii  <eliz@gnu.org>

	* mule.texi (File Name Coding): Document file-name encoding
	peculiarities on MS-Windows.

2013-12-12  Glenn Morris  <rgm@gnu.org>

	* emacs.texi: Sync direntry with info/dir version.

2013-12-08  Juanma Barranquero  <lekktu@gmail.com>

	* msdog.texi (Windows Keyboard): Fix typo.

2013-11-30  Glenn Morris  <rgm@gnu.org>

	* Makefile.in (distclean): Remove Makefile.

2013-11-29  Stefan Monnier  <monnier@iro.umontreal.ca>

	* buffers.texi (Icomplete): Rename from Iswitchb and
	rewrite accordingly.

2013-11-23  Glenn Morris  <rgm@gnu.org>

	* cmdargs.texi (General Variables):
	Empty elements in EMACSLOADPATH now mean the default load-path.

2013-11-21  Glenn Morris  <rgm@gnu.org>

	* cmdargs.texi (Action Arguments): Use path-separator with -L.

2013-11-04  Glenn Morris  <rgm@gnu.org>

	* cmdargs.texi (Action Arguments): Mention that `-L :...' appends.

2013-11-02  Glenn Morris  <rgm@gnu.org>

	* cmdargs.texi (Action Arguments): Clarify `-L' a bit.

2013-10-23  Glenn Morris  <rgm@gnu.org>

	* files.texi, glossary.texi, killing.texi, search.texi, sending.texi:
	Nuke @refill.

	* Makefile.in (install-dvi, install-html, install-pdf)
	(install-ps, uninstall-dvi, uninstall-html, uninstall-ps)
	(uninstall-pdf): Quote entities that might contain whitespace.

2013-10-20  Xue Fuqiao  <xfq.free@gmail.com>

	* custom.texi (Init Syntax, Terminal Init, Terminal Init):
	Remove @refill.

2013-10-13  Glenn Morris  <rgm@gnu.org>

	* ack.texi (Acknowledgments): Comment out old alpha stuff.

2013-10-13  Xue Fuqiao  <xfq.free@gmail.com>

	* calendar.texi (Special Diary Entries): Remove @refill.

2013-10-13  Glenn Morris  <rgm@gnu.org>

	* display.texi (Text Scale): Update text-scale-adjust details.

	* ack.texi (Acknowledgments):
	* emacs.texi (Acknowledgments): Use accented form of some names.

2013-10-08  Eli Zaretskii  <eliz@gnu.org>

	* ack.texi (Acknowledgments): Fix spelling of Hrvoje Nikšić's
	name.  (Bug#15557)

	Support menus on text-mode terminals.
	* screen.texi (Menu Bar): Adapt to TTY menus.

	* frames.texi (Frames): Mention menu support on text terminals.

	* files.texi (Visiting): Mention the "File" menu-bar menu.

	* display.texi (Standard Faces): Mention TTY faces for menus.

2013-10-06  Xue Fuqiao  <xfq.free@gmail.com>

	* cal-xtra.texi (Calendar Customizing, Diary Display): Remove @refill.

2013-09-29  Xue Fuqiao  <xfq.free@gmail.com>

	* fortran-xtra.texi (Fortran Abbrev): Remove @refill.

2013-09-26  Xue Fuqiao  <xfq.free@gmail.com>

	* dired.texi (Flagging Many Files): Use @emph instead of @strong.

	* emacs.texi (Intro): Minor cleanup.

2013-09-22  Xue Fuqiao  <xfq.free@gmail.com>

	* fixit.texi (Transpose, Fixing Case): Remove @refill.

2013-09-21  Xue Fuqiao  <xfq.free@gmail.com>

	* maintaining.texi (VC Directory Commands): Add keybinding for
	vc-log-incoming in vc-dir.
	(Log Buffer): Use @emph instead of @strong.

2013-09-12  Xue Fuqiao  <xfq.free@gmail.com>

	* text.texi (Enriched Justification): Explain values of default-justification.

2013-09-04  Xue Fuqiao  <xfq.free@gmail.com>

	* maintaining.texi (VC Ignore): Mention `vc-ignore' with prefix argument.

2013-08-31  Ulrich Müller  <ulm@gentoo.org>

	* xresources.texi (Motif Resources):
	Rename from LessTif Resources.  Update xrefs.  (Bug#15145)
	* emacs.texi: Update menu.

2013-08-28  Paul Eggert  <eggert@cs.ucla.edu>

	* Makefile.in (SHELL): Now @SHELL@, not /bin/sh,
	for portability to hosts where /bin/sh has problems.

2013-08-17  Xue Fuqiao  <xfq.free@gmail.com>

	* text.texi (Enriched Justification): Minor fixes.

2013-08-14  Xue Fuqiao  <xfq.free@gmail.com>

	* files.texi (Filesets): Add an index.

2013-08-12  Glenn Morris  <rgm@gnu.org>

	* macos.texi (GNUstep Support):
	* trouble.texi (Checklist, Contributing, Service):
	Avoid mailto: in html output.

	* Makefile.in (prefix, datarootdir, datadir, PACKAGE_TARNAME)
	(docdir, dvidir, htmldir, pdfdir, psdir, GZIP_PROG, INSTALL)
	(INSTALL_DATA): New, set by configure.
	(HTML_OPTS, DVI_TARGETS, HTML_TARGETS, PDF_TARGETS, PS_TARGETS):
	New variables.
	(.SUFFIXES): Add .ps and .dvi.
	(.dvi.ps): New suffix rule.
	(dvi, html, pdf, ps): Use *_TARGETS variables.
	(emacs.ps, emacs-xtra.ps): Remove explicit rules.
	(emacs.html): Use HTML_OPTS.
	(clean): Use DVI_TARGETS, HTML_TARGETS, PDF_TARGETS, PS_TARGETS.
	(.PHONY): install-dvi, install-html, install-pdf, install-ps,
	install-doc, uninstall-dvi, uninstall-html, uninstall-pdf,
	uninstall-ps, and uninstall-doc.
	(install-dvi, install-html, install-pdf, install-ps, install-doc)
	(uninstall-dvi, uninstall-html, uninstall-ps, uninstall-pdf)
	(uninstall-doc): New rules.

2013-07-31  Eli Zaretskii  <eliz@gnu.org>

	* emacs.texi (Top): Remove menu item for the removed "Disabling
	Multibyte" node.

2013-07-31  Xue Fuqiao  <xfq.free@gmail.com>

	* rmail.texi (Rmail Coding): Move here from mule.texi.

	* custom.texi (Specifying File Variables): Fix cross-references.

	* mule.texi (Unibyte Mode): Fix cross-references.
	(Disabling Multibyte): Remove.

	* macos.texi (Mac / GNUstep Basics): Mention `ns-alternate-modifier'.

	* cal-xtra.texi (Advanced Calendar/Diary Usage): Update menu.
	(Mayan Calendar): Move here from calendar.texi.
	* emacs.texi (Top): Update menu.

2013-07-30  Xue Fuqiao  <xfq.free@gmail.com>

	* emacs.texi (Top): Add menu entry.

	* maintaining.texi (VC Ignore): New node.  Document vc-ignore.
	(VC Directory Commands): Add vc-dir-ignore.

2013-07-28  Xue Fuqiao  <xfq.free@gmail.com>

	* glossary.texi (Glossary): Add some entries.

2013-07-27  Xue Fuqiao  <xfq.free@gmail.com>

	* maintaining.texi (VC Directory Commands): Mention `D' and `L' in
	vc-dir.  (Bug#14948)

2013-07-26  Eli Zaretskii  <eliz@gnu.org>

	* display.texi (Fringes): Document the variable fringe-mode.
	(Bug#14946)

2013-07-03  Glenn Morris  <rgm@gnu.org>

	* maintaining.texi (EDE): Fix cross-reference.

	* programs.texi (Program Modes): Fix emacs-xtra reference.

	* help.texi (Misc Help): Index describe-syntax.

2013-06-29  Eli Zaretskii  <eliz@gnu.org>

	* basic.texi (Moving Point): Document visual-order-cursor-movement
	and its effect on right-char and left-char.

2013-06-28  Glenn Morris  <rgm@gnu.org>

	* ack.texi (Acknowledgments): Small update.

2013-06-19  Glenn Morris  <rgm@gnu.org>

	* Makefile.in (dist): Edit more configure variables.
	Try to check that we do not miss any in future.

2013-06-12  Xue Fuqiao  <xfq.free@gmail.com>

	* vc1-xtra.texi (Revision Tags): Add a cross reference.
	(CVS Options): Fix the default value of `vc-cvs-stay-local'.

2013-06-11  Glenn Morris  <rgm@gnu.org>

	* maintaining.texi (VC Directory Commands): Copyedit.
	(Branches): Put back milder version of pre 2013-06-07 text.

2013-06-07  Xue Fuqiao  <xfq.free@gmail.com>

	* maintaining.texi (Branches): Remove text copied from other sources.

2013-06-05  Alan Mackenzie  <acm@muc.de>

	* search.texi (Isearch Scroll): Rename to "Not Exiting Isearch".
	(Not Exiting Isearch): Document new user option
	`isearch-allow-prefix'.  (Bug#9706)

2013-06-03  Juri Linkov  <juri@jurta.org>

	* display.texi (Highlight Interactively): Add global keybindings
	with the key prefix `M-s h'.  Document old command `highlight-phrase'.
	Document new command `highlight-symbol-at-point'.

2013-06-02  Xue Fuqiao  <xfq.free@gmail.com>

	* maintaining.texi (Branches): Add motivations for branching.
	(VC Mode Line): Fix typo.
	(VC Directory Commands): Mention `vc-dir-hide-up-to-date' with
	prefix argument.

2013-06-02  Michael Albinus  <michael.albinus@gmx.de>

	* cmdargs.texi (General Variables): Use "unix:path=/dev/null" as
	dummy value for $DBUS_SESSION_BUS_ADDRESS.  It also suppresses
	autolaunching of the D-Bus session bus.

2013-06-01  Glenn Morris  <rgm@gnu.org>

	* programs.texi (Semantic): Fix typo.

2013-05-30  Xue Fuqiao  <xfq.free@gmail.com>

	* maintaining.texi (Types of Log File): Supplement some
	information of change log files.

2013-05-15  Juri Linkov  <juri@jurta.org>

	* search.texi (Repeat Isearch): Mention key `RET' to finish
	editing the string.  (Bug#13348)

2013-05-14  Glenn Morris  <rgm@gnu.org>

	* ack.texi (Acknowledgments): Don't mention obsolete sup-mouse.el.

2013-05-09  Glenn Morris  <rgm@gnu.org>

	* sending.texi (Mail Sending): Fix typo.

	* windows.texi (Change Window): Fix typo.

	* custom.texi (Changing a Variable): Fix typo.

	* trouble.texi (Contributing): Remove obsolete info re pretesters.

2013-05-05  Paul Eggert  <eggert@cs.ucla.edu>

	`write-region-inhibit-fsync' defaults to noninteractive (Bug#14273).
	* cmdargs.texi (Initial Options):
	* files.texi (Customize Save): Document this.

2013-05-04  Glenn Morris  <rgm@gnu.org>

	* calendar.texi (Importing Diary): Mention diary-from-outlook-function.

2013-03-17  Paul Eggert  <eggert@cs.ucla.edu>

	doc: convert some TeX accents to UTF-8
	* ack.texi (Acknowledgments):
	* emacs.texi (Acknowledgments):
	Convert some TeX accents (e.g., '@l{}') to UTF-8 (e.g., 'ł').
	Apparently the TeX accents cause problems when generating gnu.org
	web pages, e.g., @l{} is rendered as '/l' on
	<http://www.gnu.org/software/emacs/manual/html_node/
	emacs/Acknowledgments.html>.

2013-03-16  Glenn Morris  <rgm@gnu.org>

	* emacs.texi (Top): Add some stuff specific to www.gnu.org.

2013-03-04  Paul Eggert  <eggert@cs.ucla.edu>

	Prefer UTF-8 for documentation.
	With GNU Texinfo 5.0, this generates nicer-looking info files,
	since they can use curly quotes.  With older Texinfo it doesn't matter.
	* ack.texi, cal-xtra.texi, calendar.texi, emacs-xtra.texi, emacs.texi:
	Switch from Latin-1 to UTF-8.

2013-02-28  Bastien Guerry  <bzg@gnu.org>

	* xresources.texi (GTK resources): Fix broken link.

2013-02-25  Eli Zaretskii  <eliz@gnu.org>

	* files.texi (Interlocking): Don't refer to symlinks as the
	exclusive means of locking files.

2013-02-22  Glenn Morris  <rgm@gnu.org>

	* ack.texi (Acknowledgments):
	* emacs.texi (Acknowledgments): Small updates.

2013-02-21  Glenn Morris  <rgm@gnu.org>

	* files.texi (File Conveniences): Not just GIFs can be animated.

2013-02-13  Glenn Morris  <rgm@gnu.org>

	* ack.texi (Acknowledgments): Don't mention yow any more.

2013-02-13  Paul Eggert  <eggert@cs.ucla.edu>

	* cmdargs.texi (General Variables):
	Fix TMPDIR documentation to match the code's behavior.

2013-02-10  Glenn Morris  <rgm@gnu.org>

	* trouble.texi (Checklist): Update bug keybinding.

2013-02-09  Eli Zaretskii  <eliz@gnu.org>

	* msdog.texi (Text and Binary): Delete the description of
	file-name-buffer-file-type-alist.

2013-01-19  Paul Eggert  <eggert@cs.ucla.edu>

	* trouble.texi (Crashing): Suggest -p for newer addr2line.  (Bug#13445)
	Without it, I don't see function names.  Older addr2line
	implementations will die out sooner or later, so tailor the
	first suggestion to recent addr2line, with a followup about
	older ones.

2013-01-19  Glenn Morris  <rgm@gnu.org>

	* custom.texi (Directory Variables): Fix paren typo.

	* trouble.texi (Crashing): Not all addr2line have -p.  (Bug#13445)

	* custom.texi (Custom Themes): Fix typo.

2013-01-07  Bastien Guerry  <bzg@gnu.org>

	* help.texi (Apropos): Document `apropos-user-option' and update
	the doc for `apropos-variable'.

2013-01-05  Glenn Morris  <rgm@gnu.org>

	* text.texi (HTML Mode): Remove deleted nxml C-RET binding.

2012-12-21  Glenn Morris  <rgm@gnu.org>

	* emacs-xtra.texi (copying): The FSF does not sell copies of this.
	Simply include doclicense.

2012-12-21  Chong Yidong  <cyd@gnu.org>

	* frames.texi (Mouse Commands): Fix description of the effect of
	mouse dragging (Bug#13049).

2012-12-15  Juri Linkov  <juri@jurta.org>

	* misc.texi (Recursive Edit): Add a link to "Query Replace".
	(Bug#13181)

2012-12-10  Dani Moncayo  <dmoncayo@gmail.com>

	* killing.texi (Deletion): Doc fix (Bug#12748).

2012-12-06  Paul Eggert  <eggert@cs.ucla.edu>

	* doclicense.texi, gpl.texi: Update to latest version from FSF.
	These are just minor editorial changes.

2012-12-06  Juanma Barranquero  <lekktu@gmail.com>

	* vc1-xtra.texi (General VC Options): Remove obsolete reference
	to `vc-path'.

2012-12-03  Chong Yidong  <cyd@gnu.org>

	* custom.texi (Init Rebinding): kbd is now a function (Bug#13052).

2012-12-02  Kevin Ryde  <user42@zip.com.au>

	* maintaining.texi (Tag Syntax): Mention (defvar foo) handling.

2012-12-01  Kevin Ryde  <user42@zip.com.au>

	* maintaining.texi (Tag Syntax): Mention Perl's "use constant".

2012-11-24  Paul Eggert  <eggert@cs.ucla.edu>

	* doclicense.texi, gpl.texi: Update to latest version from FSF.
	These are just minor editorial changes.

2012-11-21  Dani Moncayo  <dmoncayo@gmail.com>

	* display.texi (Auto Scrolling): Fix some inaccuracies, plus
	clarifications (Bug#12865).
	(Horizontal Scrolling): Clarifications.

2012-11-18  Dani Moncayo  <dmoncayo@gmail.com>

	* mark.texi (Disabled Transient Mark): Doc fixes (Bug#12746).

2012-11-16  Eli Zaretskii  <eliz@gnu.org>

	* trouble.texi (Crashing): Add information about MS-Windows and
	the emacs_backtrace.txt file.  (Bug#12908)

2012-11-13  Chong Yidong  <cyd@gnu.org>

	* building.texi (Multithreaded Debugging): gdb-stopped-hooks is
	actually named gdb-stopped-functions.

2012-11-13  Glenn Morris  <rgm@gnu.org>

	* misc.texi (Single Shell): Mention async-shell-command-buffer.

2012-11-10  Glenn Morris  <rgm@gnu.org>

	* misc.texi (Terminal emulator): Rename `term-face' to `term'.

	* emacs.texi (Acknowledgments): Add profiler author.
	* ack.texi (Acknowledgments): Add some recent contributions.

2012-11-10  Chong Yidong  <cyd@gnu.org>

	* files.texi (Diff Mode): Doc fixes for
	diff-delete-trailing-whitespace (Bug#12831).

	* trouble.texi (Crashing): Copyedits.

2012-11-10  Glenn Morris  <rgm@gnu.org>

	* files.texi (Diff Mode): Trailing whitespace updates.

2012-11-10  Chong Yidong  <cyd@gnu.org>

	* misc.texi (Terminal emulator): Document Term mode faces.

	* mini.texi (Basic Minibuffer): New node.
	Document minibuffer-electric-default-mode.

	* display.texi (Visual Line Mode): Fix index entry.

	* buffers.texi (Several Buffers): List Buffer Menu command anmes,
	and index the keybindings.  Document tabulated-list-sort.
	(Kill Buffer): Capitalize Buffer Menu.

	* trouble.texi (Memory Full): Capitalize Buffer Menu.

2012-11-10  Eli Zaretskii  <eliz@gnu.org>

	* display.texi (Auto Scrolling): Clarify that scroll-step is
	ignored when scroll-conservatively is set to a non-zero value.
	(Bug#12801)

2012-11-10  Chong Yidong  <cyd@gnu.org>

	* dired.texi (Dired Updating): Doc fix (Bug#11744).

2012-10-30  Michael Albinus  <michael.albinus@gmx.de>

	* trouble.texi (Known Problems): Mention command `debbugs-gnu-usertags'.

2012-10-29  Chong Yidong  <cyd@gnu.org>

	* dired.texi (Shell Commands in Dired): Document changes to the
	dired-do-async-shell-command.

2012-10-28  Glenn Morris  <rgm@gnu.org>

	* ack.texi (Acknowledgments): Mention gv.el.

2012-10-27  Bastien Guerry  <bzg@gnu.org>

	* screen.texi (Menu Bar): Fix typo.

2012-10-27  Chong Yidong  <cyd@gnu.org>

	* frames.texi (Mouse Avoidance): Mention new variable
	mouse-avoidance-banish-position.

	* programs.texi (Which Function): Which Function mode now works in
	all major modes by default.

	* mule.texi (Recognize Coding): Remove an unreferenced vindex.

	* files.texi (Misc File Ops): Symbolic links on Windows only work
	on Vista and later.

	* building.texi (Compilation): Document compilation-always-kill.

	* search.texi (Symbol Search): New node.

	* package.texi (Package Menu): Document the "new" status.

	* windows.texi (Window Choice): Don't refer to the obsolete
	special-display feature.

2012-10-24  Chong Yidong  <cyd@gnu.org>

	* mule.texi (Text Coding): set-buffer-file-coding-system can now
	be invoked from the mode line.

	* dired.texi (Dired Deletion, Marks vs Flags): Document Emacs 24.3
	changes to the mark and unmark commands.
	(Comparison in Dired): Document chages to dired-diff.  Remove M-=,
	which is no longer bound to dired-backup-diff.

2012-10-23  Bastien Guerry  <bzg@gnu.org>

	* text.texi (Org Authoring): Use a comma after @ref to avoid the
	insertion of a period in the Info output.

2012-10-23  Stefan Monnier  <monnier@iro.umontreal.ca>

	* custom.texi (Hooks): Clarify that -hooks is deprecated.

2012-10-23  Chong Yidong  <cyd@gnu.org>

	* kmacro.texi (Edit Keyboard Macro): Fix typo.

2012-10-18  Dani Moncayo  <dmoncayo@gmail.com>

	* mini.texi (Completion Options): Fix off-by-one error.  (Bug#12644)

2012-10-17  Glenn Morris  <rgm@gnu.org>

	* mini.texi (Repetition): Further copyedit.

2012-10-17  Dani Moncayo  <dmoncayo@gmail.com>

	* mini.texi (Repetition): Copyedit.

2012-10-16  Juri Linkov  <juri@jurta.org>

	* search.texi (Query Replace): Document multi-buffer replacement
	keys.  (Bug#12655)

	* maintaining.texi (Tags Search): Change link "Replace" to
	"Query Replace".

2012-10-13  Chong Yidong  <cyd@gnu.org>

	* files.texi (File Conveniences): ImageMagick enabled by default.

2012-10-10  Dani Moncayo  <dmoncayo@gmail.com>

	* basic.texi (Arguments): Fix typos.

2012-10-08  Glenn Morris  <rgm@gnu.org>

	* cal-xtra.texi (Calendar Customizing): Mention calendar-month-header.

	* calendar.texi (Writing Calendar Files): Mention cal-html-holidays.

2012-10-06  Glenn Morris  <rgm@gnu.org>

	* calendar.texi (Writing Calendar Files): Tweak week descriptions.
	Mention cal-tex-cursor-week2-summary.

2012-10-06  Chong Yidong  <cyd@gnu.org>

	* mini.texi (Passwords): Fix typo.

2012-10-02  Glenn Morris  <rgm@gnu.org>

	* maintaining.texi (VC Directory Commands):
	Remove duplicate `q' entry.  (Bug#12553)

2012-09-30  Chong Yidong  <cyd@gnu.org>

	* killing.texi (Rectangles): Document copy-rectangle-as-kill.

	* search.texi (Special Isearch): Document the lax space search
	feature and M-s SPC.
	(Regexp Search): Move main search-whitespace-regexp description to
	Special Isearch.
	(Replace): Document replace-lax-whitespace.

	* basic.texi (Position Info): Document C-u M-=.
	(Moving Point): Document move-to-column.

	* display.texi (Useless Whitespace): Add delete-trailing-lines.

	* misc.texi (emacsclient Options): Document the effect of
	initial-buffer-choice on client frames.  Document server-auth-dir.
	Do not document server-host, which is bad security practice.

	* building.texi (Lisp Libraries): Docstring lookups can trigger
	autoloading.  Document help-enable-auto-load.

	* mini.texi (Yes or No Prompts): New node.

	* ack.texi (Acknowledgments): Remove obsolete packages.

2012-09-27  Glenn Morris  <rgm@gnu.org>

	* cal-xtra.texi (Advanced Calendar/Diary Usage):
	Rename the section to be more general.
	* emacs.texi: Update menu.

2012-09-23  Chong Yidong  <cyd@gnu.org>

	* buffers.texi (Misc Buffer): Replace toggle-read-only with
	read-only-mode.

	* files.texi (Visiting): Likewise.

2012-09-22  Paul Eggert  <eggert@cs.ucla.edu>

	* trouble.texi (Crashing): Document ulimit -c.

2012-09-21  Paul Eggert  <eggert@cs.ucla.edu>

	* trouble.texi (Crashing): Document addr2line.

2012-09-19  Tassilo Horn  <tsdh@gnu.org>

	* misc.texi (DocView Slicing): Document new slice from
	BoundingBox feature.

2012-09-19  Chong Yidong  <cyd@gnu.org>

	* killing.texi (Yanking): Minor clarification (Bug#12469).

2012-09-17  Chong Yidong  <cyd@gnu.org>

	* building.texi (GDB User Interface Layout): Remove reference to
	removed variable gdb-use-separate-io-buffer (Bug#12454).

2012-09-08  Jambunathan K  <kjambunathan@gmail.com>

	* regs.texi (Text Registers): `C-x r +' can now be used instead of
	M-x append-to-register.  New option `register-separator'.
	(Number Registers): Mention that `C-x r +' is polymorphic.

2012-09-07  Chong Yidong  <cyd@gnu.org>

	* windows.texi (Window Choice): Don't mention obsolete
	display-buffer-reuse-frames.

2012-09-04  Paul Eggert  <eggert@cs.ucla.edu>

	Give more-useful info on a fatal error (Bug#12328).
	* trouble.texi (Crashing): New section, documenting this.

2012-08-24  Michael Albinus  <michael.albinus@gmx.de>

	* cmdargs.texi (General Variables):
	Setting $DBUS_SESSION_BUS_ADDRESS to a dummy value suppresses
	connections to the D-Bus session bus.  (Bug#12112)

2012-08-14  Eli Zaretskii  <eliz@gnu.org>

	* building.texi (Debugger Operation): Correct and improve
	documentation of the GUD Tooltip mode.

2012-07-31  Chong Yidong  <cyd@gnu.org>

	* emacs.texi: Fix ISBN (Bug#12080).

2012-08-05  Chong Yidong  <cyd@gnu.org>

	* display.texi (Faces): Document frame-background-mode (Bug#7774).

	* custom.texi (Face Customization): Move discussion of face
	inheritance here, from Faces section.

2012-07-28  Eli Zaretskii  <eliz@gnu.org>

	* frames.texi (Mouse Commands): Fix the description of mouse-2.
	(Bug#11958)

2012-07-19  Chong Yidong  <cyd@gnu.org>

	* emacs.texi: Update ISBN.

2012-07-17  Chong Yidong  <cyd@gnu.org>

	* basic.texi (Inserting Text): Replace ucs-insert with
	insert-char.  Provide more details of input.

	* mule.texi (International Chars, Input Methods): Likewise.

2012-07-13  Chong Yidong  <cyd@gnu.org>

	* custom.texi (Examining): Update C-h v message.

	* buffers.texi (Misc Buffer): Document view-read-only.

2012-07-07  Chong Yidong  <cyd@gnu.org>

	* custom.texi (Init File): Index site-lisp (Bug#11435).

2012-07-06  Chong Yidong  <cyd@gnu.org>

	* emacs.texi: Re-order top-level menu to correspond to logical
	order, to avoid makeinfo warnings.

	* ack.texi (Acknowledgments): Note new python.el.

2012-06-29  Chong Yidong  <cyd@gnu.org>

	* maintaining.texi (Basic VC Editing, VC Pull, Merging):
	* basic.texi (Erasing, Basic Undo): Fix markup.

2012-06-29  Glenn Morris  <rgm@gnu.org>

	* fixit.texi (Undo): Grammar fixes.  (Bug#11779)

2012-06-29  Michael Witten  <mfwitten@gmail.com>  (tiny change)

	* fixit.texi (Undo): Fix typo.  (Bug#11775)

2012-06-27  Glenn Morris  <rgm@gnu.org>

	* ack.texi (Acknowledgments): Tiny update.

2012-06-21  Glenn Morris  <rgm@gnu.org>

	* Makefile.in: Rename infodir to buildinfodir throughout.  (Bug#11737)

2012-06-17  Chong Yidong  <cyd@gnu.org>

	* emacs.texi: Remove urlcolor setting.  Update ISBN and edition number.

	* anti.texi:
	* building.texi:
	* cmdargs.texi:
	* custom.texi:
	* display.texi:
	* files.texi:
	* frames.texi:
	* glossary.texi:
	* misc.texi:
	* mule.texi:
	* programs.texi:
	* sending.texi:
	* text.texi: Copyedits to avoid underfull/overfull in 7x9 manual.

2012-06-06  Michael Albinus  <michael.albinus@gmx.de>

	* custom.texi (Directory Variables): Mention enable-remote-dir-locals.

2012-05-28  Glenn Morris  <rgm@gnu.org>

	* ack.texi, building.texi, calendar.texi, custom.texi:
	* maintaining.texi, text.texi: Use @LaTeX rather than La@TeX.

2012-05-27  Glenn Morris  <rgm@gnu.org>

	* emacs.texi: Simplify following removal of node pointers.

	* ack.texi, anti.texi, basic.texi, buffers.texi, building.texi:
	* cmdargs.texi, commands.texi, display.texi, emacs.texi:
	* entering.texi, files.texi, fixit.texi, frames.texi, glossary.texi:
	* gnu.texi, help.texi, indent.texi, killing.texi, kmacro.texi:
	* m-x.texi, macos.texi, maintaining.texi, mark.texi, mini.texi:
	* misc.texi, modes.texi, msdog.texi, mule.texi, programs.texi:
	* regs.texi, screen.texi, search.texi, text.texi, trouble.texi:
	* windows.texi, xresources.texi: Nuke hand-written node pointers.

2012-05-22  Glenn Morris  <rgm@gnu.org>

	* emacs.texi (Acknowledgments): Add another contributor.

2012-05-12  Glenn Morris  <rgm@gnu.org>

	* Makefile.in (MKDIR_P): New, set by configure.
	(mkinfodir): Use $MKDIR_P.

2012-05-10  Glenn Morris  <rgm@gnu.org>

	* mule.texi (Disabling Multibyte): Replace the obsolete "unibyte: t"
	with "coding: raw-text".

	* files.texi (Interlocking): Mention create-lockfiles option.

2012-05-09  Chong Yidong  <cyd@gnu.org>

	* frames.texi (Mouse References, Mouse Commands): Fix index
	entries (Bug#11362).

2012-05-05  Glenn Morris  <rgm@gnu.org>

	* custom.texi (Customization Groups, Custom Themes, Examining):
	Improve page breaks.

	* rmail.texi (Rmail Display): Use example rather than smallexample.

	* calendar.texi: Convert inforefs to refs.

	* dired.texi (Dired Enter): Improve page break.

	* abbrevs.texi (Abbrev Concepts): Copyedits.

	* maintaining.texi (Registering, Tag Syntax):
	Tweak line and page breaks.

	* programs.texi (Programs, Electric C): Copyedits.
	(Program Modes): Add xref to Fortran.
	(Left Margin Paren): Remove what was (oddly enough) the only use
	of defvar in the entire Emacs manual.
	(Hungry Delete): Remove footnote about ancient Emacs version.
	(Other C Commands): Use example rather than smallexample.

	* text.texi (Pages, Filling, Foldout, Org Mode, HTML Mode)
	(Nroff Mode, Enriched Indentation, Table Rows and Columns):
	Tweak line and page breaks.

	* modes.texi (Major Modes, Minor Modes): Reword to improve page-breaks.
	(Major Modes): Use example rather than smallexample.

	* mule.texi (Output Coding): Reword to improve page-breaks.

	* frames.texi (Fonts): Tweak line and page breaks.
	Use example rather than smallexample.  Change cross-reference.
	(Text-Only Mouse): Fix xref.

	* buffers.texi (Buffers, Kill Buffer, Several Buffers)
	(Indirect Buffers): Tweak line- and page-breaks.

	* fixit.texi (Fixit, Undo): Reword to improve page-breaks.

2012-05-04  Glenn Morris  <rgm@gnu.org>

	* Makefile.in (INFO_EXT, INFO_OPTS): New, set by configure.
	(info, infoclean): Use $INFO_EXT.
	($(infodir)/emacs$(INFO_EXT)): Use $INFO_EXT and $INFO_OPT.
	* makefile.w32-in (INFO_EXT, INFO_OPTS): New.
	(INFO_TARGETS): Use $INFO_EXT.
	($(infodir)/emacs$(INFO_EXT)): Use $INFO_EXT and $INFO_OPT, and -o.

2012-05-02  Glenn Morris  <rgm@gnu.org>

	* emacs.texi (@copying): Only print EDITION in the TeX version.

	* search.texi (Regexp Search): Just say "Emacs".

	* display.texi (Auto Scrolling):
	Reword to avoid repetition and improve page break.

	* xresources.texi (Resources):
	* mule.texi (Language Environments):
	* misc.texi (Amusements):
	* maintaining.texi (VC Change Log):
	* frames.texi (Fonts):
	* custom.texi (Specifying File Variables, Minibuffer Maps):
	* cmdargs.texi (Initial Options):
	* building.texi (Flymake):
	Reword to remove/reduce some overly long/short lines.

2012-04-27  Glenn Morris  <rgm@gnu.org>

	* emacs.texi: Some fixes for detailed menu.

	* emacs.texi: Add "et al." to authors.

	* ack.texi, basic.texi, buffers.texi, building.texi:
	* calendar.texi, cmdargs.texi, commands.texi, custom.texi:
	* dired.texi, display.texi, emerge-xtra.texi, files.texi:
	* fortran-xtra.texi, help.texi, kmacro.texi, mini.texi, misc.texi:
	* msdog-xtra.texi, picture-xtra.texi, programs.texi, rmail.texi:
	* search.texi, trouble.texi, windows.texi:
	Use Texinfo recommended convention for quotes+punctuation.

2012-04-27  Eli Zaretskii  <eliz@gnu.org>

	* mule.texi (Bidirectional Editing): Improve indexing.
	Minor wording tweaks.

2012-04-15  Chong Yidong  <cyd@gnu.org>

	* misc.texi (emacsclient Options): More clarifications.

2012-04-15  Glenn Morris  <rgm@gnu.org>

	* msdog.texi (Windows Printing): It doesn't set printer-name.

	* mule.texi (Language Environments): Move font info to "Fontsets".
	(Fontsets): Move intlfonts etc here from "Language Environments".
	Copyedits.
	(Defining Fontsets, Modifying Fontsets, Undisplayable Characters)
	(Unibyte Mode, Charsets, Bidirectional Editing): Copyedits.

2012-04-15  Chong Yidong  <cyd@gnu.org>

	* glossary.texi (Glossary): Standardize on "text terminal"
	terminology.  All callers changed.

	* misc.texi (emacsclient Options): Document "client frame" concept
	and its effect on C-x C-c more carefully.

2012-04-15  Glenn Morris  <rgm@gnu.org>

	* frames.texi (Scroll Bars):
	* glossary.texi (Glossary): Use consistent case for "X Window System".

	* mule.texi (Select Input Method, Coding Systems):
	State command names in kbd tables.
	(Recognize Coding): Add cross-ref.
	(Output Coding): Don't mention message mode in particular.
	(Text Coding, Communication Coding, File Name Coding, Terminal Coding):
	Copyedits.

2012-04-14  Glenn Morris  <rgm@gnu.org>

	* mule.texi (Select Input Method, Coding Systems, Recognize Coding):
	Copyedits.
	(Coding Systems): Mac OS X apparently uses newlines for EOL.
	(Recognize Coding): Remove old auto-coding-regexp-alist example.
	auto-coding-functions does not override coding: tags.
	Remove rmail-decode-mime-charset; it no longer has any effect.

2012-04-14  Chong Yidong  <cyd@gnu.org>

	* custom.texi (Creating Custom Themes): Add reference to Custom
	Themes node in Lisp manual.

2012-04-14  Glenn Morris  <rgm@gnu.org>

	* mule.texi (International): Copyedits.
	(International Chars): Update C-x = example output.
	(Disabling Multibyte): Rename from "Enabling Multibyte".
	Clarify what "unibyte: t" does, and mode-line description.
	(Unibyte Mode): Update for "Disabling Multibyte" node name change.
	Use Texinfo recommended convention for quotes+punctuation.
	(Language Environments): Copyedits.
	(Input Methods): Copyedits.  Use "^" for the postfix example,
	because it is less confusing inside Info's `quotes'.

	* custom.texi (Specifying File Variables): Fix "unibyte" description.
	Update for "Disabling Multibyte" node name change.
	* emacs.texi: Update for "Disabling Multibyte" node name change.

	* abbrevs.texi, arevert-xtra.texi, buffers.texi, building.texi:
	* cmdargs.texi, custom.texi, entering.texi, files.texi, frames.texi:
	* glossary.texi, help.texi, macos.texi, maintaining.texi, mini.texi:
	* misc.texi, package.texi, programs.texi, screen.texi, search.texi:
	* sending.texi, text.texi, trouble.texi:
	Use @file for buffers, per the Texinfo manual.

	* entering.texi (Entering Emacs):
	Do not mention initial-buffer-choice = t.

	* misc.texi (Gnus Startup): Use @env for environment variables.

	* Makefile.in: Replace non-portable use of $< in ordinary rules.

2012-04-12  Glenn Morris  <rgm@gnu.org>

	* ack.texi (Acknowledgments): Don't mention obsolete mailpost.el.

2012-04-07  Glenn Morris  <rgm@gnu.org>

	* emacsver.texi (EMACSVER): Bump version to 24.1.50.

2012-04-05  Glenn Morris  <rgm@gnu.org>

	* glossary.texi (Glossary): Use anchors for internal cross-references.

2012-04-04  Glenn Morris  <rgm@gnu.org>

	* glossary.texi (Glossary): Copyedits.
	Use Texinfo-recommended convention for quotes and punctuation.
	Comment out a few specialized (Rmail) items.
	New items: Bidirectional Text, Client, Directory Local Variable,
	File Local Variable, Package, Server, Theme, Trash Can.

2012-04-03  Chong Yidong  <cyd@gnu.org>

	* sending.texi (Mail Misc): Fix an index entry.

2012-04-02  Eli Zaretskii  <eliz@gnu.org>

	* msdog.texi (Windows Startup): Add description of emacsclient
	operation under -c and -t on MS-Windows.

	* misc.texi (emacsclient Options): Add cross-reference to "Windows
	Startup".  (Bug#11091)

2012-04-02  Dani Moncayo  <dmoncayo@gmail.com>

	* custom.texi (Changing a Variable): Fix example.

2012-04-01  Eli Zaretskii  <eliz@gnu.org>

	* misc.texi (emacsclient Options): More clarifications about -t
	and -c on MS-Windows.  (Bug#11091)

2012-03-31  Eli Zaretskii  <eliz@gnu.org>

	* misc.texi (emacsclient Options): Document peculiarities of new
	frame creation on MS-Windows under -c or -t options.  (Bug#11091)

2012-03-30  Chong Yidong  <cyd@gnu.org>

	* files.texi (File Conveniences): Clarify Imagemagick discussion.

2012-03-22  Glenn Morris  <rgm@gnu.org>

	* dired.texi (Operating on Files): Fix dired-recursive-copies default.

2012-03-17  Chong Yidong  <cyd@gnu.org>

	* package.texi (Package Installation): Document use of
	package-initialize in init file.

2012-03-16  Glenn Morris  <rgm@gnu.org>

	* help.texi (Language Help):
	* mule.texi (International Chars):
	etc/HELLO is for character demonstration.

2012-03-15  Dani Moncayo  <dmoncayo@gmail.com>

	* dired.texi (Shell Commands in Dired): Fix typo.

2012-03-04  Chong Yidong  <cyd@gnu.org>

	* killing.texi (Clipboard): Document clipboard manager.

2012-02-29  Glenn Morris  <rgm@gnu.org>

	* ack.texi (Acknowledgments): Use @Tex{} in more places.

	* emacs.texi, help.texi, text.texi: Use "" quotes in menus.

	* dired.texi, emacs.texi: Use @code{} in menus when appropriate.

2012-02-28  Glenn Morris  <rgm@gnu.org>

	* custom.texi, display.texi, emacs.texi, files.texi:
	* msdog-xtra.texi, msdog.texi, vc-xtra.texi:
	Standardize possessive apostrophe usage.

2012-02-25  Jan Djärv  <jan.h.d@swipnet.se>

	* macos.texi (Mac / GNUstep Customization): Remove text about
	ns-find-file and ns-drag-file (Bug#5855, Bug#10050).

2012-02-25  Dani Moncayo  <dmoncayo@gmail.com>

	* buffers.texi (Select Buffer): Mention that saving in a new file
	name can switch to a different major mode.

2012-02-23  Glenn Morris  <rgm@gnu.org>

	* mini.texi (Minibuffer File, Completion Options, Repetition):
	Copyedits.
	(Completion Example): Other M-x au* commands may be defined.
	(Completion Styles): Mention emacs21 and completion-category-overrides.

	* msdog.texi (Text and Binary, ls in Lisp, Windows HOME)
	(Windows Keyboard, Windows Mouse, Windows Processes)
	(Windows Printing, Windows Misc): Copyedits.
	(ls in Lisp): Update switches list.

	* msdog-xtra.texi (MS-DOS Display): Update list-colors-display xref.
	Update dos-mode* function names.
	(MS-DOS Printing, MS-DOS and MULE): Copyedits.
	(MS-DOS Processes): Add xref to main ls-lisp section.

	* ack.texi (Acknowledgments): Mention smie.

2012-02-22  Glenn Morris  <rgm@gnu.org>

	* macos.texi: Copyedits.  Fix @key/@kbd usage.
	(Mac / GNUstep Basics): Don't mention the panels, since the next
	section covers them.
	(Mac / GNUstep Customization): Merge some panel info from previous.

2012-02-21  Glenn Morris  <rgm@gnu.org>

	* emerge-xtra.texi (Emerge, Submodes of Emerge, Combining in Emerge):
	Small fixes.

	* emacs-xtra.texi: Picture mode is no longer a chapter.

	* picture-xtra.texi (Basic Picture): C-a does get remapped.

	* ack.texi (Acknowledgments): Small changes, including resorting,
	and removal of things no longer distributed.

2012-02-20  Glenn Morris  <rgm@gnu.org>

	* emacs.texi (Top, Preface): Small rephrasings.
	(menu, detailmenu): Update entries, and reformat some descriptions.
	* building.texi, display.texi, emacs-xtra.texi, files.texi:
	* frames.texi, kmacro.texi, msdog.texi, programs.texi, text.texi:
	Reformat some menu descriptions.

	* ack.texi (Acknowledgments): More updates.

	* emacs.texi (Acknowledgments): Add several names from ack.texi,
	and from Author: headers.
	(Distrib): Small updates.

2012-02-18  Glenn Morris  <rgm@gnu.org>

	* ack.texi (Acknowledgments): Add xref to Org manual.

	* rmail.texi: Copyedits.  Use 'mail composition buffer' in place
	of '*mail*', since Message does not call it that.
	(Rmail Reply): Rename rmail-dont-reply-to-names.
	\\`info- no longer handled specially.
	Update for rmail-enable-mime-composing.
	Don't mention 'm' for replies.
	Don't mention rmail-mail-new-frame and canceling, since it does
	not work for Message at the moment.

	* cal-xtra.texi: Copyedits.

	* emacs-xtra.texi: Set encoding to ISO-8859-1.

2012-02-17  Glenn Morris  <rgm@gnu.org>

	* maintaining.texi (Old Revisions): Fix cross-refs to Ediff manual.

	* ack.texi (Acknowledgments): Mention Gnulib.

	* ack.texi, calendar.texi, cal-xtra.texi: Use "Bahá'í".

	* calendar.texi: Misc small changes, including updating the dates
	of examples.

2012-02-16  Glenn Morris  <rgm@gnu.org>

	* calendar.texi: Misc small changes.

	* vc1-xtra.texi (VC Delete/Rename, CVS Options):
	* cal-xtra.texi (Diary Display): Fix TeX cross-refs to other manuals.

	* dired-xtra.texi (Subdir Switches): Small fixes.

	* fortran-xtra.texi: Tiny changes and some adjustments to line breaks.

2012-02-15  Glenn Morris  <rgm@gnu.org>

	* sending.texi (Mail Sending): smtpmail-auth-credentials was removed.

2012-02-12  Glenn Morris  <rgm@gnu.org>

	* ack.texi (Acknowledgments):
	* emacs.texi (Acknowledgments): Updates for new files in 24.1.

2012-02-10  Glenn Morris  <rgm@gnu.org>

	* mini.texi (Minibuffer Edit): Mention minibuffer-inactive-mode.

	* programs.texi (Misc for Programs): Mention electric-layout-mode.

2012-02-09  Glenn Morris  <rgm@gnu.org>

	* buffers.texi (Misc Buffer): M-x info does not seem to require a
	buffer switch after M-x rename-uniquely.

	* trouble.texi (Checklist): Mention C-c m in report-emacs-bug.

2012-02-09  Jay Belanger  <jay.p.belanger@gmail.com>

	* text.texi (Org Mode): Fix typo.

2012-02-08  Glenn Morris  <rgm@gnu.org>

	* ack.texi (Acknowledgments): Update emacs-lock info.

	* rmail.texi (Rmail Display): Mention rmail-epa-decrypt.

	* text.texi (LaTeX Editing): Mention latex-electric-env-pair-mode.

2012-02-07  Glenn Morris  <rgm@gnu.org>

	* files.texi (File Conveniences): Mention ImageMagick images.

2012-02-05  Glenn Morris  <rgm@gnu.org>

	* trouble.texi (Checklist): Mention debug-on-event.

	* maintaining.texi (Maintaining): Add cross-ref to ERT.

2012-02-04  Glenn Morris  <rgm@gnu.org>

	* macos.texi (Customization options specific to Mac OS / GNUstep):
	New subsection.

	* display.texi (Colors): Mention list-colors-sort.

	* files.texi (File Conveniences): Mention image animation.

2012-01-31  Chong Yidong  <cyd@gnu.org>

	* windows.texi (Split Window): C-mouse-2 doesn't work on GTK+
	scroll bars (Bug#10666).

2012-01-28  Chong Yidong  <cyd@gnu.org>

	* files.texi (Filesets): Fix typos.

	* display.texi (Faces): Add xref to Colors node.

2012-01-27  Dani Moncayo  <dmoncayo@gmail.com>

	* buffers.texi (Select Buffer): Clarify explanation of switching
	to new buffers.  Fix description of next-buffer and
	previous-buffer (Bug#10334).
	(Misc Buffer): Add xref to View Mode.

	* text.texi (Fill Commands): Fix description of
	sentence-end-double-space.

2012-01-23  Chong Yidong  <cyd@gnu.org>

	* anti.texi (Antinews): Add Emacs 23 antinews.

2012-01-16  Volker Sobek  <reklov@live.com>  (tiny change)

	* programs.texi (Comment Commands): Typo (bug#10514).

2012-01-15  Chong Yidong  <cyd@gnu.org>

	* xresources.texi (X Resources): Describe GTK+ case first.
	(Resources): Don't use borderWidth as an example, since it doesn't
	work with GTK+.
	(Table of Resources): Clarify role of several resources, including
	the Emacs 24 behavior of cursorBlink etc.
	(Face Resources): Node deleted.  Recommend using Customize
	instead.  Add paragraph to `Table of Resources' node summarizing
	how to use X resources for changing faces.
	(Lucid Resources): Rewrite, omitting description of font names,
	referring to the Fonts node instead.
	(LessTif Resources): Copyedits.
	(GTK resources): Rewrite, describing the difference between gtk2
	and gtk3.
	(GTK Resource Basics): New node.
	(GTK Widget Names, GTK Names in Emacs): Rewrite.
	(GTK styles): Just refer to Fonts node for GTK font format.

	* display.texi (Faces): Document the cursor face.

2012-01-14  Chong Yidong  <cyd@gnu.org>

	* cmdargs.texi (Action Arguments): No need to mention EMACSLOADPATH.
	(General Variables): Add xref to Lisp Libraries.
	(Initial Options): Copyedits.
	(Resume Arguments): Node deleted; emacs.bash/csh are obsolete.
	(Environment): Clarify what getenv does.
	(General Variables): Clarify EMACSPATH etc.  Emacs does not assume
	light backgrounds on xterms.
	(Misc Variables): TEMP and TMP are not Windows-specific.
	(Display X): Copyedits.
	(Colors X): -bd does nothing for GTK.
	(Icons X): Gnome 3 doesn't use taskbars.

	* misc.texi (Shell): Document exec-path here.

	* rmail.texi (Movemail): Add xref for exec-path.

2012-01-13  Glenn Morris  <rgm@gnu.org>

	* dired.texi (Dired and Find): Clarify find-ls-options.

2012-01-09  Chong Yidong  <cyd@gnu.org>

	* custom.texi (Custom Themes): Switch custom-safe-themes to use
	SHA-256.

2012-01-07  Chong Yidong  <cyd@gnu.org>

	* display.texi (Useless Whitespace): Add Whitespace mode.

	* custom.texi (Hooks): Discuss how to disable minor modes.

	* files.texi (Diff Mode): Discuss diff-auto-refine-mode
	(Bug#10309).  Discuss use of Whitespace mode (Bug#10300).

	* trouble.texi (Lossage): Refer to Bugs node for problems.
	(DEL Does Not Delete): Don't use "usual erasure key" teminology.
	(Screen Garbled): Don't refer to terminal "manufacturers".
	(Total Frustration): Node deleted.  Eliza is documented in
	Amusements now.
	(Known Problems): More info about using the bug tracker.
	Mention debbugs package.
	(Bug Criteria): Copyedits.
	(Understanding Bug Reporting): Mention emacs -Q.

2012-01-06  Chong Yidong  <cyd@gnu.org>

	* custom.texi (Specifying File Variables): The mode: keyword
	doesn't have to be first anymore.  Add example of specifying minor
	modes.
	(Directory Variables): Simplify example.  Mention application to
	non-file buffers.
	(Disabling): Use "initialization file" terminology.
	(Init Examples): Fix hook example.

2012-01-06  Eli Zaretskii  <eliz@gnu.org>

	* cmdargs.texi (MS-Windows Registry): Shorten the index entry.
	(Bug#10422)
	Move the stuff about resources to xresources.texi.

	* xresources.texi (Resources): Move information about setting X
	resources in the Registry from cmdargs.texi.  Make the index entry
	be similar to the one in cmdargs.texi.

2012-01-05  Chong Yidong  <cyd@gnu.org>

	* custom.texi (Customization Groups): Update example.
	(Browsing Custom): Document the new search field.
	(Changing a Variable): Update example for Emacs 24 changes.
	Document Custom-set and Custom-save commands.
	(Face Customization): Document Emacs 24 changes.  De-document
	modify-face.
	(Specific Customization): Mention customize-variable.
	(Custom Themes): Add customize-themes, custom-theme-load-path,
	custom-theme-directory, and describe-theme.
	(Creating Custom Themes): New node.
	(Examining): Mention M-:.

	* package.texi (Packages): Fix typo.

2012-01-03  Chong Yidong  <cyd@gnu.org>

	* misc.texi (Single Shell): Don't document Lisp usage of
	shell-command.  Tidy up discussion of synchronicity.  Add index
	entries for async-shell-command.
	(Interactive Shell): Note that M-x shell uses shell-file-name.
	Note change in behavior in Emacs 24.
	(Shell Mode): Shell mode now uses completion-at-point.
	(Shell Prompts): Emphasize that comint-use-prompt-regexp isn't the
	default method for recognizing prompts nowadays.
	(Shell Ring): Add xref to Minibuffer History.
	(Directory Tracking): Explain Dirtrack mode in more detail.
	(Term Mode): Fix index entries.
	(Paging in Term): Merge into Term Mode.
	(Serial Terminal, Emacs Server, emacsclient Options): Copyedits.
	(Printing): Fix xref.  State default of lpr-switches.
	(PostScript): Remove obsolete sentence.  Omit description of
	non-interactive behaviors.
	(Hyperlinking): Improve description.
	(Browse-URL): Using compose-mail for mailto URLs is the default.
	Document browse-url-mailto-function.
	(Goto Address mode): Add index entries.  Add xref to Browse-URL.
	(FFAP): FFAP is not a minor mode.
	(Amusements): M-x lm was renamed to M-x landmark.
	Document nato-region.

2012-01-01  Chong Yidong  <cyd@gnu.org>

	* misc.texi (Gnus, Buffers of Gnus): Copyedits.
	(Gnus Startup): Note that the system might not be set up for news.
	Describe group levels more clearly.
	(Gnus Group Buffer, Gnus Summary Buffer): New nodes, split from
	Summary of Gnus.
	(Document View): Copyedits.  Move zoom commads to DocView
	Navigation node.
	(DocView Navigation, DocView Searching, DocView Slicing)
	(DocView Conversion): Nodes renamed from Navigation, etc.

	* sending.texi (Mail Sending): Add message-kill-buffer-on-exit.

2011-12-31  Eli Zaretskii  <eliz@gnu.org>

	* basic.texi (Moving Point): Fix the description of C-n and C-p.
	(Bug#10380)

2011-12-30  Chong Yidong  <cyd@gnu.org>

	* sending.texi (Sending Mail): Document initial mail buffer name,
	and changed multiple mail buffer behavior.
	(Mail Format): Put the example at the top of the section.
	(Mail Headers): Move discussion of "From" to the top.
	(Mail Sending): Document sendmail-query-once.
	(Citing Mail): Make it less Rmail-specific.

2011-12-29  Chong Yidong  <cyd@gnu.org>

	* text.texi (Org Mode): Copyedits.  Refer to Outline Format for
	example.  Add index entries.
	(Org Organizer, Org Authoring): Nodes renamed.  Copyedits.

2011-12-26  Chong Yidong  <cyd@gnu.org>

	* dired.texi (Dired Enter, Misc Dired Features):
	Document dired-use-ls-dired changes.  Mention quit-window.
	(Dired Navigation): Add index entries.
	(Dired Visiting): Fix View Mode xref.
	(Marks vs Flags): Prefer C-/ binding for undo.
	(Subdirectories in Dired): Add xrefs.
	(Misc Dired Features): Document some Emacs 24 changes.  Add index
	entries.

	* abbrevs.texi (Abbrev Concepts): No need to mention abbrev-mode
	variable, since it is explained in Minor Modes node.
	(Defining Abbrevs): Copyedits.
	(Expanding Abbrevs): State default of abbrev-all-caps.  Prefer the
	C-/ binding for undo.
	(Dabbrev Customization): Add xrefs for case-fold-search and
	case-replace.

	* dired-xtra.texi (Subdir Switches): Add xref.

	* maintaining.texi (VC Directory Commands): Mention quit-window.

2011-12-25  Chong Yidong  <cyd@gnu.org>

	* maintaining.texi (Tags): Mention Semantic.
	(Create Tags Table, Etags Regexps): Copyedits.
	(Find Tag): Mention minibuffer completion.
	(List Tags): Mention completion-at-point.  Completion is actually
	available in M-x list-tags.

	* vc1-xtra.texi (VC Delete/Rename): Rename from Renaming and VC.
	Document vc-delete-file.

	* files.texi (Misc File Ops): Mention vc-delete-file.

	* programs.texi (Symbol Completion): Mention completion-at-point
	explicitly.

2011-12-22  Chong Yidong  <cyd@gnu.org>

	* maintaining.texi (Change Log Commands): Don't specially mention
	vc-update-change-log which is CVS-only.

	* vc1-xtra.texi (Version Headers): Note that these are for
	Subversion, CVS, etc. only.
	(General VC Options): De-document vc-keep-workfiles.
	Fix RCS-isms.

2011-12-22  Eli Zaretskii  <eliz@gnu.org>

	* building.texi (Debugger Operation): Fix a typo: "@end iftext"
	should be @end iftex".

2011-12-21  Chong Yidong  <cyd@gnu.org>

	* maintaining.texi (Advanced C-x v v): Use fileset terminology.
	(VC With A Merging VCS, VC Change Log): Add xref to VC Pull node.
	(VC Pull): Mention vc-log-incoming.
	(Log Buffer): Add CVS/RCS only disclaimer.

	* vc1-xtra.texi (Remote Repositories): Update introduction.
	(Local Version Control): Node deleted (obsolete with DVCSes).
	(Remote Repositories, Version Backups): Node deleted.
	Move documentation of vc-cvs-stay-local to CVS Options.
	(CVS Options): Reduce verbosity of description of obscure CVS
	locking feature.
	(Making Revision Tags, Revision Tag Caveats): Merge into Revision
	Tags node.
	(Revision Tags): Move under Miscellaneous VC subsection.
	(Change Logs and VC): Note that this is wrong for DVCSs.
	De-document log entry manipulating features.
	(Renaming and VC): Describe how it works on modern VCSes.

	* files.texi (Misc File Ops): Mention vc-rename-file.

	* programs.texi (Custom C Indent): Add index entries.

2011-12-20  Alan Mackenzie  <acm@muc.de>

	* programs.texi (Motion in C): Update the description of C-M-a and
	C-M-e, they now DTRT in enclosing scopes.
	(Custom C Indent): Add @dfn{guessing} of the indentation style.

2011-12-20  Chong Yidong  <cyd@gnu.org>

	* maintaining.texi (VCS Concepts): Add "working tree" terminology.
	(Old Revisions): Use it.
	(VCS Repositories): Add "distributed" terminology.
	(Log Buffer): Remove duplicate description
	about changesets.  Fix "current VC fileset" ambiguity.
	(Multi-User Branching): Node deleted.
	(Branches, Switching Branches): Discuss decentralized version
	control systems.
	(VC Pull): New node.
	(Merging): Document merging on decentralized systems.
	(Creating Branches): Note that this is specific to CVS and related
	systems.

2011-12-19  Chong Yidong  <cyd@gnu.org>

	* maintaining.texi (VCS Merging, VCS Changesets): Index entries.
	(VC Mode Line): Add index entry for "version control status".
	(VC Undo): Use vc-revert instead of its vc-revert-buffer alias.
	Document vc-revert-show-diff.  De-document vc-rollback.
	(VC Directory Mode): Rewrite introduction.  Move prefix arg
	documentation here from VC Directory Buffer node.
	(VC Directory Buffer): Use a decentralized VCS example.
	(VC Directory Commands): Use a table.  Remove material duplicated
	in previous nodes on multi-file VC filsets.

2011-12-17  Chong Yidong  <cyd@gnu.org>

	* maintaining.texi (VCS Concepts): Make "revision" terminology
	less CVS-specific.
	(VC With A Merging VCS, VC With A Locking VCS): Add xref to
	Registering node.
	(Secondary VC Commands): Delete.  Promote subnodes.
	(Log Buffer): Add command name for C-c C-c.  Fix the name of the
	log buffer.  Add index entries.
	(VCS Changesets, Types of Log File, VC With A Merging VCS):
	Use "commit" terminology.
	(Old Revisions): Move it to just before VC Change Log.  "Tag" here
	doesn't refer to tags tables.  Note other possible forms of the
	revision ID.  C-x v = does not save.
	(Registering): Note similarity to C-x v v action.  Fix description
	of how backends are chosen.  De-document vc-default-init-revision.
	(VC Change Log): Document C-x v l in VC-Dir buffer.  Document RET
	in root log buffers.

2011-12-16  Chong Yidong  <cyd@gnu.org>

	* maintaining.texi (Version Control Systems): Drop Meta-CVS.
	(Basic VC Editing): Remove redundant descriptions.
	(VC With A Merging VCS): Make description more general instead of
	CVS-specific.
	(VC With A Locking VCS): Use VC fileset terminology.

2011-12-12  Chong Yidong  <cyd@gnu.org>

	* building.texi (Executing Lisp): Fix xref for C-M-x.
	(Lisp Libraries): Add xref to node explaining `load' in Lisp
	manual.  Note that load-path is not customizable.
	(Lisp Eval): Note that listed commands are available globally.
	Explain the meaning of "defun" in the C-M-x context.
	(Lisp Interaction): Copyedits.
	(External Lisp): Fix name of inferior Lisp buffer.
	Mention Scheme.
	(Compilation): Define "inferior process".

2011-12-10  Eli Zaretskii  <eliz@gnu.org>

	* msdog.texi (Windows Fonts): Document how to force GDI font
	backend on MS-Windows.

2011-12-10  Chong Yidong  <cyd@gnu.org>

	* building.texi (Compilation): Say what the -k flag to make does.
	Move subprocess discussion to Compilation Shell.
	(Compilation Mode): Add xref for grep, occur, and mouse
	references.  Define "locus".
	(Grep Searching): Use @command.
	(Debuggers, Commands of GUD, GDB Graphical Interface):
	Clarify intro.
	(Starting GUD): Clarify how arguments are specified.
	(Debugger Operation): Index entry for "GUD interaction buffer",
	and move basic description here from Commands of GUD node.
	(GDB User Interface Layout): Copyedits.
	(Source Buffers): Remove gdb-find-source-frame, which is not in
	gdb-mi.el.
	(Other GDB Buffers): Remove gdb-use-separate-io-buffer and
	toggle-gdb-all-registers, which are not in gdb-mi.el.
	Don't re-document GUD interaction buffers.

	* programs.texi (Symbol Completion): M-TAB can now use Semantic.
	(Semantic): Add cindex entries for Semantic.

2011-12-06  Chong Yidong  <cyd@gnu.org>

	* programs.texi (Man Page): Clarify how to use Man-switches.
	Don't bother documenting Man-fontify-manpage-flag.
	(Lisp Doc): Add xref to Name Help node.
	(Hideshow): Add cindex.  Mention role of ellipses, and default
	value of hs-isearch-open.  Don't bother documenting
	hs-special-modes-alist.
	(Symbol Completion): Add kindex for C-M-i.  Don't recommend
	changing the window manager binding of M-TAB.

2011-12-05  Chong Yidong  <cyd@gnu.org>

	* programs.texi (Comment Commands): Fix description of for M-; on
	blank lines.  Move documentation of comment-region here.
	(Multi-Line Comments): Clarify the role of comment-multi-line.
	Refer to Comment Commands for comment-region doc.
	(Options for Comments): Refer to Multi-Line Comments for
	comment-multi-line doc, instead of duplicating it.  Fix default
	values of comment-padding and comment-start-skip.

2011-12-04  Chong Yidong  <cyd@gnu.org>

	* programs.texi (Program Modes): Mention modes that are not
	included with Emacs.  Fix references to other manuals for tex.
	Add index entry for backward-delete-char-untabify.
	Mention prog-mode-hook.
	(Which Function): Use "global minor mode" terminology.
	(Basic Indent, Multi-line Indent): Refer to previous descriptions
	in Indentation chapter to avoid duplication.
	(Expressions): Copyedit.
	(Matching): Document Electric Pair mode.

	* ack.texi (Acknowledgments):
	* rmail.texi (Movemail, Other Mailbox Formats):
	* frames.texi (Frames): Don't capitalize "Unix".

2011-12-04  Chong Yidong  <cyd@gnu.org>

	* text.texi (Nroff Mode): Mention what nroff is.
	(Text Based Tables, Table Recognition): Don't say "Table mode"
	since it's not a major or minor mode.
	(Text Based Tables): Reduce the size of the example.
	(Table Definition): Clarify definitions.
	(Table Creation): Add key table.
	(Cell Commands): Use kbd for commands.
	(Table Rows and Columns): Combine nodes Row Commands and Column
	Commands.
	(Fixed Width Mode): Node deleted; contents moved to parent.
	(Table Conversion): Shorten example.
	(Measuring Tables): Merge into Table Misc.

2011-12-03  Chong Yidong  <cyd@gnu.org>

	* text.texi (TeX Mode): Mention AUCTeX package.
	(TeX Editing): Add xref to documentation for Occur.
	(LaTeX Editing): Add xref to Completion node.
	(TeX Print): Fix description of tex-directory.
	(Enriched Text): Rename from Formatted Text.  Make this node and
	its subnodes less verbose, since text/enriched files are
	practically unused.
	(Enriched Mode): Rename from Requesting Formatted Text.
	(Format Colors): Node deleted.
	(Enriched Faces): Rename from Format Faces.  Describe commands
	for applying colors too.
	(Forcing Enriched Mode): Node deleted; merged into Enriched Mode.

	* frames.texi (Menu Mouse Clicks): Tweak description of C-Mouse-2.

	* display.texi (Colors): New node.

	* cmdargs.texi (Colors X):
	* xresources.texi (GTK styles):
	* custom.texi (Face Customization): Reference it.

	* glossary.texi (Glossary): Remove "formatted text" and "WYSIWYG".
	Link to Fill Commands for Justification entry.

2011-12-03  Eli Zaretskii  <eliz@gnu.org>

	* display.texi (Auto Scrolling): More accurate description of what
	scroll-*-aggressively does, including the effect of non-zero
	margin.  Fix "i.e." markup.

2011-12-02  Chong Yidong  <cyd@gnu.org>

	* text.texi (Pages): Mention how formfeed chars are displayed.
	(Auto Fill): Note convention for calling auto-fill-mode from Lisp.
	Describe adaptive filling more precisely.
	(Fill Commands): Note that filling removes excess whitespace.
	(Text Mode): Note auto-mode-alist entries for Text mode.  TAB is
	now bound to indent-for-tab-command in Text mode.
	(Outline Mode): Copyedits.
	(Outline Visibility): Note that Reveal mode is a buffer-local
	minor mode.

	* modes.texi (Major Modes): Move note about checking major-mode in
	a hook function here, from Text mode.

2011-11-28  Chong Yidong  <cyd@gnu.org>

	* text.texi (Words): Add xref to Position Info.
	(Paragraphs): Add xref to Regexps.

	* indent.texi (Indentation): Rewrite introduction.  Move table to
	Indentation Commands node.
	(Indentation Commands): Add index entries to table.  Copyedits.
	(Tab Stops, Just Spaces): Copyedits.
	(Indent Convenience): New node.  Document electric-indent-mode.

	* programs.texi (Basic Indent):
	* windows.texi (Pop Up Window): Fix kindex entry.

2011-11-28  Chong Yidong  <cyd@gnu.org>

	* modes.texi (Major Modes): Move major-mode variable doc here from
	Choosing Modes.  Document describe-mode.  Document prog-mode-hook
	and text-mode-hook.  Add example of using hooks.
	(Minor Modes): Document behavior of mode command calls from Lisp.
	Note that setting the mode variable using Customize will DTRT.
	(Choosing Modes): Add example of setting a minor mode using a
	local variable.

2011-11-27  Chong Yidong  <cyd@gnu.org>

	* frames.texi (Creating Frames): Move frame parameter example to
	Frame Parameters node.
	(Frame Commands): C-x 5 o does not warp the mouse by default.
	(Fonts): Add more GTK-style properties; also, they should be
	capitalized.
	(Special Buffer Frames): Node deleted; special-display is on the
	way out.
	(Frame Parameters): Example moved here from Creating Frames.
	Clarify that default-frame-alist affects the initial frame too.
	Delete auto-raise-mode and auto-lower-mode.
	(Wheeled Mice): Node deleted.  Content moved to Mouse Commands.
	(Dialog Boxes): Delete x-gtk-use-old-file-dialog.

	* windows.texi (Window Choice): Add xref to Lisp manual for
	special-display-*.

2011-11-26  Eli Zaretskii  <eliz@gnu.org>

	* display.texi (Text Display): Update the description,
	cross-references, and indexing related to display of control
	characters and raw bytes.

2011-11-25  Chong Yidong  <cyd@gnu.org>

	* frames.texi (Frames): Rewrite introduction.
	(Mouse Commands): Default for mouse-drag-copy-region is now t.
	Mouse-3 does not copy to kill ring by default.  DEL does not
	behave specially for mouse commands any more.
	(Mouse References): Document mouse-1-click-follows-link more
	thoroughly.
	(Menu Mouse Clicks): Move footnote to the main text and add xref
	to Init Rebinding node.
	(Mode Line Mouse): Mouse-3 on the mode-line does not bury buffer.

	* files.texi (Visiting): `C-x 5 f' works on ttys too.

2011-11-24  Juanma Barranquero  <lekktu@gmail.com>

	* display.texi (Font Lock): Fix typo.

2011-11-24  Glenn Morris  <rgm@gnu.org>

	* rmail.texi (Rmail Output):
	Mention rmail-automatic-folder-directives.  (Bug#9657)

2011-11-21  Chong Yidong  <cyd@gnu.org>

	* mark.texi (Global Mark Ring): Fix description of global mark
	ring (Bug#10032).

2011-11-20  Juanma Barranquero  <lekktu@gmail.com>

	* msdog.texi (Windows Fonts): Fix typo.

2011-11-17  Glenn Morris  <rgm@gnu.org>

	* regs.texi (Bookmarks): Small fixes related to saving.  (Bug#10058)

2011-11-16  Juanma Barranquero  <lekktu@gmail.com>

	* killing.texi (Rectangles):
	* misc.texi (Document View):
	* modes.texi (Choosing Modes):
	* msdog.texi (Windows Fonts):
	* regs.texi (Rectangle Registers):
	* search.texi (Isearch Yank): Fix typos.

2011-11-06  Chong Yidong  <cyd@gnu.org>

	* windows.texi (Basic Window): Add xref to Cursor Display.
	(Split Window): Document negative arg for splitting commands.
	(Other Window): Document mouse-1 in text area of window.
	(Change Window): Don't mention window attributes, since they
	aren't defined.  C-x 1 can't be used with minibuffer windows.
	Windows are no longer auto-deleted.
	(Window Choice): Add xref to Choosing Window in Lisp manual.
	(Window Convenience): Note that windmove disables shift-selection.
	Move M-x compare-windows here from Other Window node.

	* custom.texi (Mouse Buttons):
	* search.texi (Isearch Scroll):
	* windows.texi (Split Window): Use new names split-window-below
	and split-window-right.

2011-10-26  Juanma Barranquero  <lekktu@gmail.com>

	* emacs.texi (Top): Fix typo.

2011-10-25  Glenn Morris  <rgm@gnu.org>

	* abbrevs.texi (Saving Abbrevs):
	quietly-read-abbrev-file is not a command.  (Bug#9866)

2011-10-24  Chong Yidong  <cyd@gnu.org>

	* display.texi (Scrolling): Document scroll-up-line and
	scroll-down-line.  Document scroll-command property.
	(Recentering): New node, split off from Scrolling.

2011-10-23  Chong Yidong  <cyd@gnu.org>

	* frames.texi (Scroll Bars): GTK uses right scroll bars now.
	(Tool Bars): Copyedits.

	* buffers.texi (Misc Buffer): Don't mention vc-toggle-read-only.

2011-10-22  Chong Yidong  <cyd@gnu.org>

	* windows.texi (Displaying Buffers): Fix broken lispref link.

2011-10-22  Chong Yidong  <cyd@gnu.org>

	* mini.texi (Minibuffer Exit): Rename from Strict Completion.
	Move confirm-nonexistent-file-or-buffer discussion here.

	* files.texi (File Names, Visiting): Move detailed discussion of
	minibuffer confirmation to Minibuffer Exit.

	* buffers.texi (Buffers): Tweak mention of mail buffer name.
	(Select Buffer): Move confirmation discussion to Minibuffer Exit.

2011-10-21  Chong Yidong  <cyd@gnu.org>

	* files.texi (File Names, Visiting, Interlocking): Copyedits.
	(Backup Copying): backup-by-copying-when-mismatch is now t.
	(Customize Save): Fix description of require-final-newline.
	(Reverting): Note that revert-buffer can't be undone.  Mention VC.
	(Auto Save Control): Clarify.
	(File Archives): Add 7z.
	(Remote Files): ange-ftp-make-backup-files defaults to nil.

	* arevert-xtra.texi (Autorevert): Copyedits.

2011-10-20  Chong Yidong  <cyd@gnu.org>

	* custom.texi (Hooks, Init Examples):
	* display.texi (Font Lock):
	* fixit.texi (Spelling):
	* rmail.texi (Rmail Display): Minor mode function with no arg now
	enables it.

	* fixit.texi (Spelling): Fix description of inline completion.

2011-10-19  Chong Yidong  <cyd@gnu.org>

	* search.texi (Repeat Isearch, Error in Isearch): Add kindex
	entries.
	(Isearch Yank): Document isearch-yank-pop.
	(Isearch Scroll): Refer to C-l instead of unbound `recenter'.
	(Other Repeating Search): Document Occur Edit mode.

2011-10-18  Chong Yidong  <cyd@gnu.org>

	* display.texi (Fringes): Move overflow-newline-into-fringe here,
	from Line Truncation node.
	(Standard Faces): Note that only the background of the cursor face
	has an effect.
	(Cursor Display): Fix descriptions of cursor face
	and bar cursor blinking.
	(Text Display): Document nobreak-char-display more clearly.
	(Line Truncation): Add xref to Split Window node.
	(Display Custom): Don't bother documenting baud-rate or
	no-redraw-on-reenter.

	* search.texi (Slow Isearch): Node removed.

2011-10-18  Glenn Morris  <rgm@gnu.org>

	* maintaining.texi (Registering): Remove vc-initial-comment.  (Bug#9745)

2011-10-18  Chong Yidong  <cyd@gnu.org>

	* display.texi (Faces): Simplify discussion.  Move documentation
	of list-faces-display here, from Standard Faces node.
	Note special role of `default' background.
	(Standard Faces): Note special role of `default' background.
	Note that region face may be taken fom GTK.  Add xref to Text Display.
	(Text Scale): Rename from "Temporary Face Changes".
	Callers changed.  Don't bother documenting variable-pitch-mode.
	(Font Lock): Copyedits.  Remove font-lock-maximum-size.
	(Useless Whitespace): Simplify description of
	delete-trailing-whitespace.  Note active region case.
	(Text Display): Fix description of escape-glyph face assignment.
	Remove unibye mode discussion.  Update some parts for Unicode.
	Move glyphless chars documentation to Lisp manual.

	* frames.texi (Tooltips): Document x-gtk-use-system-tooltips.

2011-10-15  Chong Yidong  <cyd@stupidchicken.com>

	* display.texi (Scrolling): Tweak explanation of scroll direction.
	(View Mode): Add index entries.

	* killing.texi (Deletion): Document negative prefix arg to M-SPC.

	* regs.texi (Text Registers): C-x r i does not activate the mark.
	(Bookmarks): Document new default bookmark location.

2011-10-13  Chong Yidong  <cyd@stupidchicken.com>

	* killing.texi (Deletion): Add xref to Using Region.
	Document delete-forward-char.
	(Yanking): Move yank-excluded-properties to Lisp manual.  Move C-y
	description here.  Recommend C-u C-SPC for jumping to mark.
	(Kill Ring): Move kill ring variable documentation here.
	(Primary Selection): Copyedits.
	(Rectangles): Document new command rectangle-number-lines.
	(CUA Bindings): Note that this disables the mark-even-if-inactive
	behavior for C-x and C-c.

	* mark.texi (Mark): Mention "active region" terminology.
	(Using Region): Document delete-active-region.

2011-10-12  Chong Yidong  <cyd@stupidchicken.com>

	* mark.texi (Mark): Clarify description of disabled Transient Mark
	mode (Bug#9689).
	(Setting Mark): Document prefix arg for C-x C-x.  Document primary
	selection changes.  Mention that commands like C-y set the mark.
	(Marking Objects): Add xref to Words node.  Note that mark-word
	and mark-sexp also have the "extend region" behavior.
	(Using Region): Mention M-$ in the table.
	Document mark-even-if-inactive here instead of in Mark Ring.
	(Mark Ring): Move mark-even-if-inactive to Using Region.
	Take note of the "Mark Set" behavior.
	(Disabled Transient Mark): Rename from "Persistent Mark"
	(Bug#9688).  Callers changed.

	* programs.texi (Expressions):
	* text.texi (Words): Defer to Marking Objects for mark-word doc.

2011-10-09  Chong Yidong  <cyd@stupidchicken.com>

	* help.texi (Help, Help Summary): Eliminate the unnecessary "help
	option" terminology.
	(Key Help): Add command names.  Define "documentation string".
	(Name Help): Remove an over-long joke.
	(Apropos): Document prefix args.  Remove duplicated descriptions.
	(Help Mode): Add C-c C-b to table.  Update TAB binding.
	(Package Keywords): Rename from "Library by Keyword".
	Describe new package menu interface.
	(Help Files, Help Echo): Tweak description.

	* mini.texi (Completion Options): Add completion-cycle-threshold.
	(Minibuffer History): Document numeric args to history commands.

2011-10-08  Eli Zaretskii  <eliz@gnu.org>

	* mule.texi (Bidirectional Editing): Correct some inaccuracies.

2011-10-08  Chong Yidong  <cyd@stupidchicken.com>

	* basic.texi (Position Info): Omit page commands.
	Document count-words-region and count-words.

	* text.texi (Pages): Move what-page documentation here.

2011-10-08  Chong Yidong  <cyd@stupidchicken.com>

	* mini.texi (Minibuffer File): Minor copyedits.  Use xref to
	Remote Files node instead of linking directly to the Tramp manual.
	(Minibuffer Edit): Add xref to Blank Lines.
	(Completion): Add xref to Symbol Completion.  Remove redundant
	example, which is repeated in the next node.
	(Completion Commands): Minor clarifications.
	(Completion Styles): New node, split from Completion Commands.
	Document substring and initials styles.
	(Strict Completion): Remove information duplicated in other nodes.
	(Completion Options): Consolidate case difference discussion here.

	* help.texi (Help Mode): Fix kindex entries.

	* files.texi (File Names): Add index entries.

2011-10-07  Chong Yidong  <cyd@stupidchicken.com>

	* basic.texi (Inserting Text): Add xref to Completion.
	Add ucs-insert example, and document prefix argument.
	(Moving Point): Fix introduction; C-f/C-b are no longer equivalent
	to left/right.  Tweak left-char and right-char descriptions.
	M-left and M-right are now bound to left-word/right-word.
	(Erasing): Document delete-forward-char.

	* screen.texi (Screen, Menu Bar): Copyedits.
	(Point): Remove duplicate paragraph on cursors, also in Screen.
	(Mode Line): Trailing dashes no longer shown on X displays.

	* frames.texi (Non-Window Terminals): Index just "text-only
	terminal", which is used throughout the manual now.

	* entering.texi (Entering Emacs): Define "startup screen".
	Document window-splitting behavior with command-line inputs.
	(Exiting): Remove obsolete paragraph about shells without suspend
	functionality.

	* commands.texi (User Input): Define "input event" more clearly.
	(Keys): Add xref to Echo Area.
	(Commands): Clarify relation between commands and functions.

2011-10-06  Chong Yidong  <cyd@stupidchicken.com>

	* misc.texi (emacsclient Options): Document how emacsclient runs
	the Emacs daemon (Bug#9674).

2011-10-01  Chong Yidong  <cyd@stupidchicken.com>

	* basic.texi (Moving Point):
	* custom.texi (Mouse Buttons):
	* rmail.texi (Rmail Scrolling):
	* search.texi (Isearch Scroll):
	* display.texi (Scrolling): Replace scroll-up/down with
	scroll-up/down-command.  Fix scroll-preserve-screen-position
	description.  Document scroll-error-top-bottom.

2011-09-30  Glenn Morris  <rgm@gnu.org>

	* commands.texi (Keys): Whitespace fix.  (Bug#9635)

2011-09-24  Chong Yidong  <cyd@stupidchicken.com>

	* windows.texi (Pop Up Window): Defer discussion of window
	splitting to the Window Choice node.  Add index entries.
	(Force Same Window): Node deleted.
	(Displaying Buffers, Window Choice): New nodes.

	* buffers.texi (Select Buffer): Clarify description of
	buffer-switching commands.  Add xref to Window Display node.
	Don't repeat confirm-nonexistent-file-or-buffer description from
	Visiting node.  Remove even-window-heights.

	* frames.texi (Special Buffer Frames): Add xref to Window Choice.

2011-09-18  Chong Yidong  <cyd@stupidchicken.com>

	* cmdargs.texi (Icons X): Fix description of Emacs icon.

	* xresources.texi (Table of Resources): Fix documentation of
	bitmapIcon.

2011-09-15  Chong Yidong  <cyd@stupidchicken.com>

	* package.texi (Package Menu): Add package-menu-mark-upgrades.

2011-09-12  Eric Hanchrow  <eric.hanchrow@gmail.com>

	* frames.texi (Frame Commands): Note that delete-other-frames only
	deletes frames on current terminal.

2011-09-10  Eli Zaretskii  <eliz@gnu.org>

	* sending.texi (Mail Misc): Document mail-add-attachment.

2011-09-04  Eli Zaretskii  <eliz@gnu.org>

	* basic.texi (Inserting Text): Add index entries.  (Bug#9433)

2011-08-29  Chong Yidong  <cyd@stupidchicken.com>

	* modes.texi (Choosing Modes): auto-mode-case-fold is now t.

2011-08-28  Chong Yidong  <cyd@stupidchicken.com>

	* files.texi (File Archives):
	* cal-xtra.texi (Diary Display):
	* help.texi (Help Mode): Add xref to View Mode.

2011-08-28  Chong Yidong  <cyd@stupidchicken.com>

	* display.texi (View Mode): New node.  Move view-file here from
	Misc File Ops.  Move view-buffer here from Misc Buffer.

	* buffers.texi (Misc Buffer): Move view-buffer to View Mode.

	* files.texi (Misc File Ops): Document new
	delete-by-moving-to-trash behavior.  Remove view-file.

	* dired.texi (Dired Deletion): Shorten description of Trash.

	* misc.texi (emacsclient Options): Document server-port.

2011-08-27  Eli Zaretskii  <eliz@gnu.org>

	* frames.texi (Frame Commands): Advise setting focus-follows-mouse
	even on MS-Windows.  Fix a typo.

2011-08-26  Chong Yidong  <cyd@stupidchicken.com>

	* package.texi: New file, documenting the package manager.

	* emacs.texi: Include it.

	* help.texi (Help Summary): Add describe-package.

2011-08-25  Chong Yidong  <cyd@stupidchicken.com>

	* misc.texi (Printing): Convert subnodes into subsections.

	* text.texi (Two-Column): Move into Text chapter.

	* picture-xtra.texi (Picture Mode): Group with Editing Binary
	Files section.  Convert from chapter into section.

	* display.texi (Narrowing): Move into display chapter.

	* sending.texi (Sending Mail):
	* rmail.texi (Rmail):
	* misc.texi (Gnus, Document View):
	* dired.texi (Dired):
	* emacs.texi: Group the mail, rmail, and gnus chapters together.

2011-08-07  Juri Linkov  <juri@jurta.org>

	* dired.texi (Operating on Files): Rewrite according to the fact
	that `dired-do-chmod' doesn't use the `chmod' program anymore.

2011-07-30  Michael Albinus  <michael.albinus@gmx.de>

	* mini.texi (Minibuffer File): Insert a reference to Tramp for
	remote file name completion.  (Bug#9197)

2011-07-28  Eli Zaretskii  <eliz@gnu.org>

	* mule.texi (Bidirectional Editing): Document the fact that
	bidi-display-reordering is t by default.

2011-07-15  Lars Magne Ingebrigtsen  <larsi@gnus.org>

	* help.texi (Misc Help): Mention `describe-prefix-bindings'
	explicitly (bug#8904).

2011-07-14  Lars Magne Ingebrigtsen  <larsi@gnus.org>

	* trouble.texi (Checklist): Use an `M-x' example instead of an
	Emacs Lisp form to switch on the dribble file (bug#8056).

2011-07-13  Lars Magne Ingebrigtsen  <larsi@gnus.org>

	* custom.texi (Hooks): Mention buffer-local hooks (bug#6218).

2011-07-13  Glenn Morris  <rgm@gnu.org>

	* dired.texi (Dired Enter): Mention --dired.  (Bug#9039)

2011-07-13  Lars Magne Ingebrigtsen  <larsi@gnus.org>

	* mark.texi (Mark Ring): Clarify how many locations are saved
	(bug#5770).
	(Global Mark Ring): Ditto.

2011-07-12  Lars Magne Ingebrigtsen  <larsi@gnus.org>

	* text.texi (Table Recognition): Use "at point" instead of "under
	point" (bug#4345).

	* display.texi (Cursor Display): Mention `cursor-type'.

	* screen.texi (Point): Clarify that it's only if you use a block
	cursor that it appears to be on a character (bug#4345).

2011-07-12  Chong Yidong  <cyd@stupidchicken.com>

	* misc.texi (Amusements): Move dissociated press here, from its
	own section.

	* emacs.texi (Top): Update node listing.

2011-07-12  Lars Magne Ingebrigtsen  <larsi@gnus.org>

	* emacs.texi (Top): Change "inferiors" to "subnodes" for greater
	clarity (bug#3523).

2011-07-12  Chong Yidong  <cyd@stupidchicken.com>

	* cmdargs.texi (Initial Options): Document --no-site-lisp.
	(Misc X): Document --parent-id.

	* frames.texi (Frame Commands): Note that focus-follows-mouse now
	defaults to nil.

	* misc.texi (emacsclient Options): Document --parent-id.

	* msdog.texi (Windows HOME): Document _emacs as obsolete.

2011-07-11  Lars Magne Ingebrigtsen  <larsi@gnus.org>

	* emacs.texi: Use "..." instead of ``...'' in the menus
	(bug#3503).

2011-07-11  Chong Yidong  <cyd@stupidchicken.com>

	* killing.texi (Primary Selection): Document `only' setting for
	select-active-regions.

	* mark.texi (Setting Mark): Reference Shift Selection node.

	* frames.texi (Mouse Commands): Document mouse-yank-primary.

2011-07-11  Lars Magne Ingebrigtsen  <larsi@gnus.org>

	* mark.texi (Setting Mark): Clarify what's meant by "Shifted
	motion keys" (bug#3503).

	* emacs.texi: Change all the register node names from "RegPos"
	(etc.) to "Positional Registers" (etc.) (bug#3314).

2011-07-11  Chong Yidong  <cyd@stupidchicken.com>

	* killing.texi (Killing, Deletion and Killing, Killing by Lines)
	(Other Kill Commands, Kill Options): Copyedits.
	(Deletion and Killing, Kill Ring): Kill/yank now use clipboard.
	(Yanking): Move yank-excluded properties discussion here.
	(Cut and Paste): Move from frames.texi.  Update subnodes to
	describe x-select-enable-clipboard case.

	* frames.texi: Move Cut and Paste node and subnodes into
	killing.texi, except Mouse Commands and Word and Line Mouse.

2011-07-10  Andy Moreton  <andrewjmoreton@gmail.com>  (tiny change)

	* makefile.w32-in (EMACSSOURCES): Replace major.texi with modes.texi.

2011-07-10  Lars Magne Ingebrigtsen  <larsi@gnus.org>

	* screen.texi (Mode Line): Clarify that coding systems are
	characters, not letters (bug#1749).

	* cmdargs.texi (Environment): Mention removing variables
	(bug#1615).  Text suggested by Kevin Rodgers.

2011-07-10  Chong Yidong  <cyd@stupidchicken.com>

	* misc.texi (Amusements): Don't mention Yow; it's crippled.

	* modes.texi: Rename from major.texi.
	(Modes): New node.  Make Major Modes and Minor Modes subsections
	of this.  All callers changed.

	* custom.texi (Minor Modes): Move to modes.texi.

2011-07-10  Chong Yidong  <cyd@stupidchicken.com>

	* custom.texi (Syntax): Node deleted.

	* help.texi (Help Summary):
	* major.texi (Major Modes):
	* programs.texi (Parentheses):
	* search.texi (Regexp Backslash, Regexp Backslash)
	(Regexp Backslash):
	* text.texi (Words): Callers changed.

	* text.texi (Refill, Longlines): Delete nodes.

	* ack.texi (Acknowledgments): Longlines removed from manual.

	* emacs.texi (Top): Update node listing.

2011-07-09  Glenn Morris  <rgm@gnu.org>

	* fortran-xtra.texi (Fortran): Update handled extensions.

2011-07-03  Lars Magne Ingebrigtsen  <larsi@gnus.org>

	* display.texi (Scrolling): `C-v' (etc) are now bound to
	`scroll-*-command' (bug#8349).

2011-07-02  Lars Magne Ingebrigtsen  <larsi@gnus.org>

	* dired.texi (Subdirectories in Dired): Clarify that `C-u k'
	doesn't actually delete any files (bug#7125).

	* picture-xtra.texi (Rectangles in Picture): Clarify the prefix
	argument for `C-c C-k' (bug#7391).

	* frames.texi (Fonts): Mention "C-u C-x =" to find out what font
	you're currently using (bug#8489).

2011-07-01  Eli Zaretskii  <eliz@gnu.org>

	* mule.texi (Coding Systems): Move index entries from the previous
	change into their proper places.

2011-07-01  Lars Magne Ingebrigtsen  <larsi@gnus.org>

	* help.texi (Help Files): Document view-external-packages (bug#8902).

	* mule.texi (Coding Systems): Put a few more of the coding systems
	into the index (bug#8900).

2011-06-26  Glenn Morris  <rgm@gnu.org>

	* fortran-xtra.texi (Fortran): F90 mode is also for F2008.

2011-06-25  Andreas Rottmann  <a.rottmann@gmx.at>

	* misc.texi (emacsclient Options): Mention --frame-parameters.

2011-06-09  Glenn Morris  <rgm@gnu.org>

	* custom.texi (Specifying File Variables):
	Recommend explicit arguments for minor modes.

2011-06-02  Paul Eggert  <eggert@cs.ucla.edu>

	Document wide integers better.
	* buffers.texi (Buffers):
	* files.texi (Visiting): Document maxima for 64-bit machines,
	and mention virtual memory limits.

2011-05-28  Chong Yidong  <cyd@stupidchicken.com>

	* custom.texi (Hooks): Reorganize.  Mention Prog mode.

	* fixit.texi (Spelling): Mention using prog-mode-hook for flypsell
	prog mode (Bug#8240).

2011-05-27  Glenn Morris  <rgm@gnu.org>

	* custom.texi (Specifying File Variables):
	Major modes no longer need come first.

2011-05-22  Chong Yidong  <cyd@stupidchicken.com>

	* mule.texi (Specify Coding, Text Coding, Communication Coding)
	(File Name Coding, Terminal Coding): Add command names (Bug#8312).

2011-05-18  Glenn Morris  <rgm@gnu.org>

	* ack.texi (Acknowledgments): Remove fakemail.c.

2011-05-17  Chong Yidong  <cyd@stupidchicken.com>

	Fixes for fitting text into 7x9 printed manual.
	* building.texi (Flymake, Breakpoints Buffer):
	* calendar.texi (Appointments):
	* cmdargs.texi (General Variables, Display X):
	* custom.texi (Saving Customizations, Face Customization)
	(Directory Variables, Minibuffer Maps, Init Rebinding):
	* display.texi (Font Lock, Font Lock, Useless Whitespace):
	* fixit.texi (Spelling):
	* frames.texi (Creating Frames, Fonts):
	* help.texi (Help Files):
	* mini.texi (Minibuffer File):
	* misc.texi (emacsclient Options, Emulation):
	* msdog.texi (Windows Startup, Windows HOME, Windows Fonts):
	* mule.texi (International Chars, Language Environments)
	(Select Input Method, Modifying Fontsets, Charsets):
	* programs.texi (Custom C Indent):
	* rmail.texi (Rmail Labels):
	* text.texi (Table Conversion):
	* trouble.texi (Known Problems, Known Problems):
	* windows.texi (Change Window):
	* xresources.texi (GTK resources): Reflow text and re-indent code
	examples to avoid TeX overflows and underflows on 7x9 paper.

	* emacs.texi: Fix the (commented out) smallbook command.

	* macos.texi (Mac / GNUstep Events):
	* xresources.texi (Lucid Resources): Remove extraneous examples.

2011-05-10  Glenn Morris  <rgm@gnu.org>

	* custom.texi (Specifying File Variables):
	Deprecate using mode: for minor modes.

2011-05-07  Glenn Morris  <rgm@gnu.org>

	* cal-xtra.texi (Sexp Diary Entries): Mention diary-hebrew-birthday.

2011-05-06  Glenn Morris  <rgm@gnu.org>

	* calendar.texi (Appointments): Mention appt-warning-time-regexp.

	* cal-xtra.texi (Fancy Diary Display): Mention diary comments.

2011-05-02  Lars Magne Ingebrigtsen  <larsi@gnus.org>

	* misc.texi (Emacs Server): Document `server-eval-at'.

2011-04-24  Chong Yidong  <cyd@stupidchicken.com>

	* maintaining.texi (List Tags): Document next-file.
	Suggested by Uday S Reddy.

2011-04-23  Juanma Barranquero  <lekktu@gmail.com>

	* mini.texi (Minibuffer Edit):
	* screen.texi (Mode Line): Fix typo.

2011-04-20  Christoph Scholtes  <cschol2112@googlemail.com>

	* maintaining.texi (Old Revisions): Mention new function vc-ediff.

2011-03-26  Chong Yidong  <cyd@stupidchicken.com>

	* display.texi (Auto Scrolling): Fix scroll-up/scroll-down confusion.

2011-03-30  Eli Zaretskii  <eliz@gnu.org>

	* display.texi (Auto Scrolling): Document the limit of 100 lines
	for never-recentering scrolling with `scroll-conservatively'.
	(Bug#6671)

2011-03-12  Eli Zaretskii  <eliz@gnu.org>

	* msdog.texi (Windows HOME): Fix the wording to clarify how Emacs sets
	HOME on Windows and where it looks for init files.  (Bug#8221)

2011-03-10  Eli Zaretskii  <eliz@gnu.org>

	* search.texi (Regexp Example):
	* mule.texi (International Chars):
	* building.texi (External Lisp): Don't use characters outside
	ISO-8859-1.

2011-03-09  Eli Zaretskii  <eliz@gnu.org>

	* ack.texi (Acknowledgments): Convert to ISO-8859-1 encoding.
	Use Texinfo @-commands for non Latin-1 characters.

	* makefile.w32-in (MAKEINFO_OPTS): Add --enable-encoding.

	* custom.texi (Init File): Add index entries for ".emacs".
	(Bug#8210)

2011-03-08  Jan Djärv  <jan.h.d@swipnet.se>

	* xresources.texi (GTK resources): ~/.emacs.d/gtkrc does not work
	for Gtk+ 3.

2011-03-08  Glenn Morris  <rgm@gnu.org>

	* Makefile.in (MAKEINFO_OPTS): Add --enable-encoding.
	* emacs.texi (Acknowledgments):
	* ack.texi (Acknowledgments): Names to UTF-8.
	* emacs.texi: Set documentencoding.

	* display.texi (Optional Mode Line): Don't mention exactly where
	display-time appears.  (Bug#8193)

2011-03-07  Chong Yidong  <cyd@stupidchicken.com>

	* Version 23.3 released.

2011-03-06  Chong Yidong  <cyd@stupidchicken.com>

	* search.texi (Isearch Yank): C-y now bound to isearch-yank-kill.

2011-03-03  Drake Wilson  <drake@begriffli.ch>  (tiny change)

	* misc.texi (emacsclient Options): Add q/quiet.

2011-03-02  Glenn Morris  <rgm@gnu.org>

	* mule.texi (Communication Coding) <x-select-request-type>:
	Remove duplicate (essentially) paragraph.  (Bug#8148)

2011-03-01  Christoph Scholtes  <cschol2112@googlemail.com>

	* maintaining.texi (Format of ChangeLog): Add reference to
	add-log-full-name.
	(Change Log Commands): Add documentation for combining multiple
	symbols in one change.

2011-03-01  Glenn Morris  <rgm@gnu.org>

	* custom.texi (Directory Variables):
	Give an example of excluding subdirectories.

2011-02-28  Eli Zaretskii  <eliz@gnu.org>

	* search.texi (Regexp Search): Move index entries about regexps to the
	"Regexps" node.  Add index entries for regexp search.  (Bug#8096)

2011-02-19  Glenn Morris  <rgm@gnu.org>

	* dired.texi (Dired): Dired-X version number was dropped.

2011-02-14  Jan Djärv  <jan.h.d@swipnet.se>

	* xresources.texi (X Resources): Remove *faceName and replace it with
	*font for Lucid.

2011-02-05  Chong Yidong  <cyd@stupidchicken.com>

	* rmail.texi (Rmail Display): Document Rmail MIME support more
	accurately.

	* maintaining.texi (VC Change Log): Document vc-log-incoming and
	vc-log-outgoing.
	(Merging): Document vc-find-conflicted-file.

2011-02-05  Glenn Morris  <rgm@gnu.org>

	* custom.texi (Variables): Fix typo.

2011-01-31  Chong Yidong  <cyd@stupidchicken.com>

	* search.texi (Regexps): Copyedits.  Mention character classes
	(Bug#7809).

	* files.texi (File Aliases): Restore explanatory text from Eli
	Zaretskii, accidentally removed in 2011-01-08 commit.

2011-01-29  Eli Zaretskii  <eliz@gnu.org>

	* makefile.w32-in (MAKEINFO): Remove options, leave only program name.
	(MAKEINFO_OPTS): New variable.
	(ENVADD, $(infodir)/emacs): Use $(MAKEINFO_OPTS).
	(emacs.html): New target.
	(clean): Remove emacs.html.

2011-01-23  Werner Lemberg  <wl@gnu.org>

	* Makefile.in (MAKEINFO): Now controlled by `configure'.
	(MAKEINFO_OPTS): New variable.  Use it where appropriate.
	(ENVADD): Update.

2011-01-18  Glenn Morris  <rgm@gnu.org>

	* ack.texi, emacs.texi (Acknowledgments): Update for ERT addition.

	* ack.texi (Acknowledgments): Remove mention of replaced prolog.el.

2011-01-15  Chong Yidong  <cyd@stupidchicken.com>

	* building.texi (Compilation): Improve instructions for running two
	compilations (Bug#7573).

	* files.texi (Backup Names): Document the new location of the
	last-resort backup file.

	* files.texi (File Aliases): Move directory-abbrev-alist doc from Lisp
	manual.  Explain why directory-abbrev-alist elements should be anchored
	(Bug#7777).

2011-01-15  Eli Zaretskii  <eliz@gnu.org>

	* msdog.texi (Windows Startup): Correct inaccurate description of
	differences between emacsclient.exe and emacsclientw.exe.

2011-01-02  Chong Yidong  <cyd@stupidchicken.com>

	* rmail.texi (Rmail Display): Edit for grammar and conciseness.

2011-01-02  Kenichi Handa  <handa@m17n.org>

	* rmail.texi (Rmail Display): Describe new features of Rmail in Info.

2011-01-02  Eli Zaretskii  <eliz@gnu.org>

	* frames.texi (Cut and Paste): Modify the section's name and text:
	don't mix "cut/paste" with "kill/yank".
	(Cut/Paste Other App): Describe the per-session emulation of PRIMARY.
	(Bug#7702)

	* trouble.texi (Checklist): Mention debug-on-quit.  (Bug#7667)

2011-01-02  Glenn Morris  <rgm@gnu.org>

	* maintaining.texi: Move inclusion of emerge after EDE, so that it
	matches its position in the menu.  (Bug#7674)

2011-01-02  Glenn Morris  <rgm@gnu.org>

	* trouble.texi (Checklist): Mention not replying via news either.

2010-12-30  Tassilo Horn  <tassilo@member.fsf.org>

	* misc.texi (Document View): Update DocView section with newly
	supported document formats.

2010-12-21  Chong Yidong  <cyd@stupidchicken.com>

	* killing.texi: Resection the Info version to conform to the
	printed manual, to avoid making sections on Accumulating Text, CUA
	and Rectangles into full chapters.

2010-12-13  Eli Zaretskii  <eliz@gnu.org>

	* custom.texi (Init Syntax): Add index entries for "character syntax".
	(Bug#7576)

2010-12-13  Karel Klíč  <kklic@redhat.com>

	* text.texi (HTML Mode): Small fixes.  (Bug#7607)

2010-12-13  Glenn Morris  <rgm@gnu.org>

	* trouble.texi (Checklist): Fix typo in newsgroup name.

2010-12-13  Chong Yidong  <cyd@stupidchicken.com>

	* search.texi (Word Search): Note that the lazy highlight always
	matches to whole words (Bug#7470).

2010-12-13  Eli Zaretskii  <eliz@gnu.org>

	* display.texi (Optional Mode Line): Make the description of
	load-average more accurate.

	* msdog.texi (Windows HOME): Mention that HOME can also be set in the
	registry, with a cross-reference.
	(Windows Startup): New node.  Move the stuff about the current
	directory from "Windows HOME".

2010-11-27  Bob Rogers  <rogers-emacs@rgrjr.dyndns.org>

	* maintaining.texi (VC With A Locking VCS, VC Directory Commands):
	* vc1-xtra.texi (Customizing VC, General VC Options): Small fixes.

2010-11-27  Chong Yidong  <cyd@stupidchicken.com>

	* maintaining.texi (Version Control Systems): Fix repeated sentence.
	Suggested by Štěpán Němec.

2010-11-27  Chong Yidong  <cyd@stupidchicken.com>

	* maintaining.texi (Version Control): Say "commit", not "check in".
	(Version Control Systems): Simplify descriptions.
	(VCS Merging, VCS Changesets, VCS Repositories): New nodes, split from
	VCS Concepts.
	(VC Mode Line): Update example.
	(Old Revisions): Document revert-buffer for vc-diff.
	(Log Buffer): Promote to a subsection.  Document header lines.

	* macos.texi (Mac / GNUstep Basics):
	Document ns-right-alternate-modifier.

	* emacs.texi (Top): Update node listing.

2010-11-13  Eli Zaretskii  <eliz@gnu.org>

	* rmail.texi (Rmail Coding): Characters with no fonts are not
	necessarily displayed as empty boxes.

	* mule.texi (Language Environments, Fontsets): Characters with no
	fonts are not necessarily displayed as empty boxes.

	* display.texi (Text Display): Document display of glyphless
	characters.

2010-11-13  Glenn Morris  <rgm@gnu.org>

	* basic.texi (Position Info): Add M-x count-words-region.

2010-11-11  Glenn Morris  <rgm@gnu.org>

	* msdog.texi (ls in Lisp): Update for ls-lisp changes.

2010-11-09  Eli Zaretskii  <eliz@gnu.org>

	* msdog.texi (Windows HOME): Add information regarding startup
	directory when invoking Emacs from a desktop shortcut.  (bug#7300)

2010-10-11  Glenn Morris  <rgm@gnu.org>

	* Makefile.in (MAKEINFO): Add explicit -I$srcdir.

	* Makefile.in (.texi.dvi): Remove unnecessary suffix rule.
	(DVIPS): New variable.
	(.PHONY): Add html, ps.
	(html, emacs.html, ps, emacs.ps, emacs-xtra.ps): New targets.
	(clean): Delete html, ps files.

2010-10-09  Eli Zaretskii  <eliz@gnu.org>

	* makefile.w32-in (EMACSSOURCES): Add emacsver.texi.

2010-10-09  Glenn Morris  <rgm@gnu.org>

	* Makefile.in (VPATH): Remove.
	(infodir): Make it absolute.
	(mkinfodir, $(infodir)/emacs, infoclean): No need to cd $srcdir.

	* Makefile.in (dist): Anchor regexps.

	* Makefile.in (EMACSSOURCES): Put emacs.texi first.
	($(infodir)/emacs, emacs.dvi, emacs.pdf, emacs-xtra.dvi)
	(emacs-xtra.pdf): Use $<.

	* Makefile.in (infoclean): Remove harmless, long-standing error.

	* Makefile.in ($(infodir)): Delete rule.
	(mkinfodir): New.
	($(infodir)/emacs): Use $mkinfodir instead of infodir.

	* Makefile.in (distclean): Do not delete emacsver.texi.
	(dist): Remove reference to emacsver.texi.in.
	* emacsver.texi: New file, replacing emacsver.texi.in.

2010-10-09  Glenn Morris  <rgm@gnu.org>

	* emacsver.texi.in: New file.
	* emacs.texi: Set EMACSVER by including emacsver.texi.
	* Makefile.in (distclean): Delete emacsver.texi.
	(dist): Copy emacsver.texi.
	(EMACSSOURCES): Add emacsver.texi.

	* ack.texi (Acknowledgments): No more b2m.c.

	* Makefile.in (.PHONY): Declare info, dvi, pdf, dist.
	(emacs): Remove rule.
	(dist): No need to deal with the emacs rule any more.

2010-10-07  Glenn Morris  <rgm@gnu.org>

	* Makefile.in (version): New, set by configure.
	(clean): Delete dist tar file.
	(dist): Use version in tar name.

2010-10-06  Glenn Morris  <rgm@gnu.org>

	* Makefile.in (EMACS_XTRA): Add the main source file.
	(emacs-xtra.dvi, emacs-xtra.pdf): Remove explicit emacs-xtra.texi.
	(mostlyclean): No core files, reorder other files.
	(clean): Delete specific dvi and pdf files.
	(infoclean, dist): New rules.
	(maintainer-clean): Use infoclean.
	($(infodir)): Add parallel build workaround.

2010-10-04  Glenn Morris  <rgm@gnu.org>

	* Makefile.in (SHELL): Set it.
	(INFO_TARGETS, DVI_TARGETS): Remove variables.
	(info, dvi): Replace above variables with their expansions.
	(info): Move mkdir from here...
	($(infodir)/emacs): ... to here (for parallel builds).
	(pdf): New target.
	($(infodir)/emacs): Pass -o option to makeinfo.
	(.PHONY): Declare clean rules.
	(maintainer-clean): Delete dvi and pdf files.
	Guard against cd failures.  Use a more restrictive delete.

2010-10-02  Glenn Morris  <rgm@gnu.org>

	* misc.texi (Shell Mode): Remove reference to old function name.

2010-09-30  Eli Zaretskii  <eliz@gnu.org>

	* maintaining.texi (VC Mode Line): Mention all the possible VC status
	indicator characters.

2010-09-29  Glenn Morris  <rgm@gnu.org>

	* Makefile.in (top_srcdir): Remove unused variable.

2010-09-14  Glenn Morris  <rgm@gnu.org>

	* cal-xtra.texi (Fancy Diary Display): Emphasize that sort should be
	the last hook item.

	* calendar.texi (Appointments): Also updated when a diary include file
	is saved.

2010-09-14  Glenn Morris  <rgm@gnu.org>

	* trouble.texi (Bugs): Update the section intro.
	(Known Problems): New section.
	(Checklist): Misc updates.  Prefer M-x report-emacs-bug.
	(Sending Patches): Bug fixes are best as responses to existing bugs.
	* emacs.texi (Known Problems): Add menu entry for new section.

2010-09-09  Glenn Morris  <rgm@gnu.org>

	* xresources.texi: Untabify.

2010-09-06  Chong Yidong  <cyd@stupidchicken.com>

	* dired.texi (Dired Enter): Minor doc fix (Bug#6982).

2010-09-06  Glenn Morris  <rgm@gnu.org>

	* misc.texi (Saving Emacs Sessions): Mention desktop-path.  (Bug#6948)

2010-09-02  Jan Djärv  <jan.h.d@swipnet.se>

	* frames.texi (Cut/Paste Other App): Remove vut-buffer text.

2010-08-21  Glenn Morris  <rgm@gnu.org>

	* misc.texi (Amusements): Mention bubbles and animate.

2010-07-31  Eli Zaretskii  <eliz@gnu.org>

	* files.texi (Visiting): Add more index entries for
	large-file-warning-threshold.

2010-07-29  Jan Djärv  <jan.h.d@swipnet.se>

	* frames.texi (Tool Bars): Add doc for tool-bar-position.

2010-06-23  Glenn Morris  <rgm@gnu.org>

	* abbrevs.texi, basic.texi, buffers.texi, building.texi, calendar.texi:
	* custom.texi, dired.texi, display.texi, emacs.texi, emerge-xtra.texi:
	* files.texi, fortran-xtra.texi, frames.texi, help.texi, killing.texi:
	* maintaining.texi, mark.texi, mini.texi, misc.texi, msdog.texi:
	* mule.texi, programs.texi, rmail.texi, screen.texi, search.texi:
	* sending.texi, text.texi, trouble.texi, vc1-xtra.texi, xresources.texi:
	Untabify Texinfo files.

2010-06-10  Glenn Morris  <rgm@gnu.org>

	* basic.texi (Inserting Text): Minor clarification.  (Bug#6374)

	* basic.texi (Inserting Text): Fix typo.

2010-06-10  Glenn Morris  <rgm@gnu.org>

	* ack.texi (Acknowledgments):
	* emacs.texi (Acknowledgments): Update for notifications.el.

2010-05-31  Daiki Ueno  <ueno@unixuser.org>

	* dired.texi (Operating on Files): Mention encryption commands
	(Bug#6315).

2010-05-29  Eli Zaretskii  <eliz@gnu.org>

	* basic.texi (Moving Point): Update due to renaming of commands bound
	to arrows.  Document bidi-aware behavior of C-<right> and C-<left>.

2010-05-18  Eli Zaretskii  <eliz@gnu.org>

	* display.texi (Fringes): Document reversal of fringe arrows for R2L
	paragraphs.
	(Line Truncation): Fix wording for bidi display.

	* basic.texi (Moving Point): Document bidi-aware behavior of the arrow
	keys.

2010-05-08  Chong Yidong  <cyd@stupidchicken.com>

	* building.texi (GDB Graphical Interface): Remove misleading comparison
	to an IDE (Bug#6128).

2010-05-08  Štěpán Němec  <stepnem@gmail.com>  (tiny change)

	* programs.texi (Man Page):
	* misc.texi (Invoking emacsclient):
	* mini.texi (Repetition):
	* mark.texi (Setting Mark): Fix typos.

2010-05-08  Chong Yidong  <cyd@stupidchicken.com>

	* misc.texi (Printing): Document htmlfontify-buffer.

2010-05-08  Glenn Morris  <rgm@gnu.org>

	* calendar.texi (Displaying the Diary, Format of Diary File):
	Fix external cross-references for TeX format output.

2010-05-07  Chong Yidong  <cyd@stupidchicken.com>

	* Version 23.2 released.

2010-05-02  Jan Djärv  <jan.h.d@swipnet.se>

	* cmdargs.texi (Initial Options): Mention --chdir.

2010-04-21  Jan Djärv  <jan.h.d@swipnet.se>

	* frames.texi (Tool Bars): Add tool-bar-style.

2010-04-21  Glenn Morris  <rgm@gnu.org>

	* ack.texi, emacs.texi (Acknowledgments): Add SELinux support.

2010-04-18  Chong Yidong  <cyd@stupidchicken.com>

	* programs.texi (Semantic): New node.

	* maintaining.texi (EDE): New node.

	* emacs.texi: Update node listing.

	* misc.texi (Gnus): Use the `C-h i' keybinding for info.

2010-04-18  Glenn Morris  <rgm@gnu.org>

	* emacs.texi (Acknowledgments): Remove duplicate.

	* maintaining.texi (VC Directory Commands): Mention stashes and shelves.

2010-04-18  Glenn Morris  <rgm@gnu.org>

	* dired.texi (Misc Dired Features): Mention VC diff and log.
	* maintaining.texi (Old Revisions, VC Change Log):
	Mention that diff and log work in Dired buffers.

	* help.texi (Help Summary): Mention M-x info-finder.

	* ack.texi (Acknowledgments): Add mpc.el.

	* custom.texi (Specifying File Variables, Directory Variables):
	Document new commands for manipulating local variable lists.

2010-04-18  Glenn Morris  <rgm@gnu.org>

	* trouble.texi (Contributing): Add cindex entry.
	Mention etc/CONTRIBUTE.

2010-04-18  Chong Yidong  <cyd@stupidchicken.com>

	* mark.texi (Persistent Mark): Copyedits.  Replace undo example with
	query-replace (Bug#5774).

2010-04-16  Glenn Morris  <rgm@gnu.org>

	* ack.texi, emacs.texi (Acknowledgments): Update for Org changes.

2010-04-11  Jan Djärv  <jan.h.d@swipnet.se>

	* xresources.texi (Lucid Resources): Mention faceName for dialogs.

2010-04-08  Jan Djärv  <jan.h.d@swipnet.se>

	* xresources.texi (Lucid Resources): Mention faceName to set Xft fonts.

2010-03-30  Eli Zaretskii  <eliz@gnu.org>

	* mule.texi (Input Methods): Mention "C-x 8 RET" and add a
	cross-reference to "Inserting Text".

	* basic.texi (Inserting Text): Add an index entry for "C-x 8 RET".
	Mention completion provided by `ucs-insert'.

2010-03-30  Chong Yidong  <cyd@stupidchicken.com>

	* sending.texi (Sending Mail): Note variables that may need
	customizing.
	(Mail Sending): Expand discussion of send-mail-function.

2010-03-30  Chong Yidong  <cyd@stupidchicken.com>

	Document Message mode as the default mail mode.

	* sending.texi (Sending Mail): Copyedits.
	(Mail Format, Mail Headers): Document mail-from-style changes.
	(Mail Commands): Rename from Mail mode.  Document Message mode.
	(Mail Misc): Rename from Mail mode Misc.
	(Mail Sending, Header Editing, Mail Misc): Switch to Message mode
	command names and update keybindings.
	(Header Editing): Document message-tab.  De-document
	mail-self-blind, mail-default-reply-to, and mail-archive-file-name in
	favor of mail-default-headers.  Ad index entries for user-full-name and
	user-mail-address.
	(Citing Mail): Update changes in Message mode behavior.
	Document mail-yank-prefix.
	(Mail Signature): New node, moved from Mail Misc.
	(Mail Aliases): Mail abbrevs are the default with Message mode.
	(Mail Methods): Note that Message mode is now the default.

	* rmail.texi (Rmail Reply):
	* text.texi (Text Mode):
	* major.texi (Major Modes):
	* mule.texi (Output Coding): Refer to Message mode.

	* custom.texi (Init Examples): Add xref to Mail Header.

	* emacs.texi (Top): Fix xrefs.

2010-03-30  Chong Yidong  <cyd@stupidchicken.com>

	* maintaining.texi (VC With A Merging VCS): C-x v v now creates a
	repository if there is none.
	(VC Change Log): Rename from VC Status.  Document vc-log-show-limit and
	vc-print-root-log.
	(Old Revisions): Copyedits.  Document vc-root-diff.

	* programs.texi (Program Modes): Mention Javascript mode.

	* text.texi (HTML Mode): Note that nXML is now the default XML mode.
	* emacs.texi: Update node description.

	* misc.texi (Navigation): Document doc-view-continuous.
	(Shell Ring): Document new M-r binding.  M-s is no longer bound.

2010-03-30  Juri Linkov  <juri@jurta.org>

	* search.texi (Other Repeating Search): Remove line that `occur'
	can not handle multiline matches.

2010-03-30  Eli Zaretskii  <eliz@gnu.org>

	* mule.texi (International): Mention support of bidirectional editing.
	(Bidirectional Editing): New section.

2010-03-28  Nick Roberts  <nickrob@snap.net.nz>

	* emacs.texi (Top): Update node names to those in building.texi.

2010-03-27  Nick Roberts  <nickrob@snap.net.nz>

	* building.texi: Describe restored GDB/MI functionality
	removed by 2009-12-29T07:15:34Z!nickrob@snap.net.nz.
	* emacs.texi: Update node names for building.texi.

2010-03-24  Glenn Morris  <rgm@gnu.org>

	* ack.texi (Acknowledgments):
	* emacs.texi (Acknowledgments): Fix ispell attribution.  (Bug#5759)

2010-03-20  Jan Djärv  <jan.h.d@swipnet.se>

	* xresources.texi (Table of Resources): Clarify toolBar number
	for Gtk+.

	* frames.texi (Menu Bars): menuBarLines => menuBar (bug#5736).

2010-03-21  Chong Yidong  <cyd@stupidchicken.com>

	* dired.texi (Dired Updating): Document dired-auto-revert-buffer.

	* search.texi (Other Repeating Search): Document multi-isearch-buffers
	and multi-isearch-buffers-regexp.

	* indent.texi (Indentation): Clarify description of
	indent-for-tab-command.  Document tab-always-indent.

2010-03-20  Chong Yidong  <cyd@stupidchicken.com>

	* cmdargs.texi (Font X): Move most content to Fonts.

	* frames.texi (Fonts): New node.  Document font-use-system-font.

	* emacs.texi (Top):
	* xresources.texi (Table of Resources):
	* mule.texi (Defining Fontsets, Charsets): Update xrefs.

2010-03-10  Chong Yidong  <cyd@stupidchicken.com>

	* Branch for 23.2.

2010-03-06  Chong Yidong  <cyd@stupidchicken.com>

	* custom.texi (Init Examples): Add xref to Locals.

	* major.texi (Choosing Modes): Mention usage of setq-default for
	setting the default value of major-mode (Bug#5688).

2010-03-02  Chong Yidong  <cyd@stupidchicken.com>

	* frames.texi (Mouse Avoidance): Mention make-pointer-invisible.

	* display.texi (Display Custom): Document make-pointer-invisible and
	underline-minimum-offset.  Remove inverse-video.

2010-02-21  Chong Yidong  <cyd@stupidchicken.com>

	* frames.texi (Frame Commands): Note that the last ordinary frame can
	be deleted in daemon mode (Bug#5616).

2010-02-18  Glenn Morris  <rgm@gnu.org>

	* trouble.texi (Contributing): Repository is no longer CVS.

2010-02-08  Glenn Morris  <rgm@gnu.org>

	* buffers.texi (Uniquify): Must explicitly load library.  (Bug#5529)

2010-02-01  Stefan Monnier  <monnier@iro.umontreal.ca>

	* display.texi (Useless Whitespace, Text Display):
	* custom.texi (Init Examples): Avoid obsolete special default variables
	like default-major-mode.

2010-01-24  Mark A. Hershberger  <mah@everybody.org>

	* programs.texi (Other C Commands): Replace reference to obsolete
	c-subword-mode.

2010-01-21  Glenn Morris  <rgm@gnu.org>

	* trouble.texi (Bugs): Fix PROBLEMS keybinding.

2010-01-12  Glenn Morris  <rgm@gnu.org>

	* trouble.texi (Checklist): Use bug-gnu-emacs rather than
	emacs-pretest-bug for bug reports for development versions.

2010-01-11  Glenn Morris  <rgm@gnu.org>

	* display.texi (Highlight Interactively): `t' does not mean highlight
	all patterns.  (Bug#5335)

2009-12-29  Chong Yidong  <cyd@stupidchicken.com>

	* misc.texi (Shell): Document async-shell-command.

	* building.texi (Grep Searching): Document zrgrep.

	* mini.texi (Completion Options): Mention `initials' completion style.

2009-12-29  Nick Roberts  <nickrob@snap.net.nz>

	* building.texi: Import GDB Graphical Interface description from
	EMACS_23_1_RC.

2009-12-24  Chong Yidong  <cyd@stupidchicken.com>

	* emacs.texi (Top): Update node listing.

	* abbrevs.texi (Saving Abbrevs): Abbrev file should be in .emacs.d.

	* basic.texi (Moving Point): M-r is now move-to-window-line-top-bottom.

	* cmdargs.texi (Initial Options):
	* xresources.texi (Resources): Document inhibit-x-resources.

	* custom.texi (Specifying File Variables): Note that minor modes are
	enabled unconditionally.

	* display.texi (Scrolling): Briefly document the old recenter command,
	and document recenter-positions.

	* files.texi (Visiting):
	* buffers.texi (Buffers): Max buffer size is now 512 MB.

	* frames.texi (Cut/Paste Other App):
	Document save-interprogram-paste-before-kill.

	* killing.texi (Kill Options): New node.

2009-12-05  Chong Yidong  <cyd@stupidchicken.com>

	* misc.texi (Shell Options): ansi-color is now default.

2009-12-05  Glenn Morris  <rgm@gnu.org>

	* emacs.texi (Top): Update menu for cal-xtra node changes.
	* calendar.texi (Displaying the Diary): Holidays may be in the buffer
	or mode line.  Don't mention invisible text or the details of
	diary-print-entries here, only in cal-xtra.
	(Format of Diary File): Mention that the "date on first line" format
	only really affects the simple display.
	* cal-xtra.texi (Advanced Calendar/Diary Usage): Update menu.
	(Diary Customizing): Holidays may be in the buffer or mode line.
	Move diary-print-entries to the "Diary Display" section.
	(Diary Display): New section, split out from "Fancy Diary Display".
	Explain the limitations of simple display, and how to print it.

	* calendar.texi (Displaying the Diary): Mention keys apply to calendar.

	* cal-xtra.texi (Diary Display): Mention View mode.

2009-11-29  Juri Linkov  <juri@jurta.org>

	* display.texi (Highlight Interactively): Actually a list of
	default faces is pre-loaded into a list of default values
	instead of the history.

2009-11-20  Glenn Morris  <rgm@gnu.org>

	* ack.texi (Acknowledgments):
	* emacs.texi (Acknowledgments): Add htmlfontify.

2009-11-14  Glenn Morris  <rgm@gnu.org>

	* cal-xtra.texi (Holiday Customizing): Replace obsolete alias.

	* ack.texi (Acknowledgments):
	* emacs.texi (Acknowledgments): Update for recent Org changes.

2009-10-31  Chong Yidong  <cyd@stupidchicken.com>

	* mule.texi (Charsets): Numerous copyedits.  Don't discuss the
	`charset' property, which is irrelevant to the user manual (Bug#3526).

2009-10-14  Juanma Barranquero  <lekktu@gmail.com>

	* trouble.texi (DEL Does Not Delete): Fix typo.

2009-10-05  Michael Albinus  <michael.albinus@gmx.de>

	* files.texi (Misc File Ops): Mention copy-directory.

2009-10-04  Eli Zaretskii  <eliz@gnu.org>

	* mule.texi (Unibyte Mode): Emphasize that
	unibyte-display-via-language-environment affects only the display.

	* display.texi (Horizontal Scrolling): Document cursor behavior under
	horizontal scrolling when point moves off the screen (Bug#4564).
	Improve wording.

2009-10-01  Michael Albinus  <michael.albinus@gmx.de>

	* files.texi (Directories): delete-directory prompts for recursive
	deletion.

2009-09-30  Glenn Morris  <rgm@gnu.org>

	* ack.texi (Acknowledgments):
	* emacs.texi (Acknowledgments): CEDET updates.  Fix Hungarian accent.

2009-09-25  Tassilo Horn  <tassilo@member.fsf.org>

	* dired.texi (Dired Navigation): Use @code instead of @var for
	dired-isearch-filenames, so that it's not capitalized.

2009-09-19  Chong Yidong  <cyd@stupidchicken.com>

	* frames.texi (Frame Commands): C-z is now bound to suspend-frame.

	* entering.texi (Exiting): C-z is now bound to suspend-frame.

	* custom.texi (Init Examples): Replace Rumseld with Cheny (Bug#3519).
	(Key Bindings): Reference Init Rebinding in introductory text.
	Shift some of the introduction to Keymaps node.
	(Keymaps): Simplify.
	(Local Keymaps): Simplify.  Move binding example to Init Rebinding.
	(Minibuffer Maps): Remove mention of Mocklisp.
	(Init Rebinding): Move mode-local rebinding example here from Local
	Keymaps.
	(Modifier Keys): Clarify.
	(Rebinding): Add cindex for "binding keys".

2009-09-13  Chong Yidong  <cyd@stupidchicken.com>

	* misc.texi (Invoking emacsclient): Minor clarifications (Bug#4419).

2009-08-31  Nick Roberts  <nickrob@snap.net.nz>

	* building.texi (Threads Buffer, Multithreaded Debugging):
	Reorganize these two sections.

2009-08-29  Eli Zaretskii  <eliz@gnu.org>

	* cmdargs.texi (Initial Options): Fix last change.

2009-08-29  Stefan Monnier  <monnier@iro.umontreal.ca>

	* mule.texi (Enabling Multibyte):
	* cmdargs.texi (General Variables): Remove EMACS_UNIBYTE.
	(Initial Options): Remove --(no-)multibyte, --(no-)unibyte.

2009-08-20  Glenn Morris  <rgm@gnu.org>

	* cal-xtra.texi (Non-Gregorian Diary): Mention ``Adar I'' special case.

2009-08-19  Glenn Morris  <rgm@gnu.org>

	* ack.texi (Acknowledgments): Remove cvtmail.  Mention info-finder.

2009-08-18  Glenn Morris  <rgm@gnu.org>

	* ack.texi (Acknowledgments):
	* emacs.texi (Acknowledgments): Update for js.el replacing js2-mode.el.

	* ack.texi (Acknowledgments): Add ucs-normalize.el and files-x.el.

2009-08-09  Glenn Morris  <rgm@gnu.org>

	* ack.texi (Acknowledgments):
	* emacs.texi (Acknowledgments): Add gdb-mi entry.

2009-08-08  Dmitry Dzhus  <dima@sphinx.net.ru>

	* emacs.texi (Top): Add new menu items for GDB-UI.

	* building.texi (GDB Graphical Interface): Add Multithreaded debugging
	section.  Threads buffer is in separate section now.

2009-08-08  Glenn Morris  <rgm@gnu.org>

	* ack.texi (Acknowledgments):
	* emacs.texi (Acknowledgments):
	Update for js2-mode and org changes.

2009-08-02  Michael Albinus  <michael.albinus@gmx.de>

	* files.texi (Reverting): Auto-Revert Tail mode works also for remote
	files.

2009-07-28  Chong Yidong  <cyd@stupidchicken.com>

	* building.texi (Lisp Libraries): Clarify meaning of autoloading.

2009-07-23  Glenn Morris  <rgm@gnu.org>

	* programs.texi (Matching): Update blink-matching-paren-distance.

2009-07-21  Chong Yidong  <cyd@stupidchicken.com>

	* frames.texi (Cut/Paste Other App): For select-active-regions,
	selection is now updated on moving point.

2009-07-21  Richard Stallman  <rms@gnu.org>

	* glossary.texi (GNU, Daemon): Update information.

2009-07-19  Juri Linkov  <juri@jurta.org>

	* custom.texi (Specifying File Variables, Safe File Variables):
	"variables/value pairs" -> "variable/value pairs".

2009-07-15  Glenn Morris  <rgm@gnu.org>

	* misc.texi (Gnus): Remove widow.

2009-07-11  Glenn Morris  <rgm@gnu.org>

	* Makefile.in (TEXI2PDF): New.
	(emacs.pdf, emacs-xtra.pdf): New targets.

	* arevert-xtra.texi (Autorevert): Add menu descriptions.

	* display.texi (Horizontal Scrolling): Re-word to remove widow.

	* emacs.texi (Top): Info can be read from other places than Emacs.
	Don't print the copying notice twice in the printed version.
	Update the menu and detailmenu.
	(Preface): The meaning of "on-line" has changed.
	Correct name for "Common Problems" chapter.
	(Distrib): Update FSF shop URL.
	(Intro): Showing two files at once is not so exciting.

	* macos.texi (Mac OS / GNUstep): Fix spelling and cross-reference.
	(Mac / GNUstep Basics): Minor grammar changes.
	(Mac / GNUstep Events): Fix typo.
	(GNUstep Support): CANNOT_DUMP no longer applies.

	* misc.texi (Document View): Fix typos.

	* dired.texi (Dired):
	* help.texi (Help):
	* macos.texi (Mac OS / GNUstep):
	* maintaining.texi (Version Control, Introduction to VC):
	End menu descriptions with a period.

2009-07-09  Eli Zaretskii  <eliz@gnu.org>

	* msdog.texi (Windows Files) <w32-get-true-file-attributes>: Don't be
	so categorical in saying that the option is only useful on NTFS.

2009-07-09  Glenn Morris  <rgm@gnu.org>

	* Makefile.in (texinfodir): New variable, with location of texinfo.tex.
	(ENVADD): Add texinfodir to TEXINPUTS.

	* emacs.texi (Top): Fix cross-reference.

	* maintaining.texi (VC Directory Buffer): Fix cross-reference.

	* vc1-xtra.texi (Revision Tags): Fix typo.

2009-07-03  Glenn Morris  <rgm@gnu.org>

	* emerge-xtra.texi (Emerge): Tweak Misc menu description.
	(Submodes of Emerge): Skip Prefers is only relevant with an ancestor.
	(Merge Commands): `.' does not seem to work in A or B buffer.
	`l' can recreate the 3-window display.

	* glossary.texi (Glossary): Minor phrasing changes throughout.
	Add more internal cross-references.
	<Autoloading>: You can't really autoload a variable.
	<C-M->: Move details here from `M-C-' item.
	<Continuation Line>: Refer to `Truncation.'
	<Daemon, Free Software, Free Software Foundation, FSF, GNU>:
	<Home Directory, Unix>: New entries.
	<Deletion of Files>: Mention recycle bins.
	<Directory>: Mention ``folders.''
	<Error>: Don't mention ``type-ahead.''
	<Fringe>: Refer to the manual node.
	<Minor Mode>: Can be global or local.
	<Spell Checking>: There are other checkers besides Ispell.

2009-07-02  Glenn Morris  <rgm@gnu.org>

	* anti.texi (Antinews): Minor changes in phrasing.

	* cal-xtra.texi, fortran-xtra.texi: Re-order a few things to reduce
	some underfull lines in dvi output.

	* emacs-xtra.texi (Introduction): Mention included in info Emacs manual.

	* sending.texi (Mail Sending): Add a tiny bit on mailclient.

	* vc-xtra.texi (Advanced VC Usage): End all menu items with a period.

2009-07-01  Jan Djärv  <jan.h.d@swipnet.se>

	* xresources.texi (Table of Resources): Mention maximized for
	fullscreen.

	* cmdargs.texi (Window Size X): -mm/--maximized is new.

2009-07-01  Chong Yidong  <cyd@stupidchicken.com>

	* anti.texi (Antinews): Correct the list of removed platforms.

2009-06-28  Glenn Morris  <rgm@gnu.org>

	* arevert-xtra.texi: Minor language tweaks.

	* dired-xtra.texi: Minor revisions.

2009-06-23  Miles Bader  <miles@gnu.org>

	* display.texi (Scrolling): Document `recenter-redisplay'.
	(Temporary Face Changes): Document `text-scale-set'.

2009-06-21  Chong Yidong  <cyd@stupidchicken.com>

	* Branch for 23.1.

2009-06-17  Kenichi Handa  <handa@m17n.org>

	* mule.texi (Charsets): Update the description for the new charset.
	(list-character-sets): New findex.
	(Language Environments): Add @anchor{Describe Language Environment}.

2009-06-10  Chong Yidong  <cyd@stupidchicken.com>

	* basic.texi (Moving Point): Fix tag.

	* picture-xtra.texi (Insert in Picture): Use <next> and <prior>.

	* mini.texi (Completion Commands): Decapitalize <next> and <prior>, and
	use camel-case for PageUp and PageDown.

	* display.texi (Scrolling): Decapitalize <next> and <prior>, and use
	camel-case for PageUp and PageDown.

	* calendar.texi (Scroll Calendar): Decapitalize <next> and <prior>.

	* search.texi (Isearch Scroll): Add isearch-allow-scroll to index.
	(Isearch Scroll): Decapitalize <next> and <prior>.

2009-06-09  Agustín Martín  <agustin.martin@hispalinux.es>

	* fixit.texi (Spelling): Set default dictionary.
	Improve descriptions (Bug#2554)

2009-06-08  David Reitter  <david.reitter@gmail.com>

	* macos.texi (Color panel, Font panel): Remove mention of Save Options,
	since saving colors and faces set this way is not implemented.
	(Environment variables): Remove mention of mac-fix-env, which is
	scheduled to be removed.

2009-06-04  Chong Yidong  <cyd@stupidchicken.com>

	* custom.texi (Init Examples): Add example of changing load-path.

	* building.texi (Lisp Libraries): Add example of changing
	load-path (Bug#3446).

2009-05-28  Chong Yidong  <cyd@stupidchicken.com>

	* mark.texi (Mark): Further clarifications.
	(Setting Mark): Emphasize that C-SPC activates the mark.

2009-05-28  Chong Yidong  <cyd@stupidchicken.com>

	* mark.texi (Mark): Clarify introduction.  Mention disabling Transient
	Mark mode.
	(Using Region, Persistent Mark): Use "active mark" instead of "active
	region".

2009-05-16  Ari Roponen  <ari.roponen@gmail.com>  (tiny change)

	* mule.texi (Select Input Method): Fix typo.

2009-05-13  Chong Yidong  <cyd@stupidchicken.com>

	* anti.texi (Antinews): Document completion changes.  Some additional
	copyedits and rearrangement of entries.

2009-05-12  Chong Yidong  <cyd@stupidchicken.com>

	* misc.texi (Interactive Shell, Saving Emacs Sessions)
	(Shell History Copying, Terminal emulator): Copyedits.

	* xresources.texi (Resources): Simplify descriptions.
	Shorten description of editres, which is not very useful these days.
	(Table of Resources): Document fontBackend resource.

	* trouble.texi (Quitting): Add other undo bindings to table.
	(DEL Does Not Delete): Note that the erasure key is usually labeled
	"Backspace".  Remove discussion of obscure Xmodmap issue.

2009-05-07  Chong Yidong  <cyd@stupidchicken.com>

	* files.texi (Visiting): Copyedits.

2009-05-06  Chong Yidong  <cyd@stupidchicken.com>

	* basic.texi (Inserting Text): Document ucs-insert.

	* mule.texi (International Chars): Define "multibyte".  Note that
	internal representation is unicode-based.  Simplify definition of raw
	bytes.  Mention ucs-insert.
	(Enabling Multibyte): Remove obsolete discussion.  Copyedits.
	(Language Environments): Add language environments new to Emacs 23.
	(Multibyte Conversion): Node deleted.
	(Coding Systems): Remove obsolete unify-8859-on-decoding-mode.
	Don't mention obsolete emacs-mule coding system.
	(Output Coding): Copyedits.

	* emacs.texi (Top): Update node listing.

2009-05-05  Per Starbäck  <per@starback.se>  (tiny change)

	* trouble.texi (Lossage): Use new binding of view-emacs-problems.

2009-04-28  Stefan Monnier  <monnier@iro.umontreal.ca>

	* building.texi (Lisp Libraries): `load-library' does offer completion.

2009-04-28  Chong Yidong  <cyd@stupidchicken.com>

	* frames.texi (Text-Only Mouse): Mention gpm-mouse-mode instead of
	t-mouse-mode.  Suggested by Per Starbäck (Bug#3126).

2009-04-25  Eli Zaretskii  <eliz@gnu.org>

	* maintaining.texi (Tags): Clarify text.  (Bug#3101)

2009-04-22  Chong Yidong  <cyd@stupidchicken.com>

	* entering.texi (Entering Emacs): Document initial-buffer-choice.

	* building.texi (Lisp Interaction): Document initial-scratch-message.

2009-04-18  Juanma Barranquero  <lekktu@gmail.com>

	* msdog.texi (Windows Fonts): Fix typos.

	* files.texi (Save Commands): Fix pxref.

2009-04-18  Chong Yidong  <cyd@stupidchicken.com>

	* files.texi (Save Commands): Mention diff-buffer-with-file.
	(Comparing Files): Document diff-buffer-with-file.  Suggested by Magnus
	Henoch (Bug#3036).

2009-03-15  Glenn Morris  <rgm@gnu.org>

	* sending.texi (Mail Format): Replace "Sender" with "Message-Id", since
	the former is not always used.
	(Mail Headers): Use active voice.  Add "Mail-reply-to".
	Change case of "Id".  Avoid repeated "appropriate".
	(Mail Aliases): Fix previous change - use an example with a ".", so it
	does actually get quoted when expanded.
	(Mail Sending): Mailclient is the default on some systems.
	(Citing Mail): Mention mail-indentation-spaces.
	(Mail Mode Misc): Add an @dfn for "mail signature".

2009-03-15  Chong Yidong  <cyd@stupidchicken.com>

	* mini.texi (Completion Commands): Describe Emacs 23 completion rules.
	(Completion Options): Document read-file-name-completion-ignore-case,
	read-buffer-completion-ignore-case, and completion-styles.
	Remove description of partial-completion-mode.

2009-03-14  Glenn Morris  <rgm@gnu.org>

	* sending.texi (Mail Format): Fix typo.  Add index entry for
	mail-header-separator.
	(Mail Headers): Put info about initialization and changing in one place
	at the start.  Update FCC section for mbox Rmail.  Clarify From
	section, mention mail-setup-with-from.  Clarify Reply-to section.
	Add Mail-followup-to and mail-mailing-lists.  Clarify References
	section.
	(Mail Aliases): Update example, make less contentious.
	Update for name change of mail-interactive-insert-alias.
	(Mail Mode): Remove mention of `%' as a word separator.
	(Mail Sending): Mention mail-send-hook.  Mention Mailclient.
	(Header Editing): Add reply-to, mail-reply-to, and mail-followup-to
	commands.  Clarify FCC handling.  In mail-complete, add reference to
	Mail Aliases section, and mention mail-complete-function.
	(Citing Mail): Mention mail-yank-ignored-headers and mail-citation-hook.
	(Mail Mode Misc): Clarify the mail-signature function.  Add basic
	signature netiquette.  Explain how the mail hooks work when continuing
	a composition.
	(Mail Amusements): Internationalize the spook section a bit.
	Remove the spook mail-setup-hook example, since it doesn't work well.
	Mention fortune-file.
	(Mail Methods): Mention read-mail-command.

2009-03-14  David Reitter  <david.reitter@gmail.com>

	* macos.texi (Mac / GNUstep Basics): Remove references to Prefs panel
	and NS resources following recent changes.

2009-03-10  Jason Rumney  <jasonr@gnu.org>

	* msdog.texi (Windows Misc): Remove doc for obsolete variable.  Modify
	w32-use-visible-system-caret doc to indicate that it should get set
	automatically.
	(Windows Fonts): Add doc for the uniscribe backend.

2009-03-08  Dan Nicolaescu  <dann@ics.uci.edu>

	* maintaining.texi (VC Directory Commands): Fix doc for the x key in
	vc-dir.  (Bug#2598)

2009-03-05  Reiner Steib  <Reiner.Steib@gmx.de>

	* fixit.texi (Spelling): Add turn-on-flyspell.  (Bug#2517)

2009-03-05  Glenn Morris  <rgm@gnu.org>

	* rmail.texi (Rmail Basics): Add reference to sorting.
	(Rmail Scrolling, Rmail Motion, Rmail Reply, Rmail Display):
	Minor re-wordings.
	(Rmail Motion): Mention rmail-next-same-subject.
	(Rmail Deletion): Expunging is not the only way to change the numbers.
	(Rmail Labels): Labels can also be used in sorting.
	(Rmail Summary Edit): Mention rmail-summary-next-same-subject.
	(Rmail Display): Mention rmail-mime.

2009-03-04  Glenn Morris  <rgm@gnu.org>

	* rmail.texi (Rmail Sorting): Add the keybindings associated with each
	sort command.  Fix `rmail-sort-by-labels' name.  Mention sorting from
	summary.  Mention sorts cannot be undone.
	(Rmail Display): Give an example of how to use goto-address-mode.
	(Rmail Editing): It's keybindings that are redefined, not commands.
	Fix some typos.
	(Movemail): Some minor rewording.
	(Remote Mailboxes): Emacs movemail supports pop by default.
	Fix some minor grammatical issues.  The "two alternative ways" to
	specify a POP mailbox are really just one.  Remove all reference to the
	variables rmail-pop-password and rmail-pop-password-required, obsolete
	since Emacs 22.1.  Clarify the four password steps.  Emacs movemail
	can support Kerberos.

2009-03-03  Glenn Morris  <rgm@gnu.org>

	* rmail.texi (Rmail Deletion): Revert previous change, which was
	describing the Rmail summary versions.
	(Rmail Reply): Give more details of rmail-dont-reply-to-names.
	Minor re-wording for rmail-resend.
	(Rmail Make Summary): Summaries apply to buffers rather than files.
	<rmail-summary-by-topic>: Headers includes the subject.
	<rmail-summary-by-recipients, rmail-summary-by-topic>: Give more
	details, including prefix arguments.
	Mention rmail-summary-by-senders on C-M-f.
	Not counting lines might be faster.
	(Rmail Summary Edit): More details on the delete commands.
	Mention rmail-summary-undelete-many, rmail-summary-bury, and C-M-n/p.
	Name the commands bound to the various keys.  Mention prefix argument
	for searching.
	(Rmail Display): Mention rmail-displayed-headers.  Fix typo.
	Simplify rmail-highlighted-headers description.  Update face name.

2009-03-02  Juanma Barranquero  <lekktu@gmail.com>

	* mark.texi (Marking Objects): Fix typo.

2009-03-01  Chong Yidong  <cyd@stupidchicken.com>

	* abbrevs.texi (Expanding Abbrevs): Mention abbrev-expand-functions
	instead of obsolete pre-abbrev-expand-hook.  Link to elisp manual.

2009-03-01  Glenn Morris  <rgm@gnu.org>

	* rmail.texi (Rmail): Fix some typos.  Use consistent case in menu.
	(Rmail Motion): - M-s searches from the end of messages.
	(Rmail Deletion): Minor clarification.  Fix numeric argument
	description.
	(Rmail Inbox): Fix default inbox description.  Mention `mbox' by name.
	newmail and RMAILOSE files need not be in home-directory.
	(Rmail Files): Mention I/O menus are unselectable if no files match.
	Mention `MAIL' env-var.

2009-02-24  Jason Rumney  <jasonr@gnu.org>

	* mule.texi (Fontsets): Mention fontset-default, font specs and
	fallback fontsets.
	(Defining Fontsets): Mention ns and w32 variants of
	standard-fontset-spec.  Update description of startup fontset to match
	Emacs 23 behavior.
	(Modifying Fontsets): New section.  (Bug#656)
	(International): Link to Modifying Fontsets.

2009-02-23  Adrian Robert  <Adrian.B.Robert@gmail.com>

	* macos.texi (Mac / GNUstep Basics, Mac / GNUstep Customization):
	Mention ns-extended-platform-support-mode.

2009-02-22  Karl Berry  <karl@gnu.org>

	* macos.texi (Mac / GNUstep Customization): One more duplicate "the".

2009-02-19  Juanma Barranquero  <lekktu@gmail.com>

	* basic.texi (Moving Point, Position Info):
	* files.texi (Visiting):
	* mini.texi (Completion Options):
	* text.texi (HTML Mode): Remove duplicate words.

2009-02-20  Glenn Morris  <rgm@gnu.org>

	* rmail.texi: Minor updates for mbox rather than Babyl.

2009-02-17  Karl Berry  <karl@gnu.org>

	* emacs.texi (Top): Add @insertcopying before master menu.  (Bug#1988)

2009-02-17  Richard M Stallman  <rms@gnu.org>

	* anti.texi (Antinews): Mention Babyl format.

	* emacs.texi (Top): Delete `Out of Rmail' from subnode menu.

	* rmail.texi: Update for mbox format.
	Various small fixes, as well as the following.
	(Out of Rmail): Node deleted.
	(Rmail): Update menu.
	(Rmail Files): Comment out set-rmail-inbox-list.
	Document rmail-inbox-list instead.
	(Rmail Output): Substantial changes since C-o is now
	rmail-output-as-seen and o is rmail-output.
	(Rmail Attributes): Delete `stored', add `retried'.
	(Rmail Display): Editing headers works in all cases.

2009-02-17  Glenn Morris  <rgm@gnu.org>

	* basic.texi (Position Info): M-x count-lines-region is not always on
	M-=.  (Bug#2269)

2009-02-09  Glenn Morris  <rgm@gnu.org>

	* calendar.texi (Holidays, Displaying the Diary): Update for new marker
	defaults.

2009-02-07  Eli Zaretskii  <eliz@gnu.org>

	* rmail.texi (Rmail Coding) <rmail-redecode-body>: Remove stale
	documentation of possible problems with redecoding.

2009-02-03  Glenn Morris  <rgm@gnu.org>

	* rmail.texi (Out of Rmail): Mention b2m.pl.

2009-01-31  Glenn Morris  <rgm@gnu.org>

	* rmail.texi (Out of Rmail): Correct b2m location.

2009-01-27  Chong Yidong  <cyd@stupidchicken.com>

	* fixit.texi (Undo): Update undo limit values.

2009-01-27  Glenn Morris  <rgm@gnu.org>

	* emacs.texi (Top): Fix Antinews menu entry.

2009-01-25  Karl Berry  <karl@gnu.org>

	* text.texi (Foldout): Use @itemize @w{} to make an itemize
	item with no marker, instead of the syntactically incorrect
	@itemize @asis.

2009-01-25  Juri Linkov  <juri@jurta.org>

	* building.texi (Grep Searching): Fix index entry for lgrep.

2009-01-24  Eli Zaretskii  <eliz@gnu.org>

	* msdog.texi (Windows Printing): Add an index entry for Ghostscript.

2009-01-21  Adrian Robert  <Adrian.B.Robert@gmail.com>

	* macos.texi (Preferences Panel): Update description of font setting to
	reflect that prior frame selection is no longer needed.

2009-01-20  Nick Roberts  <nickrob@snap.net.nz>

	* building.texi (Debuggers): Revert some of 2008-10-31 change  to
	raise GUD subsections.

2009-01-15  Glenn Morris  <rgm@gnu.org>

	* ack.texi (Acknowledgments): Another update based mainly on AUTHORS.

2009-01-10  Glenn Morris  <rgm@gnu.org>

	* ack.texi (Acknowledgments): Some more updates based on AUTHORS.

2009-01-04  Chong Yidong  <cyd@stupidchicken.com>

	* display.texi (Visual Line Mode): M-] and M-[ no longer move by
	logical lines.

2008-12-29  Juri Linkov  <juri@jurta.org>

	* mini.texi (Minibuffer History): Add a link to `Isearch Minibuffer'.

	* text.texi (Fill Commands): Replace `M-s' with `M-o M-s'.

2008-12-28  Chong Yidong  <cyd@stupidchicken.com>

	* misc.texi (Goto Address mode): Rename from Goto-address.  Refer to
	goto-address-mode instead of goto-address.

	* rmail.texi (Rmail Display): Goto-address renamed to Goto Address
	mode.

	* emacs.texi (Top): Update node listing.

2008-12-26  Eli Zaretskii  <eliz@gnu.org>

	* custom.texi (Directory Variables): Explain what is a "project".
	Add indexing.  Improve wording.  Add a footnote about using
	_dir-locals.el on MS-DOS.

2008-12-24  Dan Nicolaescu  <dann@ics.uci.edu>

	* files.texi (Misc File Ops): Mention chmod as an alias for
	set-file-modes.

2008-12-24  Martin Rudalics  <rudalics@gmx.at>

	* help.texi (Help): Fix typos and reword.
	(Help Summary): Add entries for C-h n and C-h r, reorder
	entries, and do some minor fixes.
	(Name Help): Say that C-h F works for commands only.
	(Misc Help): Say that view-lossage displays 300 keystrokes.

2008-12-20  Glenn Morris  <rgm@gnu.org>

	* ack.texi (Acknowledgments): General update based on AUTHORS,
	including removal of some stuff no longer distributed.

2008-12-19  Agustín Martín  <agustin.martin@hispalinux.es>

	* fixit.texi: Mention hunspell.

2008-12-19  Glenn Morris  <rgm@gnu.org>

	* ack.texi (Acknowledgments): Small grammar fix.
	Consolidate explanatory text at start.

	* display.texi (Text Display):
	* indent.texi (Indentation): Use @acronym with ASCII.

2008-12-18  Glenn Morris  <rgm@gnu.org>

	* ack.texi: Various small updates and fixes.

2008-12-18  Juri Linkov  <juri@jurta.org>

	* search.texi (Word Search): Replace `C-s RET C-w' with `M-s w RET'
	as a key binding to start a forward nonincremental word search.
	Replace `C-r RET C-w' with `M-s w C-r RET' as a key binding to start
	a backward nonincremental word search.  Add index for `M-s w'
	`isearch-forward-word'.
	(Regexp Search): Add a short summary of regexp key commands like
	in the node "Basic Isearch".
	(Other Repeating Search): Fix typo.

2008-12-14  Vinicius Jose Latorre  <viniciusjl@ig.com.br>

	* misc.texi (PostScript Variables): Fix doc.

2008-12-10  Chong Yidong  <cyd@stupidchicken.com>

	* programs.texi (Program Modes): Mention Ruby mode.

2008-12-10  Dan Nicolaescu  <dann@ics.uci.edu>

	* misc.texi (emacsclient Options): Describe what an empty string
	argument does for --alternate-editor.

2008-12-09  Frank Schmitt  <ich@frank-schmitt.net>

	* cmdargs.texi (Font X): Distinguish between client-side and
	server-side fonts.  List valid Fontconfig properties.  Add reference to
	Fontconfig manual.  List valid GTK font properties.  Explain use of
	fc-list.

2008-12-09  Chong Yidong  <cyd@stupidchicken.com>

	* cmdargs.texi (Font X): Move discussion of quoting to top.

2008-12-06  Glenn Morris  <rgm@gnu.org>

	* maintaining.texi (Old Revisions): Improve previous change.

2008-12-05  Richard M Stallman  <rms@gnu.org>

	* anti.texi (Antinews): Minor fixes.

2008-12-03  Glenn Morris  <rgm@gnu.org>

	* maintaining.texi (Old Revisions): Fix diff-switches description.

2008-12-01  Martin Rudalics  <rudalics@gmx.at>

	* emacs.texi (Top): Fix typo.

2008-11-30  Chong Yidong  <cyd@stupidchicken.com>

	* misc.texi (Document View): Explain dependence on gs at the top.
	Copyedits.

	* emacs.texi (Top): Add DocView nodes to detailed node listing.

	* programs.texi (Other C Commands): Document hide-ifdef-shadow.
	(Comment Commands): Discuss region-active behavior of M-; first.

2008-11-29  Martin Rudalics  <rudalics@gmx.at>

	* display.texi (Line Truncation): Add reference to Continuation
	Lines.

	* windows.texi (Pop Up Window): Mention split-height-threshold
	and split-width-threshold.
	(Split Window): Add reference to Continuation Lines.

2008-11-28  Adrian Robert  <Adrian.B.Robert@gmail.com>

	* macos.texi: Change references to "Mac" to "Mac / GNUstep".
	(GNUstep Support): New node.
	* anti.texi:
	* emacs.texi:
	* msdog.texi: Change reference to Mac OS node to Mac OS / GNUstep.

2008-11-28  Richard M Stallman  <rms@gnu.org>

	* misc.texi (Dissociated Press): Minor cleanups.

	* dired.texi (Image-Dired): Avoid passive.

2008-11-28  Eli Zaretskii  <eliz@gnu.org>

	* anti.texi (Antinews): Add stuff about Unicode vs emacs-mule
	representation.

2008-11-26  Richard M. Stallman  <rms@gnu.org>

	* files.texi (Visiting): Rewrite paragraph for clarity.

	* buffers.texi (Select Buffer): Rewrite paragraphs using active voice.

2008-11-25  Alan Mackenzie  <acm@muc.de>

	* programs.texi (Moving by Parens): Clarify that parens inside strings
	and comments are ignored, and that the commands assume the starting
	point isn't in a string or comment.

2008-11-26  Adrian Robert  <Adrian.B.Robert@gmail.com>

	* macos.texi: Add Prev/Next/Top pointers to all nodes.
	(Mac Basics): Merge in Grabbing Environment Variables from earlier
	version.
	(Mac Customization): Rewrite Preferences Panel section and merge in to
	this node, add Open files by dragging to an Emacs window.

	* emacs.texi: Remove TOC reference to Mac Preferences Panel section.

2008-11-26  Chong Yidong  <cyd@stupidchicken.com>

	* files.texi (Misc File Ops): Document set-file-modes.

	* windows.texi (Split Window): Document integer values of
	truncate-partial-width-windows.

	* text.texi (Text): Simplify description of markup languages.
	(TeX Mode): Simplify introduction.  Mention BibTeX mode.
	(TeX Editing): Note that `""' inserts one `"' character.
	(HTML Mode): Note in the introduction that XML mode is an alias for
	SGML mode.  Mention nXML mode.

2008-11-25  Chong Yidong  <cyd@stupidchicken.com>

	* building.texi (Watch Expressions): Fix typo.

2008-11-24  Chong Yidong  <cyd@stupidchicken.com>

	* files.texi (Visiting): Document new behavior of
	confirm-nonexistent-file-or-buffer.

	* buffers.texi (Select Buffer):
	Document confirm-nonexistent-file-or-buffer.

	* picture-xtra.texi (Picture Mode): Use picture-mode instead of
	edit-picture.

	* text.texi (Text): Simplify introduction.  Discard mention of `M-x
	edit-picture', since that is just an alias for picture-mode.
	(Sentences): Note that repeated M-@ extends the region.
	(Pages): Make terminology more consistent.  Link to Regexps node.
	(Longlines): Discuss relationship with Visual Line mode.
	(Text Mode): Remove extraneous discussion of other modes, since they
	were already introduced in the parent node.

2008-11-23  Chong Yidong  <cyd@stupidchicken.com>

	* anti.texi (Antinews): Rewrite.

	* entering.texi (Exiting): Mention "minimize" terminology.

	* frames.texi (Frame Commands): Mention "minimize" terminology.

	* cmdargs.texi (Font X): Document Fontconfig and GTK font specification
	formats.
	(Icons X): Mention "minimize" terminology and use of icons in taskbar.
	(Misc X): Don't document useless -hb option.

2008-11-22  Juri Linkov  <juri@jurta.org>

	* dired.texi (Dired Navigation): Change normal file name search option
	from `non-nil' to `t'.  Add `dwim' option.

2008-11-22  Juri Linkov  <juri@jurta.org>

	* custom.texi (Directory Variables): Rename ".dir-settings.el" to
	".dir-locals.el".  Rename `define-project-bindings' to
	`dir-locals-set-class-variables'.  Rename `set-directory-project' to
	`dir-locals-set-directory-class'.

2008-11-22  Lute Kamstra  <lute@gnu.org>

	* buffers.texi (Select Buffer): Index goto-line.
	* basic.texi (Moving Point): Mention the use of a numeric prefix
	argument with goto-line and refer to Select Buffer for the use of a
	plain prefix argument.

2008-11-19  Glenn Morris  <rgm@gnu.org>

	* doclicense.texi: Update to FDL 1.3.
	* emacs.texi, emacs-xtra.texi: Relicense under FDL 1.3 or later.

2008-11-17  Chong Yidong  <cyd@stupidchicken.com>

	* custom.texi (Minor Modes): Define mode commands and mode variables
	more precisely.  Recommend using mode commands instead of setting
	variables directly.  Put minor modes in a list, and add more modes.
	(Easy Customization): Use "init file" instead of .emacs.
	(Customization Groups): Update to new Custom buffer appearance.
	(Saving Customizations): Copyedits.  Update example.
	(Variables): Give example of variable type-sensitivity.
	(Examining): Update example.
	(Hooks): Copyedits.
	(Specifying File Variables): Use C comments instead of an artificial
	Lisp for the example.
	(Keymaps): Move internals discussion to Prefix Keymaps.
	(Rebinding): Remove redundant paragraph (stated in Key Binding).
	(Init Rebinding): Document kbd macro.
	(Init File): Link to Find Init.

	* mark.texi (Using Region): Document Delete Selection Mode more
	thoroughly.

	* frames.texi (Mouse Commands): Move most of the description of Delete
	Selection Mode to Using Region, and link to it.
	(Clipboard): Note that paste is bound to clipboard-yank.

	* building.texi (Compilation): Document first-error value of
	compilation-scroll-output.
	(Compilation Mode): Note that compilation-auto-jump-to-first-error
	works as soon as an error is available.  Suggested by Juri Linkov.

	* mini.texi (Passwords): New node.

	* files.texi (Remote Files): Link to Passwords node.

	* emacs.texi (Top): Update node listings.

2008-11-16  Chong Yidong  <cyd@stupidchicken.com>

	* ack.texi (Acknowledgments): Some updating of credits.

	* emacs.texi (Acknowledgments): Add a couple more names.

	* dired.texi (Dired Deletion): Document delete-by-moving-to-trash.

	* files.texi (Directories): Describe delete-directory in text.
	(Misc File Ops): Document use of trash.

2008-11-16  Juanma Barranquero  <lekktu@gmail.com>

	* macos.texi (Mac Customization): Fix typos.

2008-11-14  Chong Yidong  <cyd@stupidchicken.com>

	* macos.texi (Mac OS): Move Cocoa manual from ns-emacs.texi to here,
	replacing previous contents.  Numerous copyedits to adapt ns-emacs to
	the conventions of the main Emacs manual.

	* emacs.texi (Top): Update node listings.

2008-11-12  Chong Yidong  <cyd@stupidchicken.com>

	* cmdargs.texi (Emacs Invocation): Link to Emacs Server.  Note that
	command-line-args is processed during startup.
	(Action Arguments): Correctly describe how file arguments interact with
	the startup screen.  Link to Lisp Interaction for scratch buffer.
	(Initial Options): Link to Command Example for -batch option.
	(Environment): Document initial-environment.

	* entering.texi (Entering Emacs): Note that inhibit-startup-screen
	can't be changed in the site-start file.

2008-11-07  Chong Yidong  <cyd@stupidchicken.com>

	* dired.texi (Dired): Mention C-x C-d too.
	(Dired Enter): Document M-n in the Dired minibuffer.
	(Dired Navigation): Explain dired-goto-file more clearly.
	Document dired-isearch-filenames.
	(Dired Deletion): Remove unnecessary "expunged" terminology.
	(Flagging Many Files): & is now rebound to `% &'.
	(Shell Commands in Dired): Document dired-do-async-shell-command.
	Clarify how multi-file arguments are passed.
	(Misc Dired Features): Document dired-do-isearch.

2008-11-06  Chong Yidong  <cyd@stupidchicken.com>

	* entering.texi (Entering Emacs): Document inhibit-startup-screen.

2008-11-03  Chong Yidong  <cyd@stupidchicken.com>

	* search.texi (Other Repeating Search): Remove obsolete findex entries.

2008-11-01  Chong Yidong  <cyd@stupidchicken.com>

	* programs.texi (Program Modes): Link to Program Indent node.
	(Left Margin Paren): Explain consequences of changing
	open-paren-in-column-0-is-defun-start more concisely.
	(Which Function, Program Indent, Info Lookup): Minor edits.
	(Basic Indent): If region is active, TAB indents the region.
	(Multi-line Indent): If region is active, TAB indents the region.
	Note that indent-region is useful when Transient Mark mode is off.
	(Matching): The delimiter at the cursor is highlighted---the character
	changes color.
	(Symbol Completion): Link to Completion node.

	* misc.texi (Invoking emacsclient): Describe how to use Emacs server in
	a strictly text-only system.

	* abbrevs.texi (Saving Abbrevs): Note that abbrev file is not loaded in
	batch mode.

2008-11-01  Richard M. Stallman  <rms@gnu.org>

	* misc.texi (Document View): Major rewrite.

	* maintaining.texi (Types of Log File): Change logs are older than
	version control.
	(VCS Concepts): Simplify and rearrange.
	(Version Control Systems): Make it clear that Linux is only the kernel.
	(VC Mode Line): Shorten reference to menu item.
	(Basic VC Editing): Clarify VC fileset.  Shorten and simplify.
	(VC Directory Mode): Minor cleanup.
	Unchanged files are hidden, not omitted.
	(VC Directory Commands): Shorten and simplify.
	(Change Log Commands): New node, split from Change Logs.
	(VC Directory Buffer): New node, split from VC Directory Mode.

2008-10-31  Chong Yidong  <cyd@stupidchicken.com>

	* misc.texi (Document View): Rename from Document Files, moved here
	from files.texi.

	* files.texi (Version Control): Move to maintaining.texi.
	Subnodes moved as well.
	(Document Files): Move to misc.texi.

	* maintaining.texi (Change Log): Document log-edit-insert-changelog and
	vc-update-change-log.
	(Version Control): Move here from files.texi.
	(Format of ChangeLog): Make it a subnode of Change Log.

	* emacs.texi (Top): Update node listing.

2008-10-31  Tassilo Horn  <tassilo@member.fsf.org>

	* files.texi (Files): Add a section about document
	files (doc-view-mode).

2008-10-31  Chong Yidong  <cyd@stupidchicken.com>

	* building.texi (Compilation Mode):
	Document compilation-auto-jump-to-first-error.
	(Debuggers): Lower GUD subsections to subsubsections.
	(Starting GUD): Add cindex.
	(Lisp Interaction): Note that scratch is no longer the initial buffer.

2008-10-30  Chong Yidong  <cyd@stupidchicken.com>

	* indent.texi (Indentation): Link to Program Indent.

	* misc.texi (Invoking emacsclient): If Emacs has no available frame, it
	now uses emacsclient's terminal.

2008-10-29  Chong Yidong  <cyd@stupidchicken.com>

	* mark.texi (Using Region): Document use-empty-active-region.

	* emacs.texi (Top): Update node listings.

	* misc.texi (Emacs Server): Rewrite.  Document daemon-mode.
	Don't mention obsolete emacs.bash script.
	(Invoking emacsclient): Rewrite, moving optional arguments to
	emacsclient Options.
	(emacsclient Options): New node.  Document server-use-tcp and
	server-host.

2008-10-28  Chong Yidong  <cyd@stupidchicken.com>

	* indent.texi (Indentation): Replace list with paragraphed text,
	putting description of syntax-driven indentation first.  Document new
	effect of active regions on tab.
	(Tab Stops): Note that editable tab stops affect indentation commands.

2008-10-27  Dan Nicolaescu  <dann@ics.uci.edu>

	* cmdargs.texi (Initial Options): Document -daemon=SERVER_NAME.

2008-10-23  Chong Yidong  <cyd@stupidchicken.com>

	* custom.texi (Function Keys): Note that modified keypad keys are not
	translated.

	* basic.texi (Arguments): Explain how to insert multiple digits.

2008-10-22  Michael Albinus  <michael.albinus@gmx.de>

	* files.texi (Remote Files): Precise selection of default method.
	Rewrite paragraph about disabling remote file names.

2008-10-22  Chong Yidong  <cyd@stupidchicken.com>

	* search.texi (Special Isearch): Document M-TAB is isearch.

	* files.texi (VC Mode Line): Use @kbd instead of @key for mouse
	command.

	* frames.texi: Use @kbd instead of @key for mouse commands throughout.

2008-10-22  Tassilo Horn  <tassilo@member.fsf.org>

	* emacs.texi (Acknowledgments): Add myself to Acknowledgments
	section.

2008-10-21  Chong Yidong  <cyd@stupidchicken.com>

	* vc1-xtra.texi: Move nodes VC Directory Mode and VC Directory Commands
	to files.texi.  Move contents of vc2-xtra.texi here.

	* vc2-xtra.texi: File removed.

	* vc-xtra.texi (Advanced VC Usage): Remove VC Directory Mode and VC
	Directory Commands from the submenu.  Don't include deleted file
	vc2-xtra.texi.

	* files.texi (Visiting): Document find-file-confirm-nonexistent-file.
	(Version Control): Add VC Directory Mode and VC Directory Commands to
	the submenu.
	(Why Version Control?): Use table format.
	(Version Control Systems): Note that Meta-CVS support is gone.
	(VCS Concepts): Note precisely when VC started supporting filesets.
	Remove bogus xref to CVS Options node.
	(Types of Log File): Copyedits.
	(VC Mode Line): Document tooltips and mouse-1 on VC indicator.
	(Basic VC Editing): Content moved from Selecting A Fileset and Doing
	The Right Thing.
	(Selecting A Fileset, Doing The Right Thing): Nodes deleted.
	(Log Buffer): Reorganize node, putting C-c C-c description first.
	(Old Revisions): Use CVS for example, not RCS.
	(Secondary VC Commands): Remove VC Directory Mode and VC Directory
	Commands from the submenu, putting them under Version Control.
	(VC Directory Mode): Move node contents here from vc1-xtra.texi; we
	need to include it in the manual unconditionally, since it is now
	crucial to using distributed version control systems.
	(Comparing Files): Note that diff uses the minibuffer, and that the
	output is shown using Diff mode.
	(Diff Mode): Explain what "patch" and "hunk" mean.
	Document diff-update-on-the-fly, diff-refine-hunk, and
	diff-show-trailing-whitespaces.
	(File Archives): Add rar support.

	* major.texi (Choosing Modes): Make mode selection sequence more
	obvious by describing the steps in order of priority.  Note that
	magic-mode-alist is nil by default.
	Document magic-fallback-mode-alist.

2008-10-20  Chong Yidong  <cyd@stupidchicken.com>

	* frames.texi (Mouse References): Copyedits.

2008-10-20  Tassilo Horn  <tassilo@member.fsf.org>

	* ack.texi (Acknowledgments): Add myself as doc-view author.

2008-10-20  Eli Zaretskii  <eliz@gnu.org>

	* frames.texi (Dialog Boxes): Add @cindex entries.

2008-10-20  Chong Yidong  <cyd@stupidchicken.com>

	* frames.texi (Dialog Boxes): Clarify description of GTK+ file chooser.
	(Text-Only Mouse): Copyedit.

2008-10-19  Chong Yidong  <cyd@stupidchicken.com>

	* frames.texi: Use @key throughout for mouse clicks.
	(Cut/Paste Other App): Document yank-pop-change-selection.
	(Secondary Selection): Fix modified mouse click syntax.
	(Clipboard): Describe Cut, Copy and Paste commands.
	(Mouse References): Not all references are in read-only buffers.
	Copyedits.
	(Creating Frames): Add xref to Init File.
	(Frame Commands): Add xref to Exiting.
	(Scroll Bars): Document GTK vs toolkit behavior.

2008-10-15  Chong Yidong  <cyd@stupidchicken.com>

	* files.texi (Version Control): Copyedits.  Add Bazaar.
	(Version Control Systems): List different VCS's using an itemized list.
	Add Bazaar.
	(VCS Concepts): Copyedits.  Tweak description of file merging.

	* frames.texi (Mouse Commands, Cut/Paste Other App): Rewrite.
	(Cut/Paste Other App): Document select-active-regions and
	x-select-enable-primary.

2008-10-13  Chong Yidong  <cyd@stupidchicken.com>

	* mark.texi (Shift Selection): Correct case in node name.

	* emacs.texi (Top): Update node order in Mark chapter.

2008-10-12  Eli Zaretskii  <eliz@gnu.org>

	* msdog-xtra.texi (MS-DOS): Fix bad pxref.

	* mini.texi (Minibuffer File): Fix markup in last change.  Refer to
	elsewhere in the manual instead of describing yet again the intricacies
	of $HOME on MS-Windows and MS-DOS.

2008-10-12  Chong Yidong  <cyd@stupidchicken.com>

	* mini.texi (Minibuffer File): Add xref to File Names.
	(Minibuffer File): Add discussion of `~' in file names.
	Add insert-default-directory index reference.

	* files.texi (File Names): Reorganize description.
	(Visiting): Add xref to Mode Line.  Copyedits.
	(Save Commands): Mention prefix behavior of C-x C-s.
	(Numbered Backups): Node deleted.
	(Backup Names): Contents of Numbered Backups moved here.  State default
	of version-control variable.
	(Reverting): Copyedits.
	(Version Control): Add additional version control systems.

	* emacs.texi (Top): Delete Numbered Backups node.

	* cmdargs.texi (General Variables): Change Numbered Backups xref to
	Backup Names.
	(Initial Options): Document renamed variable inhibit-startup-screen.

2008-10-11  Romain Francoise  <romain@orebokech.com>

	* kmacro.texi (Edit Keyboard Macro): Lossage is now 300 keys.

2008-10-11  Chong Yidong  <cyd@stupidchicken.com>

	* buffers.texi (Buffers): Add xrefs to Mode Line and Lisp Interaction.
	(Select Buffer): Mention use of minibuffer history.  Describe default
	value of default-major-mode.  Mention that C-x 4 b selects the other
	window.
	(List Buffers): Document CRM indicators in the order they appear.
	(Kill Buffer): Document new command kill-matching buffers.
	(Several Buffers): Move explanation of the relationship between buffer
	list and buffer menu to the top.
	(Indirect Buffers): Document new variable clone-indirect-buffer-hook.

2008-10-10  Chong Yidong  <cyd@stupidchicken.com>

	* entering.texi (Exiting): Document change of C-x C-c to
	save-buffers-kill-terminal.  Document kill-emacs.

2008-09-30  Eli Zaretskii  <eliz@gnu.org>

	* mule.texi (Coding Systems): Don't mention codepage-setup.

	* msdog-xtra.texi (MS-DOS Printing, MS-DOS and MULE): No need to create
	cpNNN coding systems anymore.
	(MS-DOS and MULE): Don't mention code-pages.el.  Don't mention support
	for unibyte mode.  Don't mention line-drawing characters.
	Don't mention dos-unsupported-char-glyph.

2008-09-25  Chong Yidong  <cyd@stupidchicken.com>

	* search.texi (Search): Shorten introduction.
	(Basic Isearch): Add command table.  Discuss reverse isearch and
	isearch highlighting.
	(Repeat Isearch): Move lazy highlighting discussion here.  Add search
	ring to cindex.
	(Special Isearch): Move input methods discussion here.
	(Non-ASCII Isearch): Node deleted, merged with Special Isearch.
	(Isearch Yank): Node deleted, and contents moved into Basic Isearch and
	Repeat Isearch.
	(Isearch Minibuffer): New node.
	(Word Search): Document new word search commands.
	(Regexp Example): Simplify example using sentence-end-base variable.
	(Replace): Reword introduction.
	(Unconditional Replace): Remove unnecessary example.
	(Other Repeating Search): Document new `M-s o' binding.

	* emacs.texi (Top): Update node listings.

2008-09-22  Juanma Barranquero  <lekktu@gmail.com>

	* emacs.texi (Top): Remove Kill Errors from menu.

2008-09-22  Chong Yidong  <cyd@stupidchicken.com>

	* kmacro.texi (Basic Keyboard Macro): Make F3 and F4 the preferred
	interface for defining macros.  Simplify examples.  Note that C-g quits
	macro definitions.
	(Keyboard Macro Counter): Document using F3 to insert counter.
	Give usage example.
	(Keyboard Macro Query): Organize query responses in a table.

	* fixit.texi (Fixit): Favor C-/ keybinding for undo throughout.
	Link to Erasing node.
	(Undo): Reorganize paragraphs for logical flow.  Move keybinding
	rationale to a footnote.
	(Kill Errors): Remove node, due to redundancy with Erasing.
	(Spelling): Move discussion of flyspell to end.  Note new behavior of
	M-$ in active region.  Remove non-ispell-specific keybindings from
	table.

2008-09-21  Dan Nicolaescu  <dann@ics.uci.edu>

	* cmdargs.texi (Initial Options): Document --daemon.

2008-09-20  Glenn Morris  <rgm@gnu.org>

	* files.texi (Numbered Backups): Mention that some modes set
	version-control.

2008-09-20  Jim Blandy  <jimb@red-bean.com>

	* files.texi (Numbered Backups): Reference File Variables, as well.
	Remove discussion of Rmail's implementation.

2008-09-06  Chong Yidong  <cyd@stupidchicken.com>

	* misc.texi (Recursive Edit): Note that top-level exits active
	minibuffers.

	* trouble.texi (Quitting): Likewise.

2008-08-31  Chong Yidong  <cyd@stupidchicken.com>

	* emacs.texi (Top): Add Temporary Face Changes xref.

	* display.texi (Display): Move Temporary Face Changes node to just
	after Standard Faces.
	(Scrolling): Document recenter-top-bottom instead of recenter.
	(Horizontal Scrolling): Move auto hscroll discussion to the top.
	(Faces, Standard Faces, Temporary Face Changes, Useless Whitespace)
	(Display Custom): Copyedits.
	(Optional Mode Line): Document display-battery-mode.

2008-08-27  Romain Francoise  <romain@orebokech.com>

	* custom.texi (Directory Variables): Minor fix.

2008-08-27  Glenn Morris  <rgm@gnu.org>

	* cal-xtra.texi (Advanced Calendar/Diary Usage): Tweak some menu
	descriptions.
	(Calendar Customizing): Tweak layout description.
	Move calendar-today-marker and calendar-today face to the other
	markers.  Condense calendar-star-date and calendar-mark-today
	description.
	(Holiday Customizing): Add oriental and solar holidays.
	Add index entries for Baha'i, Christian, Hebrew and Islamic holidays.
	Fix holiday-float description.  Use zerop in examples.  Be less verbose.
	(Date Display Format): Change ISO format.  Be less verbose.
	(Diary Customizing): Mention day and month abbrev arrays.
	Mention the date-form variables by name.  Update European example.
	(Non-Gregorian Diary): Change node name.  Mention Baha'i functions.
	Condense examples.  Mention diary-entry-symbols by name.
	Condense table for insertion commands.
	(Fancy Diary Display): Mention diary-include-string and
	diary-sexp-entry-symbol.  Condense example.  Add Chinese, Coptic,
	Ethiopic, Persian date functions.  Condense descriptions.

	* calendar.texi (Format of Diary File): Mention diary-nonmarking-symbol.
	(Adding to Diary): Adapt for changed node name.

2008-08-26  Glenn Morris  <rgm@gnu.org>

	* cal-xtra.texi (Non-Gregorian Diary Entries): New name for
	node "Hebrew/Islamic Entries".

	* calendar.texi (Specified Dates): Fix names of iso functions.
	(General Calendar): There may not be another window.
	(Writing Calendar Files, Holidays): Tweak intro.
	(Holidays): Mention Baha'i and Chinese holidays.
	(Sunrise/Sunset): Add M-x calendar-sunrise-sunset-month.
	(Lunar Phases): Remove incorrect reference to calendar-time-zone.
	(To Other Calendar): Add calendar-print-other-dates.
	Refer to "graphic display" rather than "X.
	(From Other Calendar): Add calendar-bahai-goto-date.  Fix reference.
	(Displaying the Diary): Fix whitespace after reference.
	Fix `diary-number-of-entries' reference.
	(Date Formats): Explicitly mention that day names can be abbreviated.
	(Adding to Diary): Add some references to other sections.
	(Special Diary Entries): Fix reference.
	(Appointments): Simplify appt-message-warning-time entry.
	Clarify where times must be.
	(Importing Diary): Comment out icalendar paragraph that does not apply.
	(Time Intervals): Simplify entry for timeclock-ask-before-exiting.

2008-08-23  Glenn Morris  <rgm@gnu.org>

	* fortran-xtra.texi (Fortran): Change description of free form and
	fixed form a bit.  Mention hideshow and imenu.
	(Fortran Motion): Mention fortran-end-of-subprogram,
	fortran-beginning-of-subprogram, fortran-mark-do, fortran-mark-if.
	(Fortran Indent): Minor re-word.
	(ForIndent Commands): Mention fortran-fill-paragraph and
	fortran-fill-statement.
	(ForIndent Cont): Mention fortran-tab-mode-string.
	(Fortran Comments): Mention fortran-comment-line-start-skip.
	(Fortran Columns): Mention font-locking.
	(Fortran Abbrev): Word syntax not relevant with new-style abbrev.

2008-08-23  Johan Bockgård  <bojohan@muon>

	* basic.texi (Moving Point): Fix <prior>/<next> confusion.

2008-08-22  Chong Yidong  <cyd@stupidchicken.com>

	* mini.texi (Minibuffer): Simplify introduction.
	(Minibuffer File): Document tilde in minibuffer filenames.
	(Minibuffer Edit): Mention that the prompt is read-only.  Describe how
	to enter tabs, spaces, and question marks.  Describe behavior of C-a.
	(Completion Example): Update example to current command list.
	(Completion Options): Document `lazy' value of completion-auto-help.
	Update contents of completion-ignored-extensions.
	(Minibuffer History): Describe "future history" list.  State default
	value of history-delete-duplicates.

2008-08-21  Glenn Morris  <rgm@gnu.org>

	* fortran-xtra.texi (Fortran Columns): Document `fortran-line-length'.
	(Fortran Comments): Replace fortran-indent-comment with comment-dwim.

2008-08-17  Chong Yidong  <cyd@stupidchicken.com>

	* regs.texi (Registers): Clarify valid register names.
	(RegPos): Note that buffer is saved and restored too.
	(RegText): Note that mark is reactivated/deactivated.
	(RegConfig): Xref to Windows node.

2008-08-16  Chong Yidong  <cyd@stupidchicken.com>

	* basic.texi (Inserting Text): Provide command name for C-q.

	* killing.texi (Killing): Copyedit.  Define read-only text.
	(Deletion): DEL and C-d were already explained in Erasing; xref there.
	(Killing by Lines): Copyedit.
	(Other Kill Commands): Move M-w description here.
	(Yanking): Move M-w to Other Kill Commands.
	(Kill Ring): Also mention saving text in registers.  Link to Text
	Properties in elisp manual.
	(Accumulating Text): Copyedit.
	(CUA Bindings): Shift selection is now the default.

2008-08-12  Teodor Zlatanov  <tzz@lifelogs.com>

	* maintaining.texi (Change Log): Mention next-error is available.

2008-08-10  Glenn Morris  <rgm@gnu.org>

	* cal-xtra.texi (Calendar Customizing): Mention whitespace variables
	and intermonth text.
	(Holiday Customizing): Add holiday-chinese.

2008-08-08  Eli Zaretskii  <eliz@gnu.org>

	* files.texi (Log Buffer, Diff Mode): Fix last changes.  Add indexing.

2008-08-07  Dan Nicolaescu  <dann@ics.uci.edu>

	* files.texi (Log Buffer): Describe C-c C-d.
	(Diff Mode): Describe C-x 4 A.

2008-08-06  Eli Zaretskii  <eliz@gnu.org>

	* vc1-xtra.texi (VC Directory Mode): Fix last change.

2008-08-06  Dan Nicolaescu  <dann@ics.uci.edu>

	* files.texi (Old Revisions): Update the keys used by vc-annotate and
	describe the new bindings to show the changeset diff, toggle annotation
	visibility, show revisions.
	(VC Status): Describe key bindings for modifying the change comments,
	displaying changeset diffs and annotations.

	* vc1-xtra.texi (VC Directory Mode): Talk about multiple VC systems.

2008-08-05  Nick Roberts  <nickrob@snap.net.nz>

	* vc1-xtra.texi (VC Directory Mode): Fix typo.

2008-08-02  Eli Zaretskii  <eliz@gnu.org>

	* vc1-xtra.texi (VC Directory Mode, VC Directory Commands): Fix English
	and wording.

2008-08-02  Dan Nicolaescu  <dann@ics.uci.edu>

	* vc1-xtra.texi (VC Directory Mode): Fix and improve the info about
	marking/unmarking.  Add descriptions for the multiple file search
	commands.  Improve some old info.

2008-07-31  Chong Yidong  <cyd@stupidchicken.com>

	* display.texi (Visual Line Mode): New node.

	* basic.texi (Inserting Text): Move DEL to deletion node.
	(Moving Point): Add additional alternative key bindings.
	Describe line-move-visual.
	(Erasing): Describe DEL.
	(Basic Undo, Blank Lines, Arguments): Copyedit.
	(Continuation Lines): Mention Visual Line mode.
	(Position Info): Move extended discussion to mule.texi.

	* mule.texi (International Chars): Describe C-x =.

	* emacs.texi (Top): Add Visual Line Mode node.

2008-07-31  Dan Nicolaescu  <dann@ics.uci.edu>

	* emacs.texi: Remove VMS support.

2008-07-30  Dan Nicolaescu  <dann@ics.uci.edu>

	* vc1-xtra.texi (VC Directory Mode): Update the display format and fix
	the vc-dir command name.

2008-07-27  Dan Nicolaescu  <dann@ics.uci.edu>

	* xresources.texi: Remove mentions of Mac Carbon.

2008-07-19  Andreas Schwab  <schwab@suse.de>

	* ns-emacs.texi: Move to ../misc.

2008-07-15  Chong Yidong  <cyd@stupidchicken.com>

	* entering.texi (Exiting): Don't describe text-only terminals as the
	default.  Describe the new startup screen.
	(Exiting): Describe how to kill Emacs first.  Change description of
	iconification to handle modern window systems.

2008-07-15  Adrian Robert  <Adrian.B.Robert@gmail.com>

	* ns-emacs.texi: New file, documents features of Emacs port under
	NeXTstep windowing.

2008-07-15  Chong Yidong  <cyd@stupidchicken.com>

	* entering.texi (Entering Emacs): Update prev node.

	* glossary.texi (Glossary): Remove xref to Text Characters.

	* commands.texi (User Input): Rewrite.  Describe Emacs' behavior
	directly, rather than in the context of ASCII.  Move description of
	special properties of modifier key to new Modifier Keys node.
	(Keys): Copyedit.
	(Text Characters): Delete node.  Multibyte is the default nowadays, and
	the node contents are obsolete.

	* custom.texi (Modifier Keys): New node.

	* emacs.texi (Top): Update node list.

2008-07-13  Chong Yidong  <cyd@stupidchicken.com>

	* emacs.texi (Intro): Increase conciseness slightly.  Remove paragraph
	saying that Emacs provides menus and mouse support (which is par for
	the course).

	* screen.texi (Screen): Copyedit.  Define "buffer" and "current buffer"
	early on.
	(Point): Copyedit.  Relegate historical trivia to a footnote.
	(Mode Line): Explain mode-line format more consistently.
	(Menu Bar): Copyedit.

2008-06-27  Glenn Morris  <rgm@gnu.org>

	* cal-xtra.texi (Sexp Diary Entries):
	* calendar.texi (Lunar Phases): Update for lunar.el name changes.

2008-06-26  Chong Yidong  <cyd@stupidchicken.com>

	* mark.texi (Shift selection): New node.
	(Mark): Copyedits.
	(Persistent Mark): Move to the end of the chapter.

2008-06-20  Eli Zaretskii  <eliz@gnu.org>

	* makefile.w32-in (distclean): Remove makefile.

2008-06-17  Nick Roberts  <nickrob@snap.net.nz>

	* building.texi (Starting GUD): Add an entry for gud-gdb.
	(GDB Graphical Interface): Explain that gud-gdb is now needed for text
	command mode.

2008-06-17  Glenn Morris  <rgm@gnu.org>

	* calendar.texi: Fix references to mouse-2 and mouse-3 in calendar.

2008-06-17  Nick Roberts  <nickrob@snap.net.nz>

	* building.texi (Starting GUD): Expand on remote debugging.
	(Other GDB-UI Buffers): Mention new keyboard bindings.

2008-06-15  Glenn Morris  <rgm@gnu.org>

	* gnu.texi: Use a verbatim license for this invariant section,
	as per etc/GNU.

2008-06-13  Daniel Engeler  <engeler@gmail.com>

	* emacs.texi, misc.texi: Add documentation about serial port access.

2008-06-13  Glenn Morris  <rgm@gnu.org>

	* emacs-xtra.texi, emacs.texi: Update Back-Cover text per
	maintain.info.

2008-06-05  Miles Bader  <miles@gnu.org>

	* display.texi (Temporary Face Changes): Update to reflect function
	renamings in face-remap.el.

2008-06-04  Miles Bader  <miles@gnu.org>

	* display.texi (Temporary Face Changes):
	Add `adjust-buffer-face-height'.  Rewrite description of
	`increase-buffer-face-height' and `decrease-default-face-height' now
	that they aren't bound by default.

2008-06-03  Miles Bader  <miles@gnu.org>

	* display.texi (Temporary Face Changes): New node.

2008-05-31  Eli Zaretskii  <eliz@gnu.org>

	* msdog.texi (Windows Keyboard): Fix text added on 2008-05-29.

2008-05-31  Glenn Morris  <rgm@gnu.org>

	* cal-xtra.texi (Fancy Diary Display): Simplify.

2008-05-30  Glenn Morris  <rgm@gnu.org>

	* cal-xtra.texi (Fancy Diary Display): Update for
	diary-display-function replacing diary-display-hook.

2008-05-29  Drew Adams  <drew.adams@oracle.com>

	* msdog.texi (Windows Keyboard): Add descriptions of
	w32-register-hot-key and w32-unregister-hot-key.

2008-05-21  Tom Tromey  <tromey@redhat.com>

	* custom.texi (Directory Variables): Grammar fix.  Link to Safe File
	Variables node.

2008-05-19  Tom Tromey  <tromey@redhat.com>

	* custom.texi (Variables): Add Directory Variables to menu.
	(Directory Variables): New node.

2008-05-16  Eric S. Raymond  <esr@snark.thyrsus.com>

	* vc2-xtra.texi: Modify an example so it reflects what vc.el now does.

2008-05-15  Eric S. Raymond  <esr@snark.thyrsus.com>

	* vc2-xtra.texi, emacs.texi, files.texi: Snapshots node renamed to
	Revision Tags and rewritten.  Section now uses modern terminology,
	(tags rather than snapshots) and describes post-SCCS systems more
	accurately.

2008-05-10  Eli Zaretskii  <eliz@gnu.org>

	* msdog.texi (Windows Files): Update documentation of
	w32-get-true-file-attributes.

2008-05-09  Eric S. Raymond  <esr@snark.thyrsus.com>

	* files.texi, vc-xtra.texi, vc1-xtra.texi: Document the new VC
	directory mode.

2008-05-08  Chong Yidong  <cyd@stupidchicken.com>

	* killing.texi (Appending Kills): Remove a strangely off-topic index
	entry "television".

2008-05-07  Eric S. Raymond  <esr@snark.thyrsus.com>

	* ack.texi, files.texi, vc2-xtra.texi: Meta-CVS is no longer supported.

2008-05-02  Eric S. Raymond  <esr@snark.thyrsus.com>

	* buffers.texi, files.texi (Version-control):
	vc-toggle-read-only is no longer a good idea...

2008-04-29  Glenn Morris  <rgm@gnu.org>

	* cal-xtra.texi (Sexp Diary Entries): Clarify diary-float.

2008-04-22  Juri Linkov  <juri@jurta.org>

	* dired.texi (Subdirectories in Dired): Describe using `^'
	to return to the parent directory.

2008-04-22  Nick Roberts  <nickrob@snap.net.nz>

	* building.texi (GDB-UI Layout, Other GDB-UI Buffers): Update for
	recent changes.

2008-04-19  Nick Roberts  <nickrob@snap.net.nz>

	* building.texi (GDB-UI Layout, Breakpoints Buffer)
	(Other GDB-UI Buffers): Update for recent thread related changes.

2008-04-11  Mirko Vukovic  <mirko.vukovic@gmail.com>  (tiny change)

	* maintaining.texi (Maintaining):
	* emacs.texi (Top): Typo.

2008-04-08  Stefan Monnier  <monnier@iro.umontreal.ca>

	* display.texi (Font Lock): Prefer add-hook to using a non-nil `mode'
	arg in `font-lock-add-keywords'.

2008-04-08  Glenn Morris  <rgm@gnu.org>

	* cal-xtra.texi, calendar.texi: Update for calendar name changes.
	Also add Baha'i calendar references where appropriate.

2008-04-05  Glenn Morris  <rgm@gnu.org>

	* custom.texi (Init File): Byte-compiling .emacs is bad.

2008-04-04  Stefan Monnier  <monnier@iro.umontreal.ca>

	* mini.texi (Minibuffer Edit) <resize-mini-windows>: Adjust default.

2008-03-29  Glenn Morris  <rgm@gnu.org>

	* calendar.texi: Update for `calendar-date-style' replacing
	`european-calendar'.

2008-03-28  Jason Rumney  <jasonr@gnu.org>

	* display.texi (Display Custom): Mention overlay-margin in text.

2008-03-12  Reiner Steib  <Reiner.Steib@gmx.de>

	* custom.texi, dired.texi, mini.texi, mule.texi: Add `referenced in the
	tutorial' comments.

2008-03-28  Chong Yidong  <cyd@stupidchicken.com>

	* mark.texi (Mark): Rearrange nodes.
	(Persistent Mark): Rename from Transient Mark.
	(Mark, Setting Mark, Marking Objects, Persistent Mark, Mark Ring):
	Describe Transient Mark mode as the default.

	* basic.texi (Basic Undo): Don't mention setting the mark, which isn't
	the default behavior with Transient Mark mode off.
	(Position Info): Fix typo.

	* display.texi (Standard Faces): Reference the Mark node.
	Remove discussion of the region face, which is discussed there.

	* emacs.texi (Top): Update node listings.

	* files.texi (Diff Mode, Misc File Ops): Describe Transient Mark mode
	as the default.

	* fixit.texi (Undo): Standardize choice of undo key sequence.
	(Undo, Spelling): Describe Transient Mark mode as the default.

	* frames.texi (Mouse Commands): Treat Transient Mark mode as the
	default.

	* glossary.texi (Glossary): Treat Transient Mark mode as the default.

	* killing.texi (Kill Ring, Accumulating Text): Assume Transient Mark
	mode is the default, and note that the mark is not activated when set.

	* programs.texi (Moving by Defuns, Expressions, Comment Commands):
	Describe Transient Mark mode as the default.

	* search.texi (Basic Isearch): Reference the Mark Ring node.
	(Replace, Unconditional Replace, Other Repeating Search):
	Describe Transient Mark mode as the default.

	* text.texi (Words, Pages, Fill Commands, HTML Mode):
	Describe Transient Mark mode as the default.
	(Paragraphs): Describe how M-h behaves when region is active.

	* trouble.texi (Quitting): Clarify effects of C-g.

2008-03-13  Glenn Morris  <rgm@gnu.org>

	* emacs.texi (EMACSVER): Set to 23.0.60.

2008-03-05  Glenn Morris  <rgm@gnu.org>

	* dired.texi (Hiding Subdirectories): Fix previous change.

2008-03-05  Drew Adams  <drew.adams@oracle.com>

	* dired.texi (Hiding Subdirectories): Document `dired-hide-subdir'.

2008-02-28  Kim F. Storm  <storm@cua.dk>

	* help.texi (Help Files): Move describe-gnu-project to C-h g.
	Move describe-distribution to C-h C-o.
	Move view-emacs-problems to C-h C-p.
	Add view-emacs-debugging on C-h C-d.
	Add view-external-packages on C-h C-e.
	Add view-order-manuals on C-h C-m.

2008-02-17  Ulrich Mueller  <ulm@kph.uni-mainz.de>

	* msdog-xtra.texi (MS-DOS): Docstring fix.

2008-02-09  Eli Zaretskii  <eliz@gnu.org>

	* msdog.texi (Windows Fonts): Use a @table for describing font
	properties.

2008-02-07  Jason Rumney  <jasonr@gnu.org>

	* msdog.texi (Windows Files): w32-get-true-file-attributes default
	value has changed.
	(Windows HOME): Clarify what is meant by "if that fails as well".
	(Windows Fonts): New section.

2008-02-07  D. E. Evans  <sinuhe@gnu.org>  (tiny change)

	* basic.texi (Basic Undo): Remove duplicate "you can".

2008-02-02  Eli Zaretskii  <eliz@gnu.org>

	* maintaining.texi (Tags): Fix last change.

2008-01-31  Nick Roberts  <nickrob@snap.net.nz>

	* trouble.texi (Checklist): Direct users to emacs-devel@gnu.org.

2008-01-26  Richard Stallman  <rms@gnu.org>

	* maintaining.texi (Tags): Delete redundant index entry.

2008-01-26  Eli Zaretskii  <eliz@gnu.org>

	* programs.texi (Imenu): Move "@cindex tags" from here...
	* maintaining.texi (Tags): ...to here.

2008-01-23  Kevin Ryde  <user42@zip.com.au>

	* custom.texi (Mouse Buttons): Update elisp xref to "Click Events" on
	click count.

2008-01-21  Juanma Barranquero  <lekktu@gmail.com>

	* entering.texi (Exiting): Fix typo.
	Reported by D. E. Evans <sinuhe@gnu.org>.

2007-12-31  Martin Rudalics  <rudalics@gmx.at>

	* glossary.texi (Glossary): Fix typo.

2007-12-27  Richard Stallman  <rms@gnu.org>

	* text.texi (Formatted Text): Improve menu tag.
	(Editing Format Info): In Info, add duplicate menu of nodes
	about the submenus.
	(Format Faces): Say where Faces menu is found.  Mention Other.
	(Format Colors): Say where these submenus are found.
	(Format Indentation, Format Justification): Likewise.
	(Format Properties): Likewise.

2007-12-22  Richard Stallman  <rms@gnu.org>

	* search.texi (Query Replace): Make exp of query-replace more
	self-contained, and clarify.

2007-12-15  Richard Stallman  <rms@gnu.org>

	* files.texi (Auto Save): Clarify definition of auto-saving.

2007-11-26  Richard Stallman  <rms@gnu.org>

	* help.texi (Help Echo): Cleanups.

2007-11-23  Thien-Thi Nguyen  <ttn@gnuvola.org>

	* files.texi (Why Version Control?): Fix typo.
	(VCS Concepts): Fix typos; small tense fix.
	(Selecting a Fileset): Fix typos; small rewording.
	(Log Buffer): Likewise.
	(Old Revisions): Likewise.

2007-11-17  Eli Zaretskii  <eliz@gnu.org>

	* mule.texi (Communication Coding): Fix wording of last change.

2007-11-16  Werner Lemberg  <wl@gnu.org>

	* custom.texi (Specifying File Variables):
	* major.texi (Choosing Modes): Mention '\" in man pages.

2007-11-16  Kenichi Handa  <handa@ni.aist.go.jp>

	* mule.texi (Communication Coding): Document x-select-request-type.

	* frames.texi (Cut/Paste Other App): Mention x-select-request-type.

2007-11-15  Francesco Potortì  <pot@gnu.org>

	* maintaining.texi (TEXTAGS): Note that you can use "-" for stdout with
	--output=file.

2007-11-13  Martin Rudalics  <rudalics@gmx.at>

	* help.texi (Help Summary, Apropos, Misc Help): Fix typos.
	(Help Echo): Avoid mentioning the term "region" here and
	consistently use the term "active text".

2007-11-11  Glenn Morris  <rgm@gnu.org>

	* calendar.texi (Special Diary Entries): Fix Thanksgiving example.

2007-11-10  Paul Pogonyshev  <pogonyshev@gmx.net>

	* search.texi (Query Replace):
	Mention `query-replace-show-replacement'.

2007-11-09  Nick Roberts  <nickrob@snap.net.nz>

	* building.texi (Watch Expressions): Remove obscure sentence.

2007-11-06  Kenichi Handa  <handa@ni.aist.go.jp>

	* mule.texi (Select Input Method): Describe how to activate an input
	method in the text mode.

2007-11-01  Dan Nicolaescu  <dann@ics.uci.edu>

	* cmdargs.texi (Misc Variables): Remove Sun windows info.

2007-10-30  Nick Roberts  <nickrob@snap.net.nz>

	* building.texi (Watch Expressions): Describe gdb-delete-out-of-scope.

2007-10-30  Glenn Morris  <rgm@gnu.org>

	* misc.texi (Directory Tracking): Explain a bit more about
	dirtrack-mode.

2007-10-25  Glenn Morris  <rgm@gnu.org>

	* fortran-xtra.texi (Fortran): F90 mode handles F2003.

2007-10-24  Richard Stallman  <rms@gnu.org>

	* misc.texi (Interactive Shell): Cleanup last change.

2007-10-22  Juri Linkov  <juri@jurta.org>

	* mini.texi (Minibuffer History): Add text about a list of minibuffer
	default values.

2007-10-20  Eric S. Raymond  <esr@snark.thyrsus.com>

	* files.texi: Disambiguate two slightly different uses of the term
	'filesets'.

2007-10-18  Martin Rudalics  <rudalics@gmx.at>

	* trouble.texi (Quitting): Fix typo.

2007-10-18  Glenn Morris  <rgm@gnu.org>

	* frames.texi (Mode Line Mouse): Mention minor mode names.

2007-10-17  Juri Linkov  <juri@jurta.org>

	* text.texi (Fill Commands): Undocument fill-paragraph-or-region.
	fill-paragraph operates on the active region in Transient Mark mode.
	(Fill Prefix, Format Indentation): Replace fill-paragraph-or-region
	with fill-paragraph.

	* basic.texi (Arguments): Replace fill-paragraph-or-region with
	fill-paragraph.

	* fixit.texi (Spelling): ispell-word operates on the active region
	in Transient Mark mode.

2007-10-17  Aaron S. Hawley  <aaronh@garden.org>

	* building.texi (Source Buffers):
	* custom.texi (Init Non-ASCII):
	* glossary.texi (Glossary): Use "key binding" consistently.

2007-10-17  Juanma Barranquero  <lekktu@gmail.com>

	* calendar.texi (Diary): Fix directive.

2007-10-16  Richard Stallman  <rms@gnu.org>

	* calendar.texi (Diary): Clarify text about diary file example.

2007-10-13  Eric S. Raymond  <esr@snark.thyrsus.com>

	* files.texi: Capitalize node names according to convention.

2007-10-13  Glenn Morris  <rgm@gnu.org>

	* misc.texi (Interactive Shell): Correct INSIDE_EMACS reference.

2007-10-11  Eric S. Raymond  <esr@snark.thyrsus.com>

	* emacs.texi:
	* files.texi (Version Systems): Minor fixes to version-control material
	suggested by RMS and Robert J. Chassell.

2007-10-10  Eric S. Raymond  <esr@snark.thyrsus.com>

	* files.texi (Version Systems):
	* vc-xtra.texi:
	* vc1-xtra.texi:
	* vc2-xtra.texi: Merge in changes for new VC with fileset-oriented
	operations.  Change of terminology from `version' to `revision'.
	Revise text for adequate description of VCSes with monotonic IDs.
	* emacs.texi: Change of terminology from `version' to `revision'.

2007-10-09  Eric S. Raymond  <esr@snark.thyrsus.com>

	* files.texi (Version Systems): Describe newer VCses.
	Reorder the descriptions to be chronological.

2007-10-09  Richard Stallman  <rms@gnu.org>

	* display.texi (Cursor Display): Correct how cursor appears
	in nonselected windows.

2007-10-04  Nick Roberts  <nickrob@snap.net.nz>

	* building.texi (GDB Graphical Interface): Remove references to gdba
	and mention gud-gdb.

2007-08-31  Eli Zaretskii  <eliz@gnu.org>

	* rmail.texi (Rmail Sorting): Improve indexing.

2007-10-06  Juri Linkov  <juri@jurta.org>

	* text.texi (Fill Commands): Document fill-paragraph-or-region.
	(Fill Prefix, Format Indentation): Replace fill-paragraph with
	fill-paragraph-or-region.

	* basic.texi (Arguments): Replace fill-paragraph with
	fill-paragraph-or-region.

2007-10-06  Eric S. Raymond  <esr@snark.thyrsus.com>

	* files.texi: Update the section on version control for 2007
	conditions.  None of these changes are new-VC-specific; that
	will come later.

2007-09-15  Glenn Morris  <rgm@gnu.org>

	* calendar.texi (Holidays): Change all instances of `holiday-list' back
	to `list-holidays'.

2007-09-14  Glenn Morris  <rgm@gnu.org>

	* calendar.texi: Update all instances of mark-calendar-holidays,
	list-calendar-holidays, list-holidays with the new names.

2007-09-06  Glenn Morris  <rgm@gnu.org>

	Move manual sources from man/ to subdirectories of doc/.
	Split into the Emacs manual in emacs/, and other manuals in misc/.
	* Makefile.in (INFO_TARGETS, DVI_TARGETS): Reduce to just the Emacs
	manual.
	(infodir): New variable.
	(info): Use $infodir.
	(emacsman): Delete target, not needed any more.
	Move all targets that are not the Emacs manual to misc/Makefile.in.
	(mostlyclean): Remove `gnustmp'.
	* makefile.w32-in (INFO_TARGETS, DVI_TARGETS): Reduce to just the Emacs
	manual.
	(MULTI_INSTALL_INFO, ENVADD, infodir): Go up one more level.
	(emacsman): Delete target, not needed any more.
	(clean): Remove all info files but Emacs manual.
	Move all targets that are not the Emacs manual to misc/Makefile.in.
	* emacs-xtra.texi, emacs.texi (setfilename): Go up one more level.

	* Makefile.in (INFOSOURCES): Delete.
	(.SUFFIXES): Use $(TEXI2DVI) rather than texi2dvi.
	(mostlyclean): Add *.op, *.ops.  Move *.aux *.cps *.fns *.kys *.pgs
	*.vrs *.toc here...
	(maintainer-clean): ...from here.

2007-09-05  Glenn Morris  <rgm@gnu.org>

	* custom.texi (Safe File Variables): Clarify `!' and risky variables.

2007-08-29  Glenn Morris  <rgm@gnu.org>

	* emacs.texi (EMACSVER): Increase to 23.0.50.

2007-08-27  Richard Stallman  <rms@gnu.org>

	* emacs.texi (Top): Clarify menu item for Glossary.

	* display.texi (Faces): Change secn title.
	Clarify not all fonts come from Font Lock.

2007-08-17  Eli Zaretskii  <eliz@gnu.org>

	* basic.texi (Position Info): Add index entry for face at point.
	Mention that character faces are also displayed by "C-u C-x =".

2007-08-08  Glenn Morris  <rgm@gnu.org>

	* glossary.texi (Glossary): Deprecate `iff'.

2007-08-07  Chong Yidong  <cyd@stupidchicken.com>

	* files.texi (File Conveniences): Document point motion keys in Image
	mode.

2007-07-27  Glenn Morris  <rgm@gnu.org>

	* emacs.texi (Copying): Include license text from gpl.texi, rather than
	in-line.

	* gpl.texi: New file with text of GPL.
	* Makefile.in (EMACSSOURCES): Add gpl.texi.

2007-07-26  Dan Nicolaescu  <dann@ics.uci.edu>

	* vc2-xtra.texi (Customizing VC): Add GIT and HG.

	* dired.texi (Wdired): Mention C-x C-q key binding.

2007-07-28  Nick Roberts  <nickrob@snap.net.nz>

	* building.texi (GDB Graphical Interface): Qualify use of "M-x gdba".

2007-07-25  Glenn Morris  <rgm@gnu.org>

	* emacs.texi (Copying): Replace license with GPLv3.

	* Relicense all FSF files to GPLv3 or later.

2007-07-24  Glenn Morris  <rgm@gnu.org>

	* calendar.texi (Writing Calendar Files): cal-tex-diary etc only work
	for some calendars.

2007-07-23  Nick Roberts  <nickrob@snap.net.nz>

	* screen.texi (Mode Line): Describe new mode-line flag that shows if
	default-directory for the current buffer is on a remote machine.

2007-07-21  Eli Zaretskii  <eliz@gnu.org>

	* vc2-xtra.texi (Customizing VC) <vc-handled-backends>: Update the
	default value.

2007-07-21  Richard Stallman  <rms@gnu.org>

	* files.texi (Why Version Control?): Improve previous change.

2007-07-18  Eric S. Raymond  <esr@snark.thyrsus.com>

	* files.texi (Why Version Control?): New node.

2007-07-12  Nick Roberts  <nickrob@snap.net.nz>

	* building.texi (Starting GUD): Add xref to this anchor.

2007-06-24  Karl Berry  <karl@gnu.org>

	* emacs.texi: New Back-Cover Text.

2007-06-07  Alan Mackenzie  <acm@muc.de>

	* display.texi (Optional Mode Line): Document the new form of
	line+column numbers, "(561,2)".

2007-06-06  Juanma Barranquero  <lekktu@gmail.com>

	* maintaining.texi (Create Tags Table): Fix typos.

2007-06-02  Chong Yidong  <cyd@stupidchicken.com>

	* Version 22.1 released.

2007-05-07  Karl Berry  <karl@gnu.org>

	* emacs.texi (EMACSVER): Back to 22.

2007-05-06  Richard Stallman  <rms@gnu.org>

	* maintaining.texi (Create Tags Table): Clean up previous change.

2007-05-05  Francesco Potortì  <pot@gnu.org>

	* maintaining.texi (Create Tags Table): Add text about the dangers of
	making symbolic links to tags files.

2007-05-04  Karl Berry  <karl@gnu.org>

	* emacs.texi (EMACSVER) [smallbook]: 22.1 for printed version, not 22.

2007-05-03  Karl Berry  <karl@gnu.org>

	* emacs.texi (EMACSVER) [smallbook]: 22 for printed version.

	* .cvsignore (*.pdf): New entry.

	* emacs.texi (\urlcolor, \linkcolor) [smallbook]: \let to \Black
	for printing.

2007-05-01  Richard Stallman  <rms@gnu.org>

	* cmdargs.texi (Initial Options): Under --batch, mention --eval.

2007-04-28  Glenn Morris  <rgm@gnu.org>

	* ack.texi (Acknowledgments):
	* anti.texi (Antinews):
	* programs.texi (Program Modes): Restore mention of python.el pending
	consideration of legal status.

2007-04-28  Richard Stallman  <rms@gnu.org>

	* files.texi (File Names): Fixes to ~ description on MS systems.

2007-04-26  Glenn Morris  <rgm@gnu.org>

	* emacs.texi (EMACSVER): Increase to 22.1.50.

2007-04-25  Karl Berry  <karl@gnu.org>

	* emacs.texi: Improve line breaks on copyright page,
	similar layout to lispref, 8.5x11 by default.

	* dired.texi (Image-Dired): Improve line break, fix typo.

2007-04-24  Chong Yidong  <cyd@stupidchicken.com>

	* programs.texi (Program Modes):
	* anti.texi (Antinews):
	* ack.texi (Acknowledgments): python.el removed.

2007-04-23  Chong Yidong  <cyd@stupidchicken.com>

	* display.texi (Highlight Interactively): Correct description of
	hi-lock-file-patterns-policy.

	* files.texi (File Archives): Mention self-extracting executables.

2007-04-23  Eli Zaretskii  <eliz@gnu.org>

	* search.texi (Unconditional Replace, Query Replace): Add xref to
	"Replacement and Case".

2007-04-22  Chong Yidong  <cyd@stupidchicken.com>

	* dired.texi (Image-Dired): Move from Thumbnails node.
	* misc.texi (Thumbnails): Node deleted.
	* emacs.texi (Top): Update node listing.

	* files.texi (File Conveniences):
	* ack.texi (Acknowledgments): Rename "tumme" to "image-dired".

2007-04-21  Richard Stallman  <rms@gnu.org>

	* display.texi (Highlight Interactively): Correct previous change.
	Clarify doc of hi-lock-find-patterns, and move new features into it.

2007-04-20  David Koppelman  <koppel@ece.lsu.edu>

	* display.texi (Highlight Interactively):
	Document hi-lock-file-patterns-policy.

2007-04-20  Martin Rudalics  <rudalics@gmx.at>

	* display.texi (Scrolling): Fix typo.

2007-04-15  Chong Yidong  <cyd@stupidchicken.com>

	* doclicense.texi: Remove node heading, so that it can be included by
	other files.

	* emacs.texi: Insert node heading for GFDL.

2007-04-14  Eli Zaretskii  <eliz@gnu.org>

	* cmdargs.texi (Colors): Qualify "color of window" index entry by
	"command line".

	* display.texi (Faces): Refer to "Creating Frames" for face
	and other frame customizations in .emacs.

	* frames.texi (Creating Frames): Mention that face customizations can
	be put in .emacs.  Add index entries.

2007-04-12  Richard Stallman  <rms@gnu.org>

	* glossary.texi (Glossary): Explain `iff'.

2007-04-11  Karl Berry  <karl@gnu.org>

	* gnu.texi (Top),
	* macos.texi (Mac Font Specs),
	* anti.texi (Antinews),
	* xresources.texi (Resources),
	* misc.texi (Emulation),
	* calendar.texi (Daylight Saving),
	* dired.texi (Dired and Find),
	* rmail.texi (Remote Mailboxes),
	* sending.texi (Mail Headers),
	* programs.texi (Which Function),
	* files.texi (Recover),
	* buffers.texi (Uniquify),
	* frames.texi (Wheeled Mice),
	* killing.texi (Rectangles): Wording to improve breaks in
	8.5x11 format.
	* mule.texi (Language Environments): \hbadness=10000 since there's
	no way to reword.
	* emacs.texi (smallbook): New @set to more easily switch between
	smallbook and 8.5x11.

2007-04-11  Richard Stallman  <rms@gnu.org>

	* files.texi (File Conveniences): Add xref to Tumme.
	Delete text about Thumbnail mode.

2007-04-09  Alan Mackenzie  <acm@muc.de>

	* cmdargs.texi (Initial Options): Call "inhibit-splash-screen" by its
	new name.  Insert concept index entries.

2007-04-08  Chong Yidong  <cyd@stupidchicken.com>

	* display.texi (Standard Faces): Document prefix arg for
	list-faces-display.

	* rmail.texi (Rmail Scrolling): Document rmail-end-of-message.

2007-04-07  Chong Yidong  <cyd@stupidchicken.com>

	* killing.texi (Deletion): Rewrite description of M-\ prefix argument.

	* files.texi (Misc File Ops): Rewrite description of
	insert-file-literally.

2007-03-31  Eli Zaretskii  <eliz@gnu.org>

	* misc.texi (Printing): Postscript -> PostScript.

	* ack.texi (Acknowledgments): Postscript -> PostScript.

	* custom.texi (Init File, Init Non-ASCII): Fix last change.

	* emacs.texi (Top): Fix the menu due to the change in custom.texi
	below.

2007-03-30  Chong Yidong  <cyd@stupidchicken.com>

	* custom.texi (Non-ASCII Rebinding): Node deleted.  Material moved to
	Init Non-ASCII.
	(Init Rebinding, Init Syntax): Link to Init Non-ASCII instead.
	(Init Non-ASCII): New node.

2007-03-28  YAMAMOTO Mitsuharu  <mituharu@math.s.chiba-u.ac.jp>

	* macos.texi (Mac Font Specs): Mention AppleAntiAliasingThreshold.

2007-03-12  Glenn Morris  <rgm@gnu.org>

	* calendar.texi, emacs.texi (Daylight Saving): Rename node from
	"Daylight Savings".

	* calendar.texi: Replace "daylight savings" with "daylight
	saving" in text throughout.

2007-03-04  Richard Stallman  <rms@gnu.org>

	* custom.texi (Safe File Variables): Minor correction.

2007-02-28  Thien-Thi Nguyen  <ttn@gnu.org>

	* rmail.texi (Movemail): Add internal ref.
	Don't indent the intro for the PROTO table.
	Format PROTO table items with @code.

2007-02-26  Nick Roberts  <nickrob@snap.net.nz>

	* building.texi: Remove references to bashdb.

2007-02-19  Juanma Barranquero  <lekktu@gmail.com>

	* mule.texi (Language Environments): Update list of supported language
	environments.

2007-02-14  Kim F. Storm  <storm@cua.dk>

	* building.texi (Grep Searching): Fix lgrep doc.

2007-02-12  Chong Yidong  <cyd@stupidchicken.com>

	* back.texi: Remove unused file.

2007-02-05  Francesco Potortì  <pot@gnu.org>

	* maintaining.texi (Tag Syntax): Now --members is the default for
	etags, not for ctags yet.

2007-02-03  Eli Zaretskii  <eliz@gnu.org>

	* emacs.texi (Top): Update the top-level menus.  Make the detailed menu
	headers compliant with Texinfo guidelines and with what texnfo-upd.el
	expects.  Add comments to prevent people from inadvertently modifying
	the key parts needed by `texinfo-multiple-files-update'.

2007-01-29  Chong Yidong  <cyd@stupidchicken.com>

	* frames.texi (Secondary Selection): Window clicked does not matter
	when mouse-yank-at-point is non-nil.

2007-01-27  Eli Zaretskii  <eliz@gnu.org>

	* msdog.texi (ls in Lisp): Document ls-lisp-format-time-list and
	ls-lisp-use-localized-time-format.

2007-01-16  Glenn Morris  <rgm@gnu.org>

	* abbrevs.texi (Editing Abbrevs): Describe how to disable a
	system abbrev.

2007-01-11  Richard Stallman  <rms@gnu.org>

	* msdog.texi (Windows Keyboard): Another small cleanup.

2007-01-10  Richard Stallman  <rms@gnu.org>

	* msdog.texi (Windows Keyboard): Yet another try to make
	everyone happy with that passage.

2007-01-05  Richard Stallman  <rms@gnu.org>

	* anti.texi (Antinews): Mention M-x shell scrolling.

2007-01-05  Nick Roberts  <nickrob@snap.net.nz>

	* building.texi (Watch Expressions): Describe gdb-max-children.

2007-01-04  Richard Stallman  <rms@gnu.org>

	* msdog.texi (Windows Keyboard): Clarify previous change.

2007-01-02  Richard Stallman  <rms@gnu.org>

	* custom.texi (Changing a Variable): Minor clarification.
	(Specific Customization): customize-customized => customize-unsaved.

	* entering.texi (Entering Emacs): Clean up text about restarting
	Emacs for each file.

	* misc.texi (Shell Options): Minor cleanup.

	* msdog.texi (Windows Keyboard): Explain that Windows was incompatible
	with Emacs, not vice versa.

	* programs.texi (Symbol Completion): Recommend customizing
	window manager.

	* xresources.texi (Resources): Minor fix.

2007-01-01  Jan Djärv  <jan.h.d@swipnet.se>

	* xresources.texi (Table of Resources): Add scrollBarWidth resource.

2007-01-01  Richard Stallman  <rms@gnu.org>

	* commands.texi (User Input): Document keys stolen by window mangers.

2006-12-31  Richard Stallman  <rms@gnu.org>

	* custom.texi (Specific Customization): Document customize-option
	instead of customize-variable.

2006-12-31  Kim F. Storm  <storm@cua.dk>

	* major.texi (Choosing Modes): Document auto-mode-case-fold.

2006-12-30  Kim F. Storm  <storm@cua.dk>

	* killing.texi (CUA Bindings): Fix typo.

	* xresources.texi (Table of Resources): Mention grow-only value for
	auto-resize-tool-bars.

2006-12-27  Eli Zaretskii  <eliz@gnu.org>

	* msdog.texi (Windows Keyboard): Mention widespread Windows bindings,
	and how to get them back.

2006-12-26  Richard Stallman  <rms@gnu.org>

	* calendar.texi (Holidays): Holiday listing is based on current
	practice, but DST is not.

2006-12-25  Richard Stallman  <rms@gnu.org>

	* emacs.texi (Top): Update subnode menus.

	* mark.texi (Transient Mark): Fix xref.

	* killing.texi (Graphical Kill): Node deleted.
	(Killing): Add xref to Cut and Paste.
	(CUA Bindings): Update xref.

	* frames.texi (Cut and Paste): New section to hold other nodes.
	(Mouse Commands): Node demoted.
	(Cut/Paste Other App): Split out from Mouse Commands.
	(Word and Line Mouse): Likewise.
	(Secondary Selection, Clipboard): Nodes demoted.

2006-12-24  Kevin Ryde  <user42@zip.com.au>

	* calendar.texi (Holidays): US daylight saving begins second Sunday
	in March for 2007 onwards.
	(Daylight Savings): Show new US default daylight saving rules, 2nd
	Sun in Mar to 1st Sun in Nov, now in cal-dst.el.

2006-12-23  Chong Yidong  <cyd@stupidchicken.com>

	* calendar.texi (Scroll Calendar): < and > are switched.

2006-12-23  Kevin Rodgers  <ihs_4664@yahoo.com>

	* killing.texi (Deletion): Describe M-\ prefix argument.

2006-12-23  Richard Stallman  <rms@gnu.org>

	* search.texi (Regexp Search): Explain why forward and reverse regexp
	search are not mirror images.

2006-12-19  Kim F. Storm  <storm@cua.dk>

	* major.texi (Choosing Modes): Describe match-function elements for
	magic-mode-alist.

2006-12-18  Eli Zaretskii  <eliz@gnu.org>

	* msdog.texi (Windows Keyboard): Add a footnote about "Windows" keys
	peculiarities.

2006-12-18  Richard Stallman  <rms@gnu.org>

	* abbrevs.texi (Editing Abbrevs): Fix previous change.

2006-12-17  Alan Mackenzie  <acm@muc.de>

	* programs.texi (Left Margin Paren): Remove the bit which says
	that CC Mode sets open-paren-in-column-0-is-defun-start to nil.
	Discuss some of the issues of setting this option to nil.

2006-12-17  Glenn Morris  <rgm@gnu.org>

	* abbrevs.texi (Editing Abbrevs): Mention system abbrevs.

2006-12-16  Eli Zaretskii  <eliz@gnu.org>

	* msdog.texi (Windows Keyboard): Clarify `w32-recognize-altgr' effect.
	(Windows Files): `w32-get-true-file-attributes' is only relevant for
	NTFS volumes.
	(ls in Lisp): `links' in `ls-lisp-verbosity' is only relevant to NTFS
	volumes.

2006-12-15  Eli Zaretskii  <eliz@gnu.org>

	* text.texi (HTML Mode): Fix "C-c TAB".

2006-12-09  Richard Stallman  <rms@gnu.org>

	* misc.texi (Invoking emacsclient): Simplify TCP file text.

2006-12-08  Kevin Rodgers  <ihs_4664@yahoo.com>

	* files.texi (Misc File Ops): Document insert-file-literally.

2006-12-08  Eli Zaretskii  <eliz@gnu.org>

	* cmdargs.texi (Colors): Note that --color is intended for overriding
	the terminal defaults, not for normal invocation.

	* misc.texi (Emacs Server): Improve wording.  Don't mention the
	``server program''.  Add a cross-reference to "Init File" node.
	(Invoking emacsclient): Add index entries.  Document both short and
	long versions of command-line options.  Document the -f option.

2006-12-06  Richard Stallman  <rms@gnu.org>

	* text.texi (Outline Format): Say to set outline-regexp
	and outline-level with major modes and file local variables.

2006-12-05  Michaël Cadilhac  <michael.cadilhac@lrde.org>

	* anti.texi (Antinews): Mention the alternative to
	`~/.emacs_SHELLNAME', which is `~/.emacs.d/init_SHELLNAME.sh'.

	* misc.texi (Interactive Shell): Ditto.

2006-12-04  Eli Zaretskii  <eliz@gnu.org>

	* emacs.texi (Acknowledgments): Fix Arne J@o{}rgensen's name.

	* ack.texi (Acknowledgments): Fix Arne J@o{}rgensen's name.

2006-12-01  Eli Zaretskii  <eliz@gnu.org>

	* mule.texi (Enabling Multibyte): Rephrase the confusing reference to a
	colon in the mode line.

	* msdog.texi (Windows Processes) [@ifnottex]: Mention w32-shell-execute.

2006-11-26  Nick Roberts  <nickrob@snap.net.nz>

	* building.texi (Watch Expressions): Mention SPC for expanding/
	contracting watch expressions.

2006-11-26  Kim F. Storm  <storm@cua.dk>

	* kmacro.texi (Basic Keyboard Macro): Mention F3/F4 more.

2006-11-26  Nick Roberts  <nickrob@snap.net.nz>

	* building.texi (Debugger Operation): Define text command mode.
	Clarify how tooltips work.
	(GDB Graphical Interface): Explain how to run in text command mode
	more clearly.

2006-11-25  Juanma Barranquero  <lekktu@gmail.com>

	* mule.texi (Defining Fontsets): Fix use of `charset' and `font'.

2006-11-22  Juanma Barranquero  <lekktu@gmail.com>

	* anti.texi (Antinews): Mention --server-file and TCP sockets.

2006-11-18  Chong Yidong  <cyd@stupidchicken.com>

	* misc.texi (Interactive Shell): INSIDE_EMACS is set to t,
	and EMACS is deprecated.

2006-11-18  Juanma Barranquero  <lekktu@gmail.com>

	* makefile.w32-in (emacs.dvi): Remove xresmini.texi.

2006-11-18  Jan Djärv  <jan.h.d@swipnet.se>

	* Makefile.in (emacs.dvi): Remove xresmini.texi.

	* emacs.texi: Include xresources.texi both for info and dvi.

	* xresources.texi: Merge text from xresmini.texi.

2006-11-12  Roberto Rodríguez  <lanubeblanca@googlemail.com>  (tiny change)

	* glossary.texi: Fix typos.

2006-11-06  Richard Stallman  <rms@gnu.org>

	* emacs.texi (Acknowledgments): Fix name spelling, add Anna Bigatti.

	* ack.texi (Acknowledgments): Fix name spelling.

2006-11-01  Juri Linkov  <juri@jurta.org>

	* search.texi (Word Search): Document incremental word search.

2006-10-28  Glenn Morris  <rgm@gnu.org>

	* ack.texi (Acknowledgments): Add cal-html author.

	* calendar.texi (Writing Calendar Files): Rename section (was "LaTeX
	Calendar").  Describe new package cal-html.
	* emacs.texi (Top): Rename old node "LaTeX Calendar" to "Writing
	Calendar Files."

2006-10-23  Richard Stallman  <rms@gnu.org>

	* abbrevs.texi (Expanding Abbrevs): Expansion happens only when
	Abbrev mode is enabled.

2006-10-16  Richard Stallman  <rms@gnu.org>

	* emacs.texi: Update ISBN.

2006-10-11  Kim F. Storm  <storm@cua.dk>

	* emacs.texi (Acknowledgments): Use @dotless{i}.

2006-10-08  Nick Roberts  <nickrob@snap.net.nz>

	* building.texi (Breakpoints Buffer): Mention catchpoints.

2006-10-08  Kim F. Storm  <storm@cua.dk>

	* ack.texi (Acknowledgments): Update.

	* emacs.texi (Acknowledgments): Fix bad @/ form.

2006-10-05  Kim F. Storm  <storm@cua.dk>

	* emacs.texi (Acknowledgments): Add more contributors.

2006-10-03  Richard Stallman  <rms@gnu.org>

	* emacs.texi (Acknowledgments): Update version and edition.

2006-10-01  Karl Berry  <karl@gnu.org>

	* custom.texi (Customization Groups): Page break to keep example buffer
	on one page.

2006-09-30  Karl Berry  <karl@gnu.org>

	* programs.texi (Basic Indent): @need to improve page break.
	* text.texi: Rewording to improve page breaks, and use @LaTeX{}.

2006-09-29  Glenn Morris  <rgm@gnu.org>

	* calendar.texi (Date Formats): Doc fix for european-calendar-style.

2006-09-29  Karl Berry  <karl@gnu.org>

	* windows.texi (Basic Window): Remove forced @break, no longer
	desirable.
	* frames.texi (Frame Commands),
	* mark.texi (Marking Objects): Reword to avoid bad page break.
	* display.texi (Auto Scrolling): Use @tie{} to avoid bad line break.

2006-09-19  Richard Stallman  <rms@gnu.org>

	* frames.texi (Dialog Boxes): Clean up wording: avoid passive,
	stick to present tense.

2006-09-18  Jan Djärv  <jan.h.d@swipnet.se>

	* frames.texi (Dialog Boxes): Rename x-use-old-gtk-file-dialog
	to x-gtk-use-old-file-dialog.
	(Dialog Boxes): Document x-gtk-file-dialog-help-text.

2006-09-15  Jay Belanger  <belanger@truman.edu>

	* emacs.texi (GNU GENERAL PUBLIC LICENSE):
	Change "Library Public License" to "Lesser Public License"
	throughout.  Use "yyyy" to represent year.

2006-09-12  Paul Eggert  <eggert@cs.ucla.edu>

	* misc.texi (Interactive Shell): EMACS is now set
	to Emacs's absolute file name, not to "t".

2006-09-12  Reiner Steib  <Reiner.Steib@gmx.de>

	* files.texi (Visiting): Add index entry "open file".

2006-09-11  Richard Stallman  <rms@gnu.org>

	* building.texi (Compilation Mode): Clarification.
	(Grep Searching): Add xref to Compilation Mode.

2006-09-08  Richard Stallman  <rms@gnu.org>

	* search.texi (Search): Ref multi-file search commands here.
	(Other Repeating Search): Not here.

2006-08-28  Richard Stallman  <rms@gnu.org>

	* windows.texi (Split Window): Update xref.

	* basic.texi (Continuation Lines): Update xref.

	* indent.texi (Tab Stops): Update xref.

	* emacs.texi (Top): Update subnode menu.

	* display.texi (Line Truncation, Displaying Boundaries): New nodes,
	split out of Display Custom.

2006-08-25  Kim F. Storm  <storm@cua.dk>

	* display.texi (Display Custom): Add variables overline-margin
	and x-underline-at-descent-line.

2006-08-25  Richard Stallman  <rms@gnu.org>

	* entering.texi (Exiting): Rewrite to give graphical displays
	priority over text terminals.

	* search.texi (Incremental Search): Move index entries.

2006-08-23  Chong Yidong  <cyd@stupidchicken.com>

	* custom.texi (Init File): Reference Find Init to avoid "home
	directory" confusion.

2006-08-22  Nick Roberts  <nickrob@snap.net.nz>

	* building.texi (Other GDB-UI Buffers): Describe how to edit
	a value in the locals buffer.

2006-08-21  Richard Stallman  <rms@gnu.org>

	* search.texi (Basic Isearch): Add `isearch' index entry.

2006-08-16  Richard Stallman  <rms@gnu.org>

	* misc.texi (Saving Emacs Sessions): Clean up wording.

	* mark.texi (Marking Objects): Mention term "select all".

	* emacs.texi (Top): Update subnode menu.

	* help.texi (Help Mode): Move node up in file.

2006-08-15  Nick Roberts  <nickrob@snap.net.nz>

	* building.texi (Stack Buffer): Explain fringe arrow.

2006-08-12  Eli Zaretskii  <eliz@gnu.org>

	* misc.texi (Saving Emacs Sessions): Clarify when desktop is restored
	on startup.

2006-08-11  Romain Francoise  <romain@orebokech.com>

	* ack.texi (Acknowledgments): Delete mention to zone-mode.el.

2006-08-10  Sven Joachim  <svenjoac@gmx.de>  (tiny change)

	* mule.texi (Recognize Coding, Text Coding): Fix typos.

2006-08-10  Richard Stallman  <rms@gnu.org>

	* text.texi (Format Faces): Substantial rewrites to deal
	with face merging.  Empty regions don't count.
	Clarify face property inheritance.

2006-08-08  Romain Francoise  <romain@orebokech.com>

	* dired.texi (Marks vs Flags): Fix typo reported by Ari Roponen
	<arjuropo@cc.jyu.fi>.

2006-08-04  Eli Zaretskii  <eliz@gnu.org>

	* cmdargs.texi (Window Size X) <--geometry>: Only width and height
	apply to all frames.

2006-08-01  Richard Stallman  <rms@gnu.org>

	* help.texi (Name Help): Add index entries for describe-variable.

2006-08-01  Nick Roberts  <nickrob@snap.net.nz>

	* building.texi (GDB Graphical Interface): Shorten node names.
	(GDB-UI Layout): Use GDB-related.
	(Other GDB-UI Buffers): Simplify English.

2006-07-31  Richard Stallman  <rms@gnu.org>

	* search.texi (Query Replace): Add xref for Dired's Q command.

2006-07-31  Nick Roberts  <nickrob@snap.net.nz>

	* building.texi (GDB commands in Fringe): Rename to...
	(Source Buffers): ..this and move forward.  Describe hollow arrow and
	new option gdb-find-source-frame.

2006-07-29  Richard Stallman  <rms@gnu.org>

	* dired.texi (Operating on Files): Simplify previous change
	and fix Texinfo usage.

2006-07-29  Eli Zaretskii  <eliz@gnu.org>

	* dired.texi (Operating on Files): Add cross-references.  State the
	Unix commands that do similar things.

2006-07-28  Richard Stallman  <rms@gnu.org>

	* mark.texi (Transient Mark): Clarify that region never disappears
	when Transient Mark mode is off, and not when it is on.

2006-07-27  Richard Stallman  <rms@gnu.org>

	* search.texi (Non-ASCII Isearch): Clarify.  Mention C-q.

2006-07-24  Richard Stallman  <rms@gnu.org>

	* xresources.texi (GTK styles): Fix texinfo usage.

	* commands.texi (User Input): Explain why we teach keyboard cmds.

	* xresources.texi, xresmini.texi, search.texi, programs.texi:
	* misc.texi, kmacro.texi, killing.texi, glossary.texi:
	* fortran-xtra.texi, files.texi, emacs.texi, emacs-xtra.texi:
	* doclicense.texi, display.texi, dired.texi, basic.texi:
	* anti.texi, ack.texi: Move periods and commas inside quotes.

2006-07-22  Eli Zaretskii  <eliz@gnu.org>

	* cmdargs.texi (General Variables): Document EMAIL.

2006-07-21  Eli Zaretskii  <eliz@gnu.org>

	* frames.texi (Frame Commands): Mention that focus-follows-mouse
	doesn't have effect on MS-Windows.

2006-07-17  Richard Stallman  <rms@gnu.org>

	* building.texi (Grep Searching): Explain about chaining grep commands.

2006-07-10  Nick Roberts  <nickrob@snap.net.nz>

	* killing.texi, mini.texi: Fix typos.

2006-07-09  Chong Yidong  <cyd@stupidchicken.com>

	* misc.texi (Invoking emacsclient): Document behavior when emacsclient
	is invoked for multiple files.

2006-07-08  Eli Zaretskii  <eliz@gnu.org>

	* msdog.texi (Windows Keyboard) [@iftex]: Add an @inforef to the
	on-line manual for the rest of this node.
	(Windows Mouse) <w32-pass-extra-mouse-buttons-to-system>: Include
	unconditionally.
	(Windows Processes) <w32-quote-process-args>: Include unconditionally.
	Improve wording.
	(Windows Printing): Improve wording.
	(Windows Misc) [@iftex]: Add an @inforef to the on-line manual for the
	rest of this node.

2006-07-05  Thien-Thi Nguyen  <ttn@gnu.org>

	* building.texi (Lisp Eval): Throughout, replace eval-current-buffer
	with eval-buffer.

2006-07-05  Nick Roberts  <nickrob@snap.net.nz>

	* mule.texi (Coding Systems, Specify Coding): Link descriptions
	of character translation.

2006-07-04  Nick Roberts  <nickrob@snap.net.nz>

	* rmail.texi (Remote Mailboxes): Add missing @code keyword.

2006-07-03  Karl Berry  <karl@gnu.org>

	* emacs.texi (\hbadness): Set to 6000 so we aren't bothered by
	not-too-underfull hboxes in the TeX output.
	* abbrevs.texi, buffers.texi, building.texi, calendar.texi,
	* cmdargs.texi, custom.texi, dired.texi, macos.texi,
	* maintaining.texi, misc.texi, mule.texi, programs.texi, rmail.texi,
	* sending.texi, text.texi: Fix overfull/underfull boxes.

2006-07-03  Romain Francoise  <romain@orebokech.com>

	* m-x.texi (M-x): Fix.

2006-07-03  Richard Stallman  <rms@gnu.org>

	* search.texi (Other Repeating Search): filename -> file name.

	* misc.texi (Narrowing): Minor cleanups.

	* files.texi (Visiting): filename -> file name.

	* emacs.texi (Top): Update subnode menus.

	* mule.texi (Coding Systems): Move char translation stuff here.
	(Specify Coding, Output Coding): New nodes, out of Recognize Coding.
	(Recognize Coding): Substantial local rewrites.
	(International): Update menu.

	* display.texi (Auto Scrolling): New node, broken out of Scrolling.
	(Scrolling): Substantial local rewrites.
	(Display): Update menu and intro.

	* dired.texi: filename -> file name.

	* custom.texi (Safe File Variables): Texinfo usage fix.

2006-07-03  Teodor Zlatanov  <tzz@lifelogs.com>

	* help.texi, m-x.texi: Lots of cleanups.

2006-06-30  Eli Zaretskii  <eliz@gnu.org>

	* msdog.texi (ls in Lisp, Windows Keyboard, Windows Mouse)
	(Windows Processes, Windows Misc): Shorten the printed version by
	selectively conditioning less important portions by @ifnottex.

2006-06-27  Richard Stallman  <rms@gnu.org>

	* mini.texi (Minibuffer File): Minor cleanup.

2006-06-25  Nick Roberts  <nickrob@snap.net.nz>

	* frames.texi (XTerm Mouse): Rename to...
	(Text-Only Mouse): ...this.  Mention t-mouse-mode.

	* emacs.texi (Top): Use new node name.

2006-06-24  Eli Zaretskii  <eliz@gnu.org>

	* emacs.texi (Top): Update the detailed menu according to changes in
	msdog.texi.

	* msdog.texi (Windows Keyboard): New section.
	(Windows Mouse): New section.
	(Windows System Menu): Remove section (text merged with "Windows
	Keyboard").
	(Windows Misc): New section.

	* dired.texi (Dired Enter): Refer to msdog.texi for ls-lisp emulation.

	* msdog.texi (ls in Lisp): New section.

	* files.texi (Visiting): Document case-insensitive wildcard matching
	under find-file-wildcards.

2006-06-16  YAMAMOTO Mitsuharu  <mituharu@math.s.chiba-u.ac.jp>

	* macos.texi (Mac Input): Add description of mac-function-modifier.
	Now Unicode keyboard layouts work.

2006-06-10  Richard Stallman  <rms@gnu.org>

	* mule.texi (Recognize Coding): Clarify previous change.

2006-06-09  Kenichi Handa  <handa@m17n.org>

	* mule.texi (Recognize Coding): Describe the convention of "CODING!"
	notation.

2006-06-07  Kevin Ryde  <user42@zip.com.au>

	* mule.texi (Coding Systems): Footnote xref "MS-DOS and MULE" in main
	manual for @ifnottex, but in emacs-extra for @iftex.

	* cmdargs.texi (General Variables): Fix smtpmail xref.

2006-05-29  Stefan Monnier  <monnier@iro.umontreal.ca>

	* programs.texi (Comment Commands):
	* custom.texi (Specifying File Variables):
	Use ;; instead of ;;; to better follow coding conventions.

2006-06-07  Nick Roberts  <nickrob@snap.net.nz>

	* building.texi (Watch Expressions): Move node to end.
	(GDB Graphical Interface): Move description of clicks in fringe...
	(GDB commands in the Fringe): ...to here.  New node.

2006-06-05  Romain Francoise  <romain@orebokech.com>

	* xresmini.texi (GTK resources): Fix various typos.

2006-06-05  Nick Roberts  <nickrob@snap.net.nz>

	* building.texi (GDB Graphical Interface): Update bindings.
	(Commands of GUD): Add gud-print.  Remove gud-run.
	Restate availability more generally.

2006-06-03  Teodor Zlatanov  <tzz@lifelogs.com>

	* mini.texi: Lots of cleanups.

2006-06-01  Luc Teirlinck  <teirllm@auburn.edu>

	* misc.texi (Shell History Copying): Update descriptions of `C-c RET'
	and Mouse-2.

2006-06-01  Jan Djärv  <jan.h.d@swipnet.se>

	* screen.texi (Menu Bar): Change menu-bar-start to menu-bar-open.

2006-05-31  Richard Stallman  <rms@gnu.org>

	* basic.texi (Moving Point): Fix previous change.

2006-05-29  Jan Djärv  <jan.h.d@swipnet.se>

	* screen.texi (Menu Bar): F10 for Gtk+/Lesstif/Lucid menus.

2006-05-28  Teodor Zlatanov  <tzz@lifelogs.com>

	* basic.texi: Many simplifications and improvements in wording.

2006-05-26  Nick Roberts  <nickrob@snap.net.nz>

	* anti.texi (Antinews): Create a node for gdb-ui.

2006-05-22  Reiner Steib  <Reiner.Steib@gmx.de>

	* frames.texi (Menu Bars, Tool Bars): Add index entries.

2006-05-20  Richard Stallman  <rms@gnu.org>

	* dired.texi (Dired Navigation): dired-goto-file is now j.

2006-05-20  Eli Zaretskii  <eliz@gnu.org>

	* mule.texi (Coding Systems): Mention the undecided-* coding systems
	and their aliases.

	* msdog.texi (Windows Printing): Mention non-support of plain text
	printing with some el-cheapo printers, and suggest a workaround.

2006-05-20  Kevin Ryde  <user42@zip.com.au>

	* text.texi (TeX Print): tex-dvi-view-command has a default value,
	remove the bit saying you must set it.

2006-05-19  Luc Teirlinck  <teirllm@auburn.edu>

	* trouble.texi (Checklist):
	* text.texi (Text, Auto Fill, Text Mode):
	* search.texi (Nonincremental Search):
	* rmail.texi (Rmail Labels):
	* mule.texi (Input Methods, Multibyte Conversion):
	* misc.texi (Gnus, Where to Look, PostScript):
	* maintaining.texi (Create Tags Table):
	* indent.texi (Indentation Commands):
	* fixit.texi (Spelling):
	* emacs.texi (Copying):
	* custom.texi (Init File): ifinfo -> ifnottex.

2006-05-17  Richard Stallman  <rms@gnu.org>

	* files.texi (Diff Mode): Mention C-x `.

2006-05-08  Richard Stallman  <rms@gnu.org>

	* custom.texi (Disabling): Textual cleanups.

2006-05-12  Glenn Morris  <rgm@gnu.org>

	* calendar.texi (Displaying the Diary, Format of Diary File):
	Refer to diary-view-entries, diary-list-entries,
	diary-show-all-entries rather than obsolete aliases.

2006-05-12  Eli Zaretskii  <eliz@gnu.org>

	* calendar.texi (Calendar/Diary, Holidays, Displaying the Diary)
	(Displaying the Diary, Special Diary Entries, Importing Diary):
	* building.texi (Compilation Shell):
	* buffers.texi (Several Buffers) [iftex]: Replace @xref's to
	emacs-xtra with @inforef's.

	* files.texi (Visiting): Fix wording.

	* mule.texi (Coding Systems, Text Coding): More indexing.
	Mention that C-x RET f can set eol conversion.

2006-05-07  Jan Djärv  <jan.h.d@swipnet.se>

	* xresmini.texi (GTK resources): Insert GTK description.

	* xresources.texi (GTK resources): metafont should be menufont.

2006-05-06  Michael Albinus  <michael.albinus@gmx.de>

	* mini.texi (Completion Options): Completion of remote files'
	method, user name and host name is active only in partial
	completion mode.

2006-05-06  Eli Zaretskii  <eliz@gnu.org>

	* makefile.w32-in (emacs.dvi):
	* Makefile.in (emacs.dvi): Add xresmini.texi.

	* xresmini.texi (Table of Resources): Remove xref to non-existent
	node "LessTif Resources".

	* msdog.texi (Microsoft Windows):
	* calendar.texi (Calendar/Diary, Displaying the Diary)
	(Special Diary Entries, Importing Diary, Holidays):
	* programs.texi (Program Modes):
	* text.texi (Text):
	* buffers.texi (Several Buffers):
	* files.texi (Comparing Files): Fix cross-references to emacs-xtra.

2006-05-06  Eli Zaretskii  <eliz@gnu.org>

	The following changes merge the emacs-xtra manual into the main
	manual, but only for on-line version of the manual.

	* vc2-xtra.texi (Version Backups, Local Version Control)
	(Making Snapshots, Change Logs and VC, Version Headers)
	(Customizing VC, CVS Options) [ifnottex]: Conditional xref's for
	on-line manual.

	* vc1-xtra.texi (VC Dired Mode) [ifnottex]: Conditional xref's
	for on-line manual.

	* msdog-xtra.texi (MS-DOS, MS-DOS Keyboard, MS-DOS Mouse)
	(MS-DOS Display, MS-DOS File Names, MS-DOS Printing)
	(MS-DOS and MULE, MS-DOS Processes) [ifnottex]: Conditional xref's
	for on-line manual.

	* fortran-xtra.texi (Fortran, Fortran Autofill)
	(Fortran Autofill, Fortran Abbrev) [ifnottex]: Conditional xref's
	for on-line manual.

	* picture-xtra.texi (Basic Picture, Rectangles in Picture) [ifnottex]:
	Conditional xref's for on-line manual.

	* emerge-xtra.texi (Emerge, Overview of Emerge)
	(Fine Points of Emerge) [ifnottex]: Conditional xref's for on-line
	manual.

	* Makefile.in (INFO_TARGETS): Remove ../info/emacs-xtra.
	(EMACS_XTRA): New variable, lists the new *-xtra.texi files.
	(EMACSSOURCES): Use EMACS_XTRA.
	(../info/emacs-xtra): Remove.
	(emacs-xtra.dvi): Add EMACS_XTRA to prerequisites.

	* makefile.w32-in (INFO_TARGETS): Remove $(infodir)/emacs-xtra.
	(EMACS_XTRA): New variable, lists the new *-xtra.texi files.
	(EMACSSOURCES): Use EMACS_XTRA.
	($(infodir)/emacs-xtra): Remove.
	(emacs-xtra.dvi): Add EMACS_XTRA to prerequisites.

	* trouble.texi (Quitting):
	* text.texi (Text):
	* programs.texi (Program Modes):
	* msdog.texi (Microsoft Windows):
	* frames.texi (Frames):
	* files.texi (Backup, Version Control, VC Concepts)
	(Types of Log File, Advanced C-x v v, Log Buffer, Old Versions)
	(Registering, VC Status, VC Undo, Multi-User Branching)
	(Comparing Files):
	* calendar.texi (Calendar/Diary, Holidays, Displaying the Diary)
	(Displaying the Diary, Special Diary Entries, Importing Diary):
	* buffers.texi (Several Buffers): Replace inforef to emacs-xtra by
	conditional xref's, depending on @iftex/@ifnottex.

	* msdog.texi (Microsoft Windows) [ifnottex]: Add menu entry for
	"MS-DOS".  @include msdog-xtra.texi.

	* programs.texi (Programs) [ifnottex]: Add menu entry for "Fortran".
	<Top Level> [ifnottex]: @include fortran-xtra.texi.

	* files.texi (Secondary VC Commands) [ifnottex]: Add menu entries
	for vc-xtra.texi subsections.
	(VC Undo) [ifnottex]: @include vc1-xtra.texi and @lowersections it.
	(Multi-User Branching) [ifnottex]: @include vc2-xtra.texi.

	* sending.texi (Sending Mail): A @node line without explicit Prev,
	Next, and Up links.

	* abbrevs.texi (Abbrevs): A @node line without explicit Prev,
	Next, and Up links.

	* emacs.texi (Top) [ifnottex]: Add menu entries for "Picture Mode"
	and its sections.  @include picture-xtra.texi.

	* maintaining.texi (Maintaining) [ifnottex]: Add menu entry for
	"Emerge".
	(List Tags) [ifnottex]: @include emerge-xtra.texi.

	* cal-xtra.texi (Daylight Savings): Remove this node: it is an
	exact duplicate of its name-sake in calendar.texi.

	* calendar.texi (Calendar/Diary) [ifnottex]: Add menu item for
	"Advanced Calendar/Diary Usage".
	(Time Intervals) [ifnottex]: @include cal-xtra.texi.

	* dired.texi (Subdirectories in Dired) [ifnottex]: @include
	dired-xtra.texi.
	(Dired) [ifnottex]: Add menu entry for "Subdir Switches".

	* files.texi (Reverting) [ifnottex]: @include arevert-xtra.texi.
	(Files) [ifnottex]: Add menu entry for Autorevert.

	* emacs-xtra.texi (Introduction): Reword to make consistent with
	printed version only.
	<Top level>: Remove the body of all chapters and move them to the
	new *-xtra.texi files.  Use @raisesections and @lowersections to
	convert sections to chapters etc.

	* msdog-xtra.texi:
	* fortran-xtra.texi:
	* vc-xtra.texi:
	* vc1-xtra.texi:
	* vc2-xtra.texi:
	* emerge-xtra.texi:
	* cal-xtra.texi:
	* dired-xtra.texi:
	* arevert-xtra.texi: New files, with text from respective chapters
	of emacs-xtra.texi.  Convert each @chapter into @section, @section
	into @subsection, etc.

	* emacs-xtra.texi (MS-DOS): Rename from "MS-DOG".  All references
	updated.

	* msdog.texi (Microsoft Windows): Rename from "Emacs and Microsoft
	Windows".  All references updated.

2006-05-06  YAMAMOTO Mitsuharu  <mituharu@math.s.chiba-u.ac.jp>

	* macos.texi (Mac Input): Mention input from Character Palette.
	(Mac Font Specs): Fix typo.

2006-05-05  Richard Stallman  <rms@gnu.org>

	* files.texi (Diff Mode): Minor cleanup.

2006-05-05  Karl Berry  <karl@gnu.org>

	* emacs.texi: Call @fonttextsize 10, inside @tex to avoid
	errors from the current release of makeinfo (4.8).
	* help.texi (Library Keywords): Change widest word in multitable
	template from `emulations' to `convenience'.  (Not sure if this is
	related to the font change.)

2006-05-05  Eli Zaretskii  <eliz@gnu.org>

	* files.texi (File Names): Add a footnote about limited support of
	~USER on MS-Windows.

	* cmdargs.texi (Initial Options): Add a footnote about limited
	support of ~USER on MS-Windows.

2006-05-03  Richard Stallman  <rms@gnu.org>

	* files.texi (Diff Mode): Node moved here.
	(Comparing Files): Delete what duplicates new node.
	(Files): Put Diff Mode in menu.

	* misc.texi (Diff Mode): Move to files.texi.

	* emacs.texi (Top): Update menu for Diff Mode.

	* trouble.texi (Emergency Escape): Simplify.

	* emacs.texi (Top): Minor clarification.

2006-05-03  Teodor Zlatanov  <tzz@lifelogs.com>

	* commands.texi, entering.texi, screen.texi: Many simplifications.

2006-05-03  Richard Stallman  <rms@gnu.org>

	* commands.texi (Text Characters): Delete paragraph about unibyte
	non-ASCII printing chars.

	* killing.texi (Killing): Say "graphical displays".
	* display.texi: Say "graphical displays".

	* cmdargs.texi (Misc X): Say "graphical displays".

2006-05-01  Richard Stallman  <rms@gnu.org>

	* emacs.texi (Top): Add Diff Mode to menu.

2006-05-01  Aaron S. Hawley  <Aaron.Hawley@uvm.edu>

	* misc.texi (Diff Mode): New node.

2006-05-01  YAMAMOTO Mitsuharu  <mituharu@math.s.chiba-u.ac.jp>

	* macos.texi (Mac International): Now Carbon Emacs has ATSUI support.
	(Mac Environment Variables): Shorten example line.
	(Mac Font Specs): Shorten lisp lines.  Add descriptions for ATSUI.

2006-05-01  Nick Roberts  <nickrob@snap.net.nz>

	* building.texi (GUD Customization): Describe cases %d and %c.
	Update description for %e.

2006-04-30  Glenn Morris  <rgm@gnu.org>

	* calendar.texi (LaTeX Calendar): Mention cal-tex-preamble-extra.

2006-04-29  Dan Nicolaescu  <dann@ics.uci.edu>

	* custom.texi (Examining): Update C-h v output example.

2006-04-29  Kim F. Storm  <storm@cua.dk>

	* building.texi (Grep Searching): Add lgrep and rgrep.

2006-04-23  Richard Stallman  <rms@gnu.org>

	* emacs.texi [TeX]: Use xresmini.texi instead of xresources.texi.

	* xresmini.texi: New file.

	* xresources.texi (Face Resources): Split table into font resources
	and the rest.  Combine similar attributes for brevity.

2006-04-21  Eli Zaretskii  <eliz@gnu.org>

	* emacs-xtra.texi (MS-DOS File Names): Remove section about
	backslashes and case-insensitivity in file names (moved to the
	main manual).
	(MS-DOS Printing): Move most of the text to the main manual.

	* msdog.texi (Windows Files, Windows HOME, MS-Windows Printing):
	New nodes.
	(Windows Processes, Windows System Menu): Add index entries and
	fix wording.

2006-04-18  J.D. Smith  <jdsmith@as.arizona.edu>

	* misc.texi (Shell Ring): Add notes on saved input when
	navigating off the end of the history list.

2006-04-18  Chong Yidong  <cyd@mit.edu>

	* misc.texi (Shell Options): Correct default value of
	comint-scroll-show-maximum-output.

2006-04-18  Nick Roberts  <nickrob@snap.net.nz>

	* building.texi (Watch Expressions): Update.

2006-04-12  Richard Stallman  <rms@gnu.org>

	* search.texi: Clean up previous change.

2006-04-12  Eli Zaretskii  <eliz@gnu.org>

	* search.texi (Regexp Backslash, Regexp Replace): Add index
	entries for ``back reference'' and mention the term itself in the
	text.

2006-04-11  Richard Stallman  <rms@gnu.org>

	* custom.texi (Safe File Variables):
	Document enable-local-variables = :safe.

2006-04-11  Karl Berry  <karl@gnu.org>

	* emacs-xtra.texi, emacs.texi (Dired under VC, VC Dired Commands)
	(Remote Repositories, Version Backups, Local Version Control)
	(Snapshots, Making and Using Snapshots, Snapshot Caveats)
	(Miscellaneous Commands and Features of VC, Change Logs and VC)
	(Renaming VC Work Files and Master Files)
	(Inserting Version Control Headers, Customizing VC, General Options)
	(Options for RCS and SCCS, Options specific for CVS): Move all
	these nodes to emacs-xtra.texi, for brevity.
	* cmdargs.texi, files.texi: Change cross-references.

2006-04-11  J.D. Smith  <jdsmith@as.arizona.edu>

	* files.texi (Old Versions): Update description of vc-annotate's
	use of color to indicate date ranges.

2006-04-09  Kevin Ryde  <user42@zip.com.au>

	* sending.texi (Mail Sending): In send-mail-function @pxref smtpmail,
	put info and printed manual names the right way around.

2006-04-09  Karl Berry  <karl@gnu.org>

	* msdog.texi, emacs-xtra.texi: Move all the MS-DOS material to
	emacs-xtra.texi, leaving only MS Windows information.
	* building.texi, emacs.texi, frames.texi, gnu.texi, macos.texi,
	* msdog.texi, mule.texi, trouble.texi: Change cross-references and
	node names.

	* emacs.texi: Move @summarycontents and @contents to the beginning
	of the file.

2006-04-08  Kevin Ryde  <user42@zip.com.au>

	* text.texi (Fill Commands): fill-nobreak-predicate is now a hook.

2006-04-07  Richard Stallman  <rms@gnu.org>

	* programs.texi (Comments, Comment Commands, Options for Comments)
	(Multi-Line Comments): "Align", not "indent".
	(Basic Indent): C-j deletes trailing whitespace before the newline.

2006-04-06  Richard Stallman  <rms@gnu.org>

	* programs.texi (Basic Indent): Clarify relationship of C-j to TAB.

2006-04-06  Eli Zaretskii  <eliz@gnu.org>

	* killing.texi (Rectangles): Add index entry for marking a rectangle.

2006-04-05  Richard Stallman  <rms@gnu.org>

	* emacs.texi (Top): Update subnode menu.

	* trouble.texi (Unasked-for Search): Node deleted.
	(Lossage): Delete from menu.

2006-04-04  Richard Stallman  <rms@gnu.org>

	* trouble.texi: Various cleanups.
	(Checklist): Don't bother saying how to snail a bug report.
	(Emergency Escape): Much rewriting.
	(After a Crash): Rename the core dump immediately.
	(Total Frustration): Call it a psychotherapist.
	(Bug Criteria): Avoid "illegal instruction".
	(Sending Patches): We always put the contributor's name in.

	* misc.texi (Thumbnails): Minor correction.

2006-04-03  Richard Stallman  <rms@gnu.org>

	* misc.texi (Thumbnails): Minor cleanup.

2006-04-02  Karl Berry  <karl@gnu.org>

	* sending.texi (Mail Sending): pxref to Top needs five args.

2006-03-31  Richard Stallman  <rms@gnu.org>

	* emacs.texi (Top): Update subnode menu.

	* help.texi (Help Mode): Cleanup.

	* dired.texi: Many cleanups.
	(Dired Deletion): Describe dired-recursive-deletes.
	(Operating on Files): dired-create-directory moved.
	(Misc Dired Features): Move to here.
	(Tumme): Node moved to misc.texi.

	* custom.texi: Many cleanups.
	(Minor Modes): Don't mention ISO Accents Mode.
	(Examining): Update C-h v output example.
	(Hooks): Add index and xref for add-hook.
	(Locals): Delete list of vars that are always per-buffer.  Rearrange.
	(Local Keymaps): Don't mention lisp-mode-map, c-mode-map.

	* misc.texi: Many cleanups.
	(beginning): Add to summary of topics.
	(Shell): Put eshell xref at the end.  Remove eshell from table.
	(Thumbnails): New node.

2006-03-28  Eli Zaretskii  <eliz@gnu.org>

	* files.texi (File Name Cache): Make it clear that the cache is
	not persistent.

2006-03-25  Karl Berry  <karl@gnu.org>

	* emacs-xtra.texi, emacs.texi, gnu.texi:
	(1) use @copyright{} instead of (C) in typeset text;
	(2) do not indent copyright year list (or anything else).

2006-03-21  Juanma Barranquero  <lekktu@gmail.com>

	* files.texi (VC Dired Mode): Remove misplaced brackets.

2006-03-21  Andre Spiegel  <spiegel@gnu.org>

	* files.texi: Various updates and clarifications in the VC chapter.

2006-03-19  Luc Teirlinck  <teirllm@auburn.edu>

	* help.texi (Help Mode): Document "C-c C-c".

2006-03-16  Luc Teirlinck  <teirllm@auburn.edu>

	* emacs-xtra.texi (Top): Avoid ugly continuation line in
	menu in the standalone Info reader.

2006-03-15  Chong Yidong  <cyd@stupidchicken.com>

	* emacs-xtra.texi (Emerge, Picture Mode, Fortran): New chapters,
	moved here from Emacs manual.

	* programs.texi (Fortran): Section moved to emacs-xtra.
	(Program Modes): Xref to Fortran in emacs-xtra.

	* maintaining.texi (Emerge): Move to emacs-xtra.
	* files.texi (Comparing Files): Xref to Emerge in emacs-xtra.

	* picture.texi: File deleted.
	* Makefile.in:
	* makefile.w32-in: Remove picture.texi.

	* text.texi (Text): Xref to Picture Mode in emacs-xtra.
	* abbrevs.texi (Abbrevs):
	* sending.texi (Sending Mail): Picture node removed.

	* emacs.texi (Top): Update node listings.

2006-03-12  Richard Stallman  <rms@gnu.org>

	* calendar.texi: Various cleanups.

2006-03-11  Luc Teirlinck  <teirllm@auburn.edu>

	* search.texi (Regexps): Use @samp for regexp that is not in Lisp
	syntax.

2006-03-08  Luc Teirlinck  <teirllm@auburn.edu>

	* search.texi (Regexps): More accurately describe which characters
	are special in which situations.  Recommend _not_ to quote `]' or
	`-' when they are not special.

2006-02-28  Andre Spiegel  <spiegel@gnu.org>

	* files.texi (Old Versions): Clarify operation of C-x v =.

2006-02-21  Nick Roberts  <nickrob@snap.net.nz>

	* building.texi (Watch Expressions): Update and describe
	gdb-speedbar-auto-raise.

2006-02-19  Richard M. Stallman  <rms@gnu.org>

	* emacs.texi: Use @smallbook.
	(Top): Update ref to Emacs paper, delete ref to Cookbook.
	Update subnode menu.

	* building.texi (Lisp Interaction): Minor addition.

2006-02-18  Nick Roberts  <nickrob@snap.net.nz>

	* building.texi (Watch Expressions): Update and be more precise.

2006-02-15  Francesco Potortì  <pot@gnu.org>

	* maintaining.texi (Create Tags Table): Explain why the
	exception when etags writes to files under the /dev tree.

2006-02-14  Richard M. Stallman  <rms@gnu.org>

	* custom.texi (Safe File Variables): Lots of clarification.
	Renamed from Unsafe File Variables.

2006-02-14  Chong Yidong  <cyd@stupidchicken.com>

	* custom.texi (Unsafe File Variables): File variable confirmation
	assumed denied in batch mode.

2006-02-14  Richard M. Stallman  <rms@gnu.org>

	* building.texi (GDB User Interface Layout): Don't say `inferior'
	for program being debugged.

2006-02-15  Nick Roberts  <nickrob@snap.net.nz>

	* building.texi (GDB Graphical Interface):
	Replace gdb-use-inferior-io-buffer with gdb-use-separate-io-buffer.

2006-02-13  Chong Yidong  <cyd@stupidchicken.com>

	* custom.texi (Specifying File Variables, Unsafe File Variables):
	New nodes, split from File Variables.  Document new file local
	variable behavior.

2006-02-13  YAMAMOTO Mitsuharu  <mituharu@math.s.chiba-u.ac.jp>

	* display.texi (Standard Faces):
	* files.texi (Visiting):
	* frames.texi (Clipboard):
	* glossary.texi (Glossary) <Clipboard>:
	* xresources.texi (X Resources): Mention Mac OS port.

2006-02-12  Richard M. Stallman  <rms@gnu.org>

	* building.texi (Building): Clarify topic in intro.

	* maintaining.texi (Maintaining): Change title; clarify topic.
	Delete duplicate index entries.

	* building.texi (Other GDB User Interface Buffers): Clarifications.

	* text.texi (Cell Commands): Clarifications.

	* programs.texi (Defuns): Delete duplicate explanation of
	left-margin paren convention.
	(Hungry Delete): Minor cleanup.

2006-02-11  Mathias Dahl  <mathias.dahl@gmail.com>

	* dired.texi (Tumme): More tumme documentation.

2006-02-11  Alan Mackenzie  <acm@muc.de>

	* programs.texi ("Hungry Delete"): Correct the appellation of the
	backspace and delete keys to @kbd{DEL} and @kbd{DELETE}.

2006-02-11  Mathias Dahl  <mathias.dahl@gmail.com>

	* dired.texi (Tumme): Fix small bug.

2006-02-10  YAMAMOTO Mitsuharu  <mituharu@math.s.chiba-u.ac.jp>

	* macos.texi (Mac International): Rename "fontset-mac" to
	"fontset-standard".

2006-02-09  Mathias Dahl  <mathias.dah@gmail.com>

	* dired.texi (Tumme): Basic documentation for Tumme added.

2006-02-07  Luc Teirlinck  <teirllm@auburn.edu>

	* mule.texi (International):
	* programs.texi (Basic Indent): Fix typos.

	* custom.texi (Minor Modes):
	* display.texi (Text Display):
	* commands.texi (Text Characters): Update xrefs.

2006-02-07  Richard M. Stallman  <rms@gnu.org>

	* emacs.texi (Top): Update subnode menu.
	Update info on old Emacs papers.
	(Intro): "Graphical display", not window system.

	* xresources.texi (GTK styles): Minor clarifications.

	* trouble.texi: "Graphical display", not window system.
	(Stuck Recursive): Minor clarification.

	* text.texi: Minor clarifications.
	(Sentences): Explain why two-space convention is better.
	Explain sentence-end-without-period here.
	(Fill Commands): Not here.
	(Refill): Node moved down.
	(Filling): Update menu.
	(Table Creation, Cell Justification, Column Commands): Clarify.

	* sending.texi: Minor clarifications.

	* search.texi (Regexp Backslash): Clarification.

	* rmail.texi: Minor cleanups.
	(Rmail): Delete digression about `rmail-mode'.
	(Rmail Inbox): Delete false advice wrt rmail-primary-inbox-list.
	(Rmail Files): Mention C-u M-x rmail.
	(Rmail Reply): Mention References.
	(Rmail Display): Mention rmail-nonignored-headers.

	* programs.texi: Minor cleanups.
	(Comment Commands): Mention momentary Transient Mark mode.
	(Matching): Be more specific about customizing show-paren-mode.
	(Info Lookup): Don't list the modes that support C-h S.
	Just say what it does in an unsupported mode.
	(Man Page): Delete excessive info on customizing woman.
	(Motion in C): Don't mention c-for/backward-into-nomenclature.

	* abbrevs.texi: Minor clarifications.
	(Dabbrev Customization): Talk about "dynamic abbrev expansion",
	not "dynamic abbrevs" as if they were a kind of abbrev.

	* picture.texi (Picture): Minor cleanup.

	* mule.texi (Communication Coding): Say "other applications".
	(Fontsets): Not specific to X.  Add xref to X Resources.
	(Unibyte Mode): Rename from Single-Byte Character Support.
	"Graphical display", not window system.
	(International): Update menu.

	* maintaining.texi (Format of ChangeLog):
	New node, split out from ChangeLog.
	(ChangeLog): Clarifications in the remaining text.
	(Create Tags Table, Etags Regexps, Select Tags Table): Cleanups.
	(Find Tag): Add @w.
	(Tags Search): Explain tag table order here.  Simplify grep ref.
	(List Tags): tags-tag-face is a variable, not a face.
	(Emerge): Cleanups.

	* kmacro.texi (Keyboard Macro Counter): Rewrite for clarity.
	(Keyboard Macros): Avoid "the user".

	* killing.texi: "Graphical display", not window system.

	* help.texi (Help Echo): "Graphical display", not window system.

	* glossary.texi: Say "you", not "the user".  Say "graphical display".

	* frames.texi: Minor cleanups.  "Graphical display", not window system.

	* files.texi (Visiting): Make drag-and-drop not X-specific.

	* custom.texi: Minor cleanups.  "Graphical display", not window system.

	* cmdargs.texi: Minor cleanups.

	* building.texi (Compilation): Move and split kill-compilation para.
	Add para about multiple compilers.
	(Compilation Mode): Commands also available in grep mode and others.
	Mention C-u C-x ` more tutorially.  Clarify C-x `.
	(Compilation Shell): Clarify.  Put Bash example first.
	(Grep Searching): Minor cleanups; add @w.
	(Debuggers): Minor cleanups.
	(Starting GUD): Make GDB xgraphical mode issue clearer.
	(Debugger Operation): Lots of clarifications including
	GDB tooltip side-effect issue.
	(Commands of GUD): Clarify.
	(GUD Customization): Add bashdb-mode-hook.
	(GDB Graphical Interface): Rewrite for clarity.
	(GDB User Interface Layout): Rewrite for clarity.
	(Stack Buffer, Watch Expressions): Likewise.
	(Other GDB User Interface Buffers): Cleanups.
	(Lisp Libraries, External Lisp): Cleanup.

	* basic.texi (Position Info): "Graphical displays", rather than
	window systems.

	* anti.texi: Minor cleanup.

2006-02-03  Eli Zaretskii  <eliz@gnu.org>

	* custom.texi (Init File, Find Init): Add cross-references to
	where $HOME is described.

2006-02-01  Luc Teirlinck  <teirllm@auburn.edu>

	* frames.texi (Frame Parameters): Remove @item for S-Mouse-1; it
	is not inside the @table.

	* emacs.texi (Top): Correct node name.

	* files.texi (File Names): Fix @xref.
	(Reverting): Fix typo.

	* mule.texi (International): Correct node name.

	* kmacro.texi (Save Keyboard Macro): Add missing @kbd to @table.

2006-02-01  Richard M. Stallman  <rms@gnu.org>

	* emacs.texi (Top): Update subnode menu.

	* mule.texi: Minor clarifications.
	Reduce the specific references to X Windows.
	Refer to "graphical" terminals, rather than window systems.
	(Text Coding): Rename from Specify Coding.
	(Communication Coding, File Name Coding, Terminal Coding):
	New nodes split out from Text Coding.

	* kmacro.texi: Minor clarifications.
	(Keyboard Macro Ring): Comment out some excessive commands.
	(Basic Keyboard Macro): Split up the table, putting part in each node.

	* major.texi: Minor clarifications.

	* misc.texi (Single Shell, Interactive Shell): Fix xrefs.

	* windows.texi: Minor clarifications.
	(Change Window): Don't describe mode-line mouse cmds here.
	Add xref to Mode Line Mouse.

	* msdog.texi (Text and Binary, MS-DOS and MULE): Fix xrefs.

	* macos.texi (Mac International): Fix xref.

	* indent.texi: Minor clarifications.

	* frames.texi: Minor clarifications.
	Reduce the specific references to X Windows.
	Refer to "graphical" terminals, rather than window systems.
	(Frame Parameters): Don't mention commands like
	set-foreground-color.  Just say to customize a face.
	(Drag and Drop): Lisp-level stuff moved to Emacs Lisp manual.

	* files.texi: Minor clarifications.
	(Numbered Backups): New node, split out from Backup Names.

	* display.texi (Font Lock): C mode no longer depends on (-in-col-0.

	* cmdargs.texi (General Variables): Fix xref.

	* buffers.texi: Minor clarifications.

2006-01-31  Richard M. Stallman  <rms@gnu.org>

	* display.texi (Scrolling, Horizontal Scrolling, Follow Mode):
	Nodes moved to top.

	* display.texi: Minor clarifications.
	(Display): Rearrange menu.
	(Standard Faces): Mention query-replace face.
	(Faces): Simplify.
	(Font Lock): Simplify face customization info.
	(Highlight Changes): Node merged into Highlight Interactively.
	(Highlight Interactively): Much rewriting and cleanup.
	(Optional Mode Line): Narrowed line number not good for goto-line.
	Simplify face customization advice.
	(Text Display): Mention use of escape-glyph face.
	Move ctl-arrow and tab-width here.
	(Display Custom): Move no-redraw-on-reenter to end of node.

	* search.texi: Minor clarifications.
	(Isearch Scroll): Simplify.
	(Other Repeating Search): Document multi-occur-in-matching-buffers.

	* regs.texi (Registers): Mention bookmarks here.

	* mark.texi: Minor clarifications.
	(Selective Undo): Node deleted.

	* m-x.texi: Minor clarifications.

	* killing.texi: Minor clarifications.
	Refer to "graphical" terminals, rather than window systems.

	* help.texi: Clarifications.
	(Help): Don't describe C-h F and C-h K here.
	(Key Help): Describe C-h K here.
	(Name Help): Mention Emacs Lisp Intro.
	Describe C-h F here.
	(Misc Help): Mention C-h F and C-h K only briefly.

	* fixit.texi (Undo): New node, mostly copied from basic.texi.
	Selective undo text merged in.
	(Spelling): Mention Aspell along with Ispell.

	* emacs.texi (Top): Update subnode menus.

	* basic.texi (Basic Undo): Rename from Undo.  Most of text
	moved to new Undo node.

2006-01-29  Chong Yidong  <cyd@stupidchicken.com>

	* basic.texi (Continuation Lines, Inserting Text):
	Mention longlines mode.

2006-01-29  Richard M. Stallman  <rms@gnu.org>

	* screen.texi: Minor cleanups.
	(Screen): Clean up the intro paragraphs.
	(Mode Line): Lots of rewriting.  Handle frame-name better.
	eol-mnemonic-... vars moved out.

	* emacs.texi (Top): Change menu item for MS-DOS node.
	Update subnode menu.

	* msdog.texi (MS-DOS): Rewrite intro to explain how this
	chapter relates to Windows.  Title changed.

	* mini.texi: Minor cleanups.

	* mark.texi (Selective Undo): New node, text moved from basic.texi.
	(Mark): Put it in the menu.

	* entering.texi: Minor cleanups.

	* emacs.texi (Top): Add xref to Mac chapter; explain Windows better.
	(Intro): Refer to "graphical" terminals, rather than X.

	* display.texi (Display Custom): Add xref to Variables.
	(Optional Mode Line): eol-mnemonic-... vars moved here.

	* commands.texi: Minor cleanups.  Refer to "graphical" terminals,
	rather than X.

	* basic.texi: Minor cleanups.
	(Undo): selective-undo moved.

2006-01-25  Luc Teirlinck  <teirllm@auburn.edu>

	* anti.texi (Antinews): Various corrections and additions.

2006-01-23  Juri Linkov  <juri@jurta.org>

	* custom.texi (Easy Customization, Customization Groups)
	(Browsing Custom): Mention links along with buttons.

2006-01-21  Eli Zaretskii  <eliz@gnu.org>

	* text.texi (TeX Print): Use @key for TAB.

	* kmacro.texi (Keyboard Macro Step-Edit): Use @key for TAB.

2006-01-15  Sven Joachim  <svenjoac@gmx.de>  (tiny change)

	* files.texi (File Aliases): Don't claim that usually separate
	buffers are created for two file names that name the same data.
	Mention additional situations where different names mean the same
	file on disk.

2006-01-19  Richard M. Stallman  <rms@gnu.org>

	* killing.texi (Deletion): Upcase @key argument.

	* custom.texi (Custom Themes): Minor cleanup.

	* programs.texi (Hungry Delete): Upcase @key argument.

2006-01-16  Juri Linkov  <juri@jurta.org>

	* display.texi (Standard Faces): Add `mode-line-buffer-id'.
	Move `mode-line-highlight' before `mode-line-buffer-id'.

2006-01-14  Richard M. Stallman  <rms@gnu.org>

	* basic.texi (Inserting Text): Minor cleanup.

2006-01-11  Luc Teirlinck  <teirllm@auburn.edu>

	* custom.texi (Changing a Variable, Face Customization):
	Update for changes in Custom menus.

2006-01-05  YAMAMOTO Mitsuharu  <mituharu@math.s.chiba-u.ac.jp>

	* macos.texi (Mac International): Undo last change.

2006-01-02  Chong Yidong  <cyd@stupidchicken.com>

	* custom.texi (Custom Themes): Describe the new
	customize-create-theme interface.

2005-12-30  Juri Linkov  <juri@jurta.org>

	* basic.texi (Position Info): Update example.

2005-12-27  Jan Djärv  <jan.h.d@swipnet.se>

	* frames.texi (Dialog Boxes): Add x-gtk-show-hidden-files.

2005-12-24  Chong Yidong  <cyd@stupidchicken.com>

	* custom.texi (Custom Themes): `load-theme' always loads.

2005-12-23  Juri Linkov  <juri@jurta.org>

	* display.texi (Highlight Interactively): Use double space to
	separate sentences.  Replace C-p with M-p, and C-n with M-n.

2005-12-22  Richard M. Stallman  <rms@gnu.org>

	* custom.texi (Easy Customization and subnodes):
	Replace "active field" with "button".
	Use "user option" only for variables.
	Use "setting" for variable-or-face.

2005-12-22  Luc Teirlinck  <teirllm@auburn.edu>

	* buffers.texi (Select Buffer): Change order in table to make
	"Similar" refer to the correct item.
	(Indirect Buffers): Minor rewording.

2005-12-20  Juri Linkov  <juri@jurta.org>

	* files.texi (VC Status): Put P and N near p and n.

2005-12-19  Richard M. Stallman  <rms@gnu.org>

	* programs.texi (Electric C): Delete the info about newline control.
	(Other C Commands): Minor cleanup.
	(Left Margin Paren): Minor cleanup.

2005-12-19  Luc Teirlinck  <teirllm@auburn.edu>

	* custom.texi (Easy Customization): Add "Browsing Custom" to menu.
	(Customization Groups): Delete text moved to "Browsing Custom".
	(Browsing Custom): New node.
	(Specific Customization): Clarify which commands only work for
	loaded options.

2005-12-18  Bill Wohler  <wohler@newt.com>

	* frames.texi (Tool Bars): Shorten text of previous change.

2005-12-18  Aaron S. Hawley  <Aaron.Hawley@uvm.edu>

	* files.texi (VC Status): Document log-view mode.

2005-12-18  Bill Wohler  <wohler@newt.com>

	* frames.texi (Tool Bars): Mention that you can turn off tool bars
	permanently via the customize interface.

2005-12-16  Ralf Angeli  <angeli@iwi.uni-sb.de>

	* killing.texi (Killing by Lines): Document `kill-whole-line'
	function.

2005-12-16  Lőrentey Károly  <lorentey@elte.hu>

	* buffers.texi (Select Buffer): Change `prev-buffer' to
	`previous-buffer'.  Indicate that these functions use a frame
	local buffer list.

2005-12-12  Richard M. Stallman  <rms@gnu.org>

	* custom.texi (Easy Customization): Change menu comment.
	(Prefix Keymaps): Fix spelling of Control-X-prefix.

	* help.texi (Apropos): Rewrite.  Talk about "apropos patterns".
	(Help): Among the Apropos commands, describe only C-h a here.

2005-12-11  Richard M. Stallman  <rms@gnu.org>

	* programs.texi (Options for Comments): Comment-end starts with space.

	* glossary.texi (Glossary): Minor cleanup.

	* files.texi (Old Versions): Use @table.

2005-12-10  David Koppelman  <koppel@ece.lsu.edu>

	* display.texi (Highlight Interactively): Include
	global-hi-lock-mode.  Add miscellaneous details and elaborations.

2005-12-09  Richard M. Stallman  <rms@gnu.org>

	* display.texi (Font Lock): Delete the Global FL menu item.

2005-12-09  Luc Teirlinck  <teirllm@auburn.edu>

	* custom.texi (Minibuffer Maps): Mention the maps for file name
	completion.

2005-12-09  Kim F. Storm  <storm@cua.dk>

	* killing.texi (CUA Bindings): Describe how to use C-x and C-c as
	prefix keys even when mark is active.  Describe that RET moves
	cursor to next corner in rectangle; clarify insert around rectangle.

2005-12-08  Luc Teirlinck  <teirllm@auburn.edu>

	* custom.texi (Customization): Use xref to elisp manual for
	non-TeX output.
	(Minor Modes): Update.
	(Customization Groups, Changing a Variable, Face Customization):
	Update for new appearance of Custom buffers.
	(Changing a Variable): `custom-buffer-done-function' has been
	replaced by `custom-buffer-done-kill'.
	(Specific Customization): In the `customize-group' buffer, a
	subgroup's contents are not "hidden".  They are not included at
	all.  They have no [Show] button.
	(Mouse Buttons): Add pxref to description of mouse event lists in
	Elisp manual.  Add `menu-bar' and `header-line' dummy prefix keys.
	(Find Init): Emacs now looks for ~/.emacs.d/init.el instead of
	~/.emacs.d/.emacs, if it can not find ~/.emacs(.el).

2005-12-08  Richard M. Stallman  <rms@gnu.org>

	* mini.texi (Completion Commands, Completion):
	In file name input, SPC does not do completion.

2005-12-08  Nick Roberts  <nickrob@snap.net.nz>

	* building.texi (GDB Graphical Interface): Explain screen size
	setting.
	(Other GDB User Interface Buffers): Describe features specific to
	GDB 6.4.

2005-12-01  Nick Roberts  <nickrob@snap.net.nz>

	* building.texi (GDB User Interface Layout): Describe how to
	kill associated buffers.
	(Breakpoints Buffer): Use D instead of d for gdb-delete-breakpoint.
	(Watch Expressions): Be more precise.
	(Other GDB User Interface Buffers): Describe how to change a
	register value.

2005-11-24  YAMAMOTO Mitsuharu  <mituharu@math.s.chiba-u.ac.jp>

	* macos.texi (Mac Input): Remove description of
	mac-command-key-is-meta.  Add descriptions of
	mac-control-modifier, mac-command-modifier, and
	mac-option-modifier.
	(Mac International): Fix description of conversion of clipboard data.
	(Mac Font Specs): Add example of font customization by face attributes.

2005-11-22  Nick Roberts  <nickrob@snap.net.nz>

	* building.texi (Watch Expressions): Expand description.
	(Other GDB User Interface Buffers): Describe local map for
	gud-watch.

2005-11-21  Chong Yidong  <cyd@stupidchicken.com>

	* display.texi (Font Lock): Font lock is enabled by default now.

2005-11-20  Juri Linkov  <juri@jurta.org>

	* basic.texi (Position Info): Update examples of the output.
	Remove the fact that examples are produced in the TeXinfo buffer,
	because in the Info reader users will get a different output from
	`C-x ='.

	* building.texi (Compilation Mode): Remove paragraph duplicated
	from the node `Compilation'.  Add `compilation-skip-threshold'.

	* display.texi (Font Lock): Suggest more user-friendly method of
	finding all Font Lock faces (M-x customize-group RET font-lock-faces).

2005-11-18  Richard M. Stallman  <rms@gnu.org>

	* files.texi (Registering): Mention @@ in mode line.

	* mini.texi (Minibuffer File): Clarify previous change.  Add @findex.

2005-11-08  Aaron S. Hawley  <Aaron.Hawley@uvm.edu>

	* files.texi (Renaming and VC): Some back-ends don't
	handle renaming.

2005-11-17  Juri Linkov  <juri@jurta.org>

	* emacs.texi (Top):
	* display.texi (Highlight Interactively): Put this font-lock based
	mode near Font Lock node.

2005-11-16  Chong Yidong  <cyd@stupidchicken.com>

	* ack.texi (Acknowledgments): Acknowledge Andrew Zhilin for Emacs
	icons.

2005-11-12  Kim F. Storm  <storm@cua.dk>

	* help.texi (Help): Fix C-h a entry.  Add C-h d entry.
	(Help Summary): Add C-h d and C-h e.
	(Apropos): Clarify that all apropos commands may search for either
	list of words or a regexp.  Add C-h d for apropos-documentation.
	Describe apropos-documentation-sort-by-scores user option.

2005-11-09  Luc Teirlinck  <teirllm@auburn.edu>

	* killing.texi (CUA Bindings): Add @section.

2005-11-10  Kim F. Storm  <storm@cua.dk>

	* emacs.texi (Top): Add CUA Bindings entry to menu.

	* killing.texi (CUA Bindings): New node.  Moved here from
	misc.texi and extended with info on rectangle commands and
	rectangle highlighting, interface to registers, and the global
	mark feature.

	* misc.texi (Emulation): Move CUA bindings item to killing.texi.

	* regs.texi: Prev link points to CUA Bindings node.

2005-11-07  Luc Teirlinck  <teirllm@auburn.edu>

	* help.texi (Help Echo): By default, help echos are only shown on
	mouse-over, not on point-over.

2005-11-04  Jérôme Marant  <jerome@marant.org>

	* misc.texi (Shell Mode): Describe how to activate password echoing.

2005-11-04  Romain Francoise  <romain@orebokech.com>

	* mark.texi (Mark Ring): Fix typo.

2005-11-03  Richard M. Stallman  <rms@gnu.org>

	* mark.texi (Mark Ring): Mention set-mark-command-repeat-pop.

2005-11-01  Bill Wohler  <wohler@newt.com>

	* help.texi (Help Mode): Fix typo.

2005-11-01  Nick Roberts  <nickrob@snap.net.nz>

	* building.texi (Other GDB User Interface Buffers):
	Describe the command gdb-use-inferior-io-buffer.

2005-10-31  Romain Francoise  <romain@orebokech.com>

	* files.texi (Compressed Files): Fix typo.

	* buffers.texi (Misc Buffer): Downcase `*shell*'.

	* windows.texi (Force Same Window): Likewise.

2005-10-30  Bill Wohler  <wohler@newt.com>

	* help.texi (Help Mode): URLs viewed with browse-url.

2005-10-31  Nick Roberts  <nickrob@snap.net.nz>

	* building.texi (GDB Graphical Interface): Don't reference
	gdb-mouse-set-clear-breakpoint.  Explain gdb-mouse-until
	must stay in same frame.

2005-10-29  Chong Yidong  <cyd@stupidchicken.com>

	* custom.texi (Init File): Document ~/.emacs.d/init.el.

	* anti.texi (Antinews): Likewise.

2005-10-28  Bill Wohler  <wohler@newt.com>

	* help.texi (Help): Help mode now creates hyperlinks for URLs.

2005-10-28  Richard M. Stallman  <rms@gnu.org>

	* files.texi (Visiting): Explain how to enter ? in a file name.

	* trouble.texi (Memory Full): Mention !MEM FULL! in mode line.

2005-10-25  Nick Roberts  <nickrob@snap.net.nz>

	* building.texi (GDB Graphical Interface):
	Describe gdb-mouse-until.

2005-10-23  Richard M. Stallman  <rms@gnu.org>

	* custom.texi (Init File): Recommend when to use site-start.el.

2005-10-21  Juri Linkov  <juri@jurta.org>

	* custom.texi (Examining): Mention accessing the old variable
	value via M-n in set-variable.

2005-10-18  Romain Francoise  <romain@orebokech.com>

	* files.texi (Version Systems): Capitalize GNU.

2005-10-18  Nick Roberts  <nickrob@snap.net.nz>

	* building.texi (Compilation Mode): Remove redundant paragraph.
	(Watch Expressions): Remove paragraph to reflect code change.

2005-10-16  Richard M. Stallman  <rms@gnu.org>

	* building.texi (Compilation Mode, Compilation): Clarified.

2005-10-15  Richard M. Stallman  <rms@gnu.org>

	* misc.texi (Saving Emacs Sessions): Mention savehist library.

2005-10-13  Kenichi Handa  <handa@m17n.org>

	* basic.texi (Position Info): Fix previous change.

2005-10-12  Jan Djärv  <jan.h.d@swipnet.se>

	* cmdargs.texi (Icons X): Fix typo.

2005-10-12  Kenichi Handa  <handa@m17n.org>

	* basic.texi (Position Info): Describe the case that Emacs shows
	"part of display ...".

2005-10-10  Jan Djärv  <jan.h.d@swipnet.se>

	* cmdargs.texi (Icons X): -nb => -nbi.

2005-10-10  Chong Yidong  <cyd@stupidchicken.com>

	* frames.texi (Speedbar): A couple more clarifications.

2005-10-11  Nick Roberts  <nickrob@snap.net.nz>

	* building.texi (GDB User Interface Layout): Improve diagram.
	(Watch Expressions): Explain how to make speedbar global.
	(Other GDB User Interface Buffers): Make references more precise.

2005-10-09  Richard M. Stallman  <rms@gnu.org>

	* frames.texi (Speedbar): Clarify the text.

2005-10-09  Chong Yidong  <cyd@stupidchicken.com>

	* frames.texi (Speedbar): Add information on keybindings,
	dismissing the speedbar, and buffer display mode.  Link to
	speedbar manual.

2005-10-09  Jan Djärv  <jan.h.d@swipnet.se>

	* cmdargs.texi (Icons X): Remove options -i, -itype, --icon-type,
	added -nb, --no-bitmap-icon.

2005-10-07  Nick Roberts  <nickrob@snap.net.nz>

	* building.texi (GDB Graphical Interface): Add variables and
	functions to indices.  Be more precise.

2005-10-03  Jan Djärv  <jan.h.d@swipnet.se>

	* frames.texi (Drag and Drop): Remove the x- from
	x-dnd-open-file-other-window and xdnd-protocol-alist.

2005-09-30  Romain Francoise  <romain@orebokech.com>

	* mini.texi (Minibuffer): The default value now appears before the
	colon in minibuffer prompts.

2005-09-25  Richard M. Stallman  <rms@gnu.org>

	* search.texi (Regexp Search): Doc search-whitespace-regexp.

2005-09-20  Emanuele Giaquinta  <emanuele.giaquinta@gmail.com>  (tiny change)

	* text.texi (Paragraphs): Correction about Paragraph-Indent Text mode.

2005-09-21  YAMAMOTO Mitsuharu  <mituharu@math.s.chiba-u.ac.jp>

	* emacs.texi (Top): Update submenus from macos.texi.

	* macos.texi: Change `Mac OS 8 or 9' to `Mac OS Classic'.
	(Mac OS): Update feature support status.
	(Mac Input): List supported input scripts.  Remove description
	about `mac-keyboard-text-encoding'.  Mention mouse button
	emulation and related variables.
	(Mac International): Mention Central European and Cyrillic
	support.  Now `keyboard-coding-system' is dynamically changed.
	Add description about coding system for selection.
	Add description about language environment.
	(Mac Environment Variables):
	Mention `~/.MacOSX/environment.plist'.  Give example of command line
	arguments.  Add Preferences support.
	(Mac Directories): Explicitly state that this node is for Mac OS
	Classic only.
	(Mac Font Specs): Mention specification for scalable fonts.
	List supported charsets.  Add preferred way of creating fontsets.
	Add description about `mac-allow-anti-aliasing'.
	(Mac Functions): Add descriptions about `mac-set-file-creator',
	`mac-get-file-creator', `mac-set-file-type', `mac-get-file-type',
	and `mac-get-preference'.

2005-09-16  Romain Francoise  <romain@orebokech.com>

	Update all files to specify GFDL version 1.2.

	* doclicense.texi (GNU Free Documentation License): Update to
	version 1.2.

2005-09-15  Richard M. Stallman  <rms@gnu.org>

	* buffers.texi (List Buffers): Fix xref.

	* rmail.texi (Rmail Basics): Fix xref.

	* emacs.texi (Top): Update subnode menus.

	* files.texi (Saving Commands): New node, broken out of Saving.
	(Customize Save): New node, broken out of Saving.
	Clarify effect of write-region-inhibit-fsync.
	(Misc File Ops): Say write-region-inhibit-fsync affects write-region.

2005-09-14  Romain Francoise  <romain@orebokech.com>

	* files.texi (Saving): Mention write-region-inhibit-fsync.

2005-09-05  Chong Yidong  <cyd@stupidchicken.com>

	* custom.texi (Custom Themes): New node.

2005-09-03  Richard M. Stallman  <rms@gnu.org>

	* search.texi (Search Case): Mention vars that control
	case-fold-search for various operations.

2005-08-22  Juri Linkov  <juri@jurta.org>

	* display.texi (Standard Faces): Merge the text from
	`(elisp)Standard Faces' into this node.

2005-08-18  Luc Teirlinck  <teirllm@auburn.edu>

	* emacs.texi (Top): Delete menu item for deleted node
	Keyboard Translations.

2005-08-18  Richard M. Stallman  <rms@gnu.org>

	* trouble.texi (Unasked-for Search):
	Delete xref to Keyboard Translations.

	* glossary.texi (Glossary): Delete xref.

	* custom.texi (Minor Modes): Say that the list here is not complete.
	(Keyboard Translations): Node deleted.
	(Disabling): Delete xref to it.
	(Customization Groups): Fix Custom buffer example.
	(Hooks): Mention remove-hooks.

2005-08-17  Luc Teirlinck  <teirllm@auburn.edu>

	* building.texi (GDB Graphical Interface): Improve filling of menu
	item.

2005-08-18  Nick Roberts  <nickrob@snap.net.nz>

	* building.texi (GDB Graphical Interface): Use better node names.

2005-08-14  Richard M. Stallman  <rms@gnu.org>

	* text.texi (Sentences): Fix xref.

2005-08-14  Juri Linkov  <juri@jurta.org>

	* building.texi (Compilation, Grep Searching): Move grep command
	headings from `Compilation' to `Grep Searching'.

	* dired.texi (Dired and Find):
	* maintaining.texi (Tags Search): Replace grep xref to
	`Compilation' node with `Grep Searching'.

	* files.texi (Comparing Files): Replace xref to `Compilation' with
	`Compilation Mode'.

2005-08-13  Alan Mackenzie  <acm@muc.de>

	* search.texi (Non-ASCII Isearch): Correct a typo.
	(Replacement Commands): Mention query-replace key binding.

2005-08-11  Richard M. Stallman  <rms@gnu.org>

	* programs.texi (Options for Comments): Fix xref.

	* search.texi (Regexp Backslash, Regexp Example): New nodes split
	out of Regexps.

2005-08-09  Juri Linkov  <juri@jurta.org>

	* building.texi (Compilation): Use `itemx' instead of `item'.
	(Grep Searching): Simplify phrase.

	* display.texi (Standard Faces): Describe vertical-border on
	window systems.

	* windows.texi (Split Window): Simplify phrase and mention
	vertical-border face.

2005-08-09  Richard M. Stallman  <rms@gnu.org>

	* files.texi (Comparing Files): Clarify compare-windows.

	* calendar.texi (Scroll Calendar): Document < and > in calendar.

2005-08-06  Eli Zaretskii  <eliz@gnu.org>

	* mule.texi (Coding Systems): Rephrase the paragraph about
	codepages: no need for "M-x codepage-setup" anymore, except on
	MS-DOS.

	* msdog.texi (MS-DOS and MULE): Clarify that this section is for
	the MS-DOS port only.

2005-07-30  Eli Zaretskii  <eliz@gnu.org>

	* makefile.w32-in (info): Don't run multi-install-info.bat.
	($(infodir)/dir): New target, produced by running
	multi-install-info.bat.

2005-07-22  Eli Zaretskii  <eliz@gnu.org>

	* files.texi (Quoted File Names): Add index entry.

2005-07-19  Juri Linkov  <juri@jurta.org>

	* files.texi (Comparing Files): Mention resync for `compare-windows'.

2005-07-18  Juri Linkov  <juri@jurta.org>

	* custom.texi (Easy Customization):
	* files.texi (Old Versions):
	* frames.texi (Wheeled Mice):
	* mule.texi (Specify Coding):
	* text.texi (Cell Justification):
	* trouble.texi (After a Crash):
	* xresources.texi (GTK styles):
	Delete duplicate duplicate words.

2005-07-17  Richard M. Stallman  <rms@gnu.org>

	* frames.texi (Creating Frames): Fix foreground color example.

	* custom.texi (Init Examples): Clean up text about conditionals.

2005-07-16  Richard M. Stallman  <rms@gnu.org>

	* mini.texi (Completion Commands): Fix command name for ?.

2005-07-16  Eli Zaretskii  <eliz@gnu.org>

	* display.texi (Standard Faces): Explain that customization of
	`menu' face has no effect on w32 and with GTK.
	Add cross-references.

	* cmdargs.texi (General Variables): Clarify the default location
	of $HOME on w32 systems.

2005-07-15  Jason Rumney  <jasonr@gnu.org>

	* cmdargs.texi (General Variables): Default HOME on MS Windows has
	changed.

2005-07-08  Kenichi Handa  <handa@m17n.org>

	* mule.texi (Recognize Coding):
	Recommend revert-buffer-with-coding-system instead of revert-buffer.

2005-07-07  Richard M. Stallman  <rms@gnu.org>

	* anti.texi (Antinews): Mention mode-line-inverse-video.

	* files.texi (Saving): Minor correction about C-x C-w.

	* display.texi (Display Custom): Don't mention mode-line-inverse-video.

2005-07-07  Luc Teirlinck  <teirllm@auburn.edu>

	* search.texi (Isearch Scroll): Add example of using the
	`isearch-scroll' property.
	(Slow Isearch): Reference anchor for `baud-rate' instead of entire
	`Display Custom' node.
	(Regexp Replace): Put text that requires Emacs Lisp knowledge last
	and de-emphasize it.
	(Other Repeating Search): `occur' currently can not correctly
	handle multiline matches.  Correct, clarify and update description
	of `flush-lines' and `keep-lines'.

	* display.texi (Display Custom): Add anchor for `baud-rate'.

2005-07-07  Richard M. Stallman  <rms@gnu.org>

	* gnu.texi: Update where to get GNU status; add refs for how to help.
	Add footnotes 6 and 7.

2005-07-04  Lute Kamstra  <lute@gnu.org>

	Update FSF's address in GPL notices.

	* doclicense.texi (GNU Free Documentation License):
	* trouble.texi (Checklist): Update FSF's address.

2005-06-24  Richard M. Stallman  <rms@gnu.org>

	* display.texi (Text Display): Change index entries.

2005-06-24  Eli Zaretskii  <eliz@gnu.org>

	* makefile.w32-in (MAKEINFO): Use --force.
	(INFO_TARGETS, DVI_TARGETS): Make identical to the lists in
	Makefile.in.

2005-06-23  Richard M. Stallman  <rms@gnu.org>

	* anti.texi (Antinews): Rename show-nonbreak-escape to
	nobreak-char-display.

	* emacs.texi (Top): Update detailed node listing.

	* display.texi (Text Display): Rename show-nonbreak-escape
	to nobreak-char-display and no-break-space to nobreak-space.
	(Standard Faces): Split up the list of standard faces
	and put it in a separate node.  Add nobreak-space and
	escape-glyph.

2005-06-23  Lute Kamstra  <lute@gnu.org>

	* mule.texi (Select Input Method): Fix typo.

2005-06-23  Kenichi Handa  <handa@m17n.org>

	* mule.texi (International): List all supported scripts.
	Adjust text for that leim is now included in the normal Emacs
	distribution.
	(Language Environments): List all language environments.
	Intlfonts contains fonts for most supported scripts, not all..
	(Select Input Method): Refer to C-u C-x = to see how to type to
	input a specific character.
	(Recognize Coding): Fix typo, china-iso-8bit -> chinese-iso-8bit.

2005-06-23  Juanma Barranquero  <lekktu@gmail.com>

	* building.texi (Grep Searching): Texinfo usage fix.

2005-06-22  Miles Bader  <miles@gnu.org>

	* display.texi (Faces): Change `vertical-divider' to `vertical-border'.

2005-06-20  Miles Bader  <miles@gnu.org>

	* display.texi (Faces): Add `vertical-divider'.

2005-06-17  Richard M. Stallman  <rms@gnu.org>

	* text.texi (Adaptive Fill): Minor clarification.

2005-06-10  Lute Kamstra  <lute@gnu.org>

	* emacs.texi (Top): Correct version number.
	* anti.texi (Antinews): Correct version number.  Use EMACSVER to
	refer to the current version of Emacs.

2005-06-08  Luc Teirlinck  <teirllm@auburn.edu>

	* files.texi (Log Buffer): Document when there can be more than
	one file to be committed.

2005-06-08  Juri Linkov  <juri@jurta.org>

	* display.texi (Faces): Add `shadow' face.

2005-06-07  Masatake YAMATO  <jet@gyve.org>

	* display.texi (Faces): Write about mode-line-highlight.

2005-06-06  Richard M. Stallman  <rms@gnu.org>

	* misc.texi (Printing Package): Explain how to initialize
	printing package.

	* cmdargs.texi (Action Arguments): Clarify directory default for -l.

2005-06-05  Chong Yidong  <cyd@stupidchicken.com>

	* emacs.texi: Rename Hardcopy to Printing.
	Make PostScript and PostScript Variables subnodes of it.

	* misc.texi (Printing): Rename node from Hardcopy.
	Mention menu bar options.
	Move PostScript and PostScript Variables to submenu.
	(Printing package): New node.

	* mark.texi (Using Region): Change Hardcopy xref to Printing.

	* dired.texi (Operating on Files): Likewise.

	* calendar.texi (Displaying the Diary): Likewise.

	* msdog.texi (MS-DOS Printing, MS-DOS Processes): Likewise.

	* glossary.texi (Glossary): Likewise.

	* frames.texi (Mode Line Mouse): Mention mode-line-highlight
	effect.

2005-06-04  Richard M. Stallman  <rms@gnu.org>

	* trouble.texi (After a Crash): Polish previous change.

2005-05-30  Noah Friedman  <friedman@splode.com>

	* trouble.texi (After a Crash): Mention emacs-buffer.gdb as a
	recovery mechanism.

2005-05-28  Nick Roberts  <nickrob@snap.net.nz>

	* building.texi (Other Buffers): SPC toggles display of
	floating point registers.

2005-05-27  Nick Roberts  <nickrob@snap.net.nz>

	* files.texi (Log Buffer): Merge in description of Log Edit
	mode from pcl-cvs.texi.

2005-05-26  Richard M. Stallman  <rms@gnu.org>

	* building.texi (Lisp Eval): C-M-x with arg runs Edebug.

2005-05-24  Luc Teirlinck  <teirllm@auburn.edu>

	* fixit.texi (Spelling): Delete confusing sentence; flyspell is
	not enabled by default.
	When not on a word, `ispell-word' by default checks the word
	before point.

2005-05-24  Nick Roberts  <nickrob@snap.net.nz>

	* building.texi (Debugger Operation): Simplify last sentence.

2005-05-23  Lute Kamstra  <lute@gnu.org>

	* emacs.texi: Update FSF's address throughout.
	(Preface): Use @cite.
	(Distrib): Add cross reference to the node "Copying".  Mention the
	FDL.  Don't refer to etc/{FTP,ORDERS}.  Mention the sale of
	printed manuals.
	(Intro): Use @xref for the Emacs Lisp Intro.

2005-05-18  Luc Teirlinck  <teirllm@auburn.edu>

	* buffers.texi (Select Buffer): Document `C-u M-g M-g'.

	* basic.texi (Moving Point): Mention default for `goto-line'.

	* programs.texi (Lisp Doc): Eldoc mode shows only the first line
	of a variable's docstring.

2005-05-18  Lute Kamstra  <lute@gnu.org>

	* maintaining.texi (Overview of Emerge): Add cross reference.
	Remove duplication.

	* emacs.texi (Top): Update to the current structure of the manual.
	* misc.texi (Emacs Server): Add menu description.
	* files.texi (Saving): Fix menu.
	* custom.texi (Customization): Fix menu.
	* mule.texi (International): Fix menu.
	* kmacro.texi (Keyboard Macros): Fix menu.

2005-05-16  Luc Teirlinck  <teirllm@auburn.edu>

	* display.texi: Various minor changes.
	(Faces): Delete text that is repeated in the next section.

2005-05-16  Nick Roberts  <nickrob@snap.net.nz>

	* building.texi (Debugger Operation): Mention GUD tooltips are
	disabled with GDB in text command mode.

2005-05-16  Nick Roberts  <nickrob@snap.net.nz>

	* building.texi: Replace toolbar with "tool bar" for consistency.
	(Compilation Mode): Describe compilation-context-lines
	and use of arrow in compilation buffer.
	(Debugger Operation): Replace help text with variable's value.

	* frames.texi (Tooltips): Replace toolbar with "tool bar" for
	consistency.

2005-05-15  Luc Teirlinck  <teirllm@auburn.edu>

	* major.texi (Choosing Modes): normal-mode processes the -*- line.
	Add xref.

2005-05-14  Luc Teirlinck  <teirllm@auburn.edu>

	* basic.texi (Moving Point): Mention `M-g g' binding for `goto-line'.
	(Position Info): Delete discussion of `goto-line'.  It is already
	described in `Moving point'.

	* mini.texi (Completion Commands): Correct reference.
	(Completion Options): Fix typo.

	* killing.texi (Deletion): Complete description of `C-x C-o'.

2005-05-10  Richard M. Stallman  <rms@gnu.org>

	* building.texi (Compilation): Clarify recompile's directory choice.

	* frames.texi (Tooltips): Cleanups.

	* basic.texi (Arguments): Fix punctuation.

2005-05-09  Luc Teirlinck  <teirllm@auburn.edu>

	* screen.texi (Menu Bar): The up and down (not left and right)
	arrow keys move through a keyboard menu.

2005-05-08  Luc Teirlinck  <teirllm@auburn.edu>

	* basic.texi: Various typo and grammar fixes.
	(Moving Point): C-a now runs move-beginning-of-line.

2005-05-08  Nick Roberts  <nickrob@snap.net.nz>

	* building.texi (Debugger Operation): Describe gud-tooltip-echo-area.

	* frames.texi (Tooltips): Describe help tooltips and GUD tooltips
	as different animals.

2005-05-07  Luc Teirlinck  <teirllm@auburn.edu>

	* frames.texi (Mouse References): Clarify `mouse-1-click-follows-link'.
	Correct index entry.

2005-05-07  Nick Roberts  <nickrob@snap.net.nz>

	* building.texi (Debugger Operation): Update to reflect changes
	in GUD tooltips.

2005-04-30  Richard M. Stallman  <rms@gnu.org>

	* files.texi (Compressed Files): Auto Compression normally enabled.

	* building.texi (Debugger Operation): Clarify previous change.

2005-04-28  Nick Roberts  <nickrob@snap.net.nz>

	* building.texi (Debugger Operation): Add description for
	GUD tooltips when program is not running.

2005-04-26  Luc Teirlinck  <teirllm@auburn.edu>

	* misc.texi (Shell): Add `Shell Prompts' to menu.
	(Shell Mode): Add xref to `Shell Prompts'.  Clarify `C-c C-u'
	description.  Delete remarks moved to new node.
	(Shell Prompts): New node.
	(History References): Replace remarks moved to `Shell Prompts'
	with xref to that node.
	(Remote Host): Clarify how to specify the terminal type when
	logging in to a different machine.

2005-04-26  Richard M. Stallman  <rms@gnu.org>

	* emacs.texi (Top): Update submenus from files.texi.

	* files.texi (Filesets): Clarify previous change.

	* dired.texi (Misc Dired Features): Clarify previous change.

2005-04-25  Chong Yidong  <cyd@stupidchicken.com>

	* ack.texi (Acknowledgments): Delete info about iso-acc.el.

	* dired.texi (Misc Dired Features):
	Document dired-compare-directories.

	* files.texi (Filesets): New node.
	(File Conveniences): Document Image mode.

	* text.texi (TeX Print): Document tex-compile.

2005-04-25  Luc Teirlinck  <teirllm@auburn.edu>

	* frames.texi (Tooltips): Tooltip mode is enabled by default.
	Delete redundant reference to tooltip Custom group.  It is
	referred too again in the next paragraph.

2005-04-24  Richard M. Stallman  <rms@gnu.org>

	* ack.texi: Delete info about lazy-lock.el and fast-lock.el.

2005-04-19  Kim F. Storm  <storm@cua.dk>

	* building.texi (Compilation Mode): Add M-g M-n and M-g M-p bindings.

2005-04-18  Lars Hansen  <larsh@math.ku.dk>

	* misc.texi (Saving Emacs Sessions): Add that "--no-desktop" now
	turns off desktop-save-mode.

2005-04-17  Luc Teirlinck  <teirllm@auburn.edu>

	* frames.texi (XTerm Mouse): Xterm Mouse mode is no longer enabled
	by default in terminals compatible with xterm.  Mention that
	xterm-mouse-mode is a minor mode and put in pxref to Minor Modes
	node.

2005-04-12  Luc Teirlinck  <teirllm@auburn.edu>

	* frames.texi (XTerm Mouse): Xterm Mouse mode is now enabled by default.

2005-04-12  Jan Djärv  <jan.h.d@swipnet.se>

	* xresources.texi (Table of Resources): Add cursorBlink.

2005-04-11  Luc Teirlinck  <teirllm@auburn.edu>

	* rmail.texi (Rmail Summary Edit): Explain numeric arguments to
	`d', `C-d' and `u'.

2005-04-11  Richard M. Stallman  <rms@gnu.org>

	* cmdargs.texi (Initial Options): -Q is now --quick, and does less.
	(Misc X): Add -D, --basic-display.

	* maintaining.texi (Change Log): Correct the description of
	the example.

	* major.texi (Choosing Modes): Document magic-mode-alist.

2005-04-10  Luc Teirlinck  <teirllm@auburn.edu>

	* rmail.texi (Rmail Basics): Clarify description of `q' and `b'.
	(Rmail Deletion): `C-d' in RMAIL buffer does not accept a numeric arg.
	(Rmail Inbox): Give full name of `rmail-primary-inbox-list'.
	(Rmail Output): Clarify which statements apply to `o', `C-o' and
	`w', respectively.
	(Rmail Labels): Mention `l'.
	(Rmail Attributes): Correct pxref.  Mention `stored' attribute.
	(Rmail Summary Edit): Describe `j' and RET.

2005-04-10  Jan Djärv  <jan.h.d@swipnet.se>

	* xresources.texi (Lucid Resources): Add fontSet resource.

2005-04-09  Luc Teirlinck  <teirllm@auburn.edu>

	* display.texi (Useless Whitespace): `indicate-unused-lines' is
	now called `indicate-empty-lines'.

2005-04-06  Kim F. Storm  <storm@cua.dk>

	* cmdargs.texi (Initial Options): Add --bare-bones alias for -Q.

2005-04-04  Luc Teirlinck  <teirllm@auburn.edu>

	* dired.texi (Dired Visiting): `dired-view-command-alist' has been
	deleted.
	(Marks vs Flags): Add some convenient key bindings.
	(Hiding Subdirectories): Delete redundant and inaccurate sentence.
	(Misc Dired Features): Correct and expand description of `w' command.

	* frames.texi (XTerm Mouse): Delete apparently false info.
	The GNU/Linux console currently does not appear to support
	`xterm-mouse-mode'.

2005-04-03  Glenn Morris  <gmorris@ast.cam.ac.uk>

	* calendar.texi (Diary): Mention shell utility `calendar'.

2005-04-01  Richard M. Stallman  <rms@gnu.org>

	* cmdargs.texi (Misc X): Explain horizontal scroll bars don't exist.

2005-04-01  Lute Kamstra  <lute@gnu.org>

	* maintaining.texi (Change Log): add-change-log-entry uses
	add-log-mailing-address.

2005-03-31  Luc Teirlinck  <teirllm@auburn.edu>

	* files.texi (Reverting): Move `auto-revert-check-vc-info' to
	`VC Mode Line' and put in an xref to that node.
	(VC Mode Line): Move `auto-revert-check-vc-info' here and clarify
	its description.

2005-03-31  Paul Eggert  <eggert@cs.ucla.edu>

	* calendar.texi (Calendar Systems): Say that the Persian calendar
	implemented here is the arithmetical one championed by Birashk.

2005-03-30  Glenn Morris  <gmorris@ast.cam.ac.uk>

	* programs.texi (Fortran Motion): Fix previous change.

2005-03-29  Richard M. Stallman  <rms@gnu.org>

	* mule.texi (Single-Byte Character Support): Reinstall the C-x 8 info.

2005-03-29  Chong Yidong  <cyd@stupidchicken.com>

	* text.texi (Refill): Refer to Long Lines Mode.
	(Longlines): New node.
	(Auto Fill): Don't index "word wrap" here.
	(Filling): Add Longlines to menu.

2005-03-29  Richard M. Stallman  <rms@gnu.org>

	* xresources.texi: Minor fixes.

	* misc.texi (Emacs Server): Fix Texinfo usage.

	* emacs.texi (Top): Don't use a real section heading for
	"Detailed Node Listing".  Fake it instead.

	* basic.texi (Position Info): Minor cleanup.

	* mule.texi (Input Methods): Minor cleanup.

2005-03-29  Glenn Morris  <gmorris@ast.cam.ac.uk>

	* programs.texi (ForIndent Vars): `fortran-if-indent' does other
	constructs as well.
	(Fortran Motion): Add fortran-end-of-block, fortran-beginning-of-block.

2005-03-29  Kenichi Handa  <handa@m17n.org>

	* mule.texi (Input Methods): Refer to the command C-u C-x =.

	* basic.texi (Position Info): Update the description about the
	command C-u C-x =.

2005-03-28  Richard M. Stallman  <rms@gnu.org>

	* emacs.texi (Top): Use @section for the detailed node listing.

	* calendar.texi: Minor fixes to previous change.

	* programs.texi (Fortran): Small fixes to previous changes.

	* emacs.texi (Top): Update list of subnodes of Dired.
	Likewise for building.texi.

	* files.texi (File Conveniences): Delete Auto Image File mode.

2005-03-28  Chong Yidong  <cyd@stupidchicken.com>

	* building.texi (Flymake): New node.

	* custom.texi (Function Keys): Document kp- event types and
	keypad-setup package.

	* dired.texi (Wdired): New node.

	* files.texi (File Conveniences): Reorder entries.
	Explain how to turn on Auto-image-file mode.
	Document Thumbs mode.

	* mule.texi (Specify Coding): Document recode-region and
	recode-file-name.

	* programs.texi (Program Modes): Add Conf mode and DNS mode.

2005-03-27  Luc Teirlinck  <teirllm@auburn.edu>

	* commands.texi (Keys): M-o is now a prefix key.

2005-03-27  Glenn Morris  <gmorris@ast.cam.ac.uk>

	* programs.texi: Reformat and update copyright years.
	(Fortran): Update section.

2005-03-26  Luc Teirlinck  <teirllm@auburn.edu>

	* files.texi: Several small changes in addition to:
	(Visiting): Change xref for Dialog Boxes to ref.
	(Version Headers): Replace references to obsolete var
	`vc-header-alist' with `vc-BACKEND-header'.
	(Customizing VC): Update value of `vc-handled-backends'.

2005-03-26  Glenn Morris  <gmorris@ast.cam.ac.uk>

	* emacs-xtra.texi (Advanced Calendar/Diary Usage): New section;
	move here from Emacs Lisp Reference Manual.
	* calendar.texi (Calendar/Diary, Diary Commands)
	(Special Diary Entries, Importing Diary): Change some xrefs to
	point to emacs-xtra rather than elisp.

	* emacs-xtra.texi (Calendar Customizing):
	Move view-diary-entries-initially, view-calendar-holidays-initially,
	mark-diary-entries-in-calendar, mark-holidays-in-calendar to main
	Emacs Manual.
	(Appt Customizing): Merge entire section into main Emacs Manual.
	* calendar.texi (Holidays): Move view-calendar-holidays-initially,
	mark-holidays-in-calendar here from emacs-xtra.
	(Displaying the Diary): Move view-diary-entries-initially,
	mark-diary-entries-in-calendar here from emacs-xtra.
	(Appointments): Move appt-display-mode-line,
	appt-display-duration, appt-disp-window-function,
	appt-delete-window-function here from emacs-xtra.

	* calendar.texi: Update and reformat copyright.
	Change all @xrefs to the non-printing emacs-xtra to @inforefs.
	(Calendar/Diary): Menu now only on Mouse-3, not C-Mouse-3.
	(Diary): Refer to `diary-file' rather than ~/diary.
	(Diary Commands): Rename node to "Displaying the Diary".
	* emacs.texi (Top): Rename "Diary Commands" section.
	* misc.texi (Hardcopy): Rename "Diary Commands" xref.

2005-03-26  Eli Zaretskii  <eliz@gnu.org>

	* misc.texi (Emacs Server): Fix the command for setting
	server-name.  Add an xref to Invoking emacsclient.

	* help.texi (Help Summary): Clarify when "C-h ." will do something
	nontrivial.
	(Apropos): Add cindex entry for apropos-sort-by-scores.

	* display.texi (Text Display): Add index entries for how no-break
	characters are displayed.

2005-03-26  Eli Zaretskii  <eliz@gnu.org>

	* files.texi (Visiting): Fix cross-references introduced with the
	last change.

	* xresources.texi (GTK resources): Fix last change.

2005-03-25  Chong Yidong  <cyd@stupidchicken.com>

	* xresources.texi (X Resources): GTK options documented too.
	(Resources): Clarify meaning of program name.
	(Table of Resources): Add visualClass.
	(GTK resources): Rewrite.
	(GTK widget names, GTK Names in Emacs, GTK styles): Cleanups.

	* display.texi (Text Display): Mention non-breaking spaces.

	* files.texi (Reverting): Document auto-revert-check-vc-info.

	* frames.texi (Mouse Commands): Document
	x-mouse-click-focus-ignore-position and mouse-drag-copy-region.

	* help.texi (Help Summary): Add `C-h .'.
	(Apropos): Apropos accepts a list of search terms.
	Document apropos-sort-by-scores.
	(Help Echo): Document display-local-help.

	* misc.texi (Emacs Server): Document server-name.
	(Invoking emacsclient): Document -s option for server names.

	* text.texi (Outline Visibility): Introduce "current heading
	line" (commands can be called with point on a body line).
	Re-order table to follow the sequence of discussion.
	hide-body won't hide lines before first header line.
	(TeX Mode): Add DocTeX mode.

2005-03-24  Richard M. Stallman  <rms@gnu.org>

	* mule.texi (Single-Byte Character Support): Delete mention
	of iso-acc.el and iso-transl.el.

2005-03-23  Lute Kamstra  <lute@gnu.org>

	* search.texi (Non-ASCII Isearch): Rename from Non-Ascii Isearch.

2005-03-23  Richard M. Stallman  <rms@gnu.org>

	* search.texi: Delete explicit node pointers.
	(Incremental Search): New menu.
	(Basic Isearch, Repeat Isearch, Error in Isearch)
	(Non-Ascii Isearch, Isearch Yank, Highlight Isearch, Isearch Scroll)
	(Slow Isearch): New subnodes.
	(Configuring Scrolling): Node deleted.
	(Search Case): Doc default-case-fold-search.
	(Regexp Replace): Move replace-regexp doc here.

	* rmail.texi (Movemail): Put commas inside closequotes.

	* picture.texi (Insert in Picture): Document C-c arrow combos.
	(Basic Picture): Clarify erasure.

	* display.texi (Font Lock): Put commas inside closequotes.

	* cmdargs.texi (General Variables): Put commas inside closequotes.

2005-03-23  Nick Roberts  <nickrob@snap.net.nz>

	* building.texi (Stack Buffer): Mention reverse contrast for
	*selected* frame (might not be current frame).

2005-03-21  Richard M. Stallman  <rms@gnu.org>

	* building.texi (Starting GUD): Add bashdb.

2005-03-20  Chong Yidong  <cyd@stupidchicken.com>

	* basic.texi (Moving Point): Add M-g M-g binding.
	(Undo): Document undo-only.
	(Position Info): Document M-g M-g and C-u M-g M-g.

	* building.texi (Building): Put Grep Searching after Compilation
	Shell.
	(Compilation Mode): Document M-n, M-p, M-}, M-{, and C-c C-f bindings.
	Document next-error-highlight.
	(Grep Searching): Document grep-highlight-matches.
	(Lisp Eval): Typing C-x C-e twice prints integers specially.

	* calendar.texi (Importing Diary): Rename node from iCalendar.
	Document diary-from-outlook.

	* dired.texi (Misc Dired Features): Rename node from Misc Dired
	Commands.
	Mention effect of X drag and drop on Dired buffers.

	* files.texi (Visiting): Document large-file-warning-threshold.
	Move paragraph on file-selection dialog.
	Mention visiting files using X drag and drop.
	(Reverting): Mention using Auto-Revert mode to tail files.
	Document auto-revert-tail-mode.
	(Version Systems): Minor correction.
	(Comparing Files): Diff-mode is no longer based on Compilation
	mode.
	Document compare-ignore-whitespace.
	(Misc File Ops): Explain passing a directory to rename-file.
	Likewise for copy-file and make-symbolic-link.

	* frames.texi (Wheeled Mice): Mouse wheel support on by default.
	Document mouse-wheel-progressive speed.

	* help.texi (Misc Help): Document numeric argument for C-h i.
	Correctly explain the effect of just C-u as argument.

	* killing.texi (Deletion): Document numeric argument for
	just-one-space.

	* mini.texi (Completion): Completion acts on text before point.

	* misc.texi (Saving Emacs Sessions): Document desktop-restore-eager.
	(Emulation): CUA mode replaces pc-bindings-mode,
	pc-selection-mode, and s-region.

	* mule.texi (Input Methods): Leim is now built-in.
	(Select Input Method): Document quail-show-key.
	(Specify Coding): Document revert-buffer-with-coding-system.

	* programs.texi (Fortran Motion): Document f90-next-statement,
	f90-previous-statement, f90-next-block, f90-previous-block,
	f90-end-of-block, and f90-beginning-of-block.

	* text.texi (Format Faces): Replace old M-g key prefix with M-o.

	* emacs.texi (Acknowledgments): Update.

	* anti.texi: Total rewrite.

2005-03-19  Chong Yidong  <cyd@stupidchicken.com>

	* ack.texi (Acknowledgments): Update.

2005-03-19  Eli Zaretskii  <eliz@gnu.org>

	* anti.texi (Antinews): Refer to Emacs 21.4, not 21.3.
	Update copyright years.

2005-03-14  Nick Roberts  <nickrob@snap.net.nz>

	* building.texi (Commands of GUD): Move paragraph on setting
	breakpoints with mouse to the GDB Graphical Interface node.

2005-03-07  Richard M. Stallman  <rms@gnu.org>

	* misc.texi (Single Shell, Shell Options): Fix previous change.

	* building.texi (Debugger Operation): Update GUD tooltip enable info.

2005-03-06  Richard M. Stallman  <rms@gnu.org>

	* building.texi (Starting GUD): Don't explain text vs graphical
	GDB here.  Just mention it and xref.
	Delete "just one debugger process".
	(Debugger Operation): Move GUD tooltip info here.
	(GUD Tooltips): Node deleted.
	(GDB Graphical Interface): Explain the two GDB modes here.

	* sending.texi (Sending Mail): Minor cleanup.
	(Mail Aliases): Explain quoting conventions.
	Update key rebinding example.
	(Header Editing): C-M-i is like M-TAB.
	(Mail Mode Misc): mail-attach-file does not do MIME.

	* rmail.texi (Rmail Inbox): Move text from Remote Mailboxes
	that really belongs here.
	(Remote Mailboxes): Text moved to Rmail Inbox.
	(Rmail Display): Mention Mouse-1.
	(Movemail): Clarify two movemail versions.
	Clarify rmail-movemail-program.

	* misc.texi (Single Shell): Replace uudecode example with gpg example.
	Document async shell commands.
	(Shell History): Clarify.
	(Shell Ring): Mention C-UP an C-DOWN.
	(Shell Options): Add comint-prompt-read-only.
	(Invoking emacsclient): Set EDITOR to run Emacs.
	(Sorting): No need to explain what region is.
	(Saving Emacs Sessions): Fix typo.
	(Recursive Edit): Fix punctuation.
	(Emulation): Don't mention "PC bindings" which are standard.
	(Hyperlinking): Explain Mouse-1 convention here.
	(Find Func): Node deleted.

	* help.texi (Name Help): Xref to Hyperlinking.

	* glossary.texi (Glossary):
	Rename "Balance Parentheses" to "Balancing...".
	Add "Byte Compilation".  Correct "Copyleft".
	New xref in "Customization".
	Clarify "Current Line", "Echoing", "Fringe", "Frame", "Speedbar".
	Add "Graphical Terminal" "Keybinding", "Margin", "Window System".
	Rename "Registers" to "Register".
	Replace "Selecting" with "Selected Frame",
	"Selected Window", and "Selecting a Buffer".

	* files.texi (Types of Log File): Explain how projects'
	methods can vary.

	* display.texi (Faces): Delete "Emacs 21".

	* custom.texi (Changing a Variable): C-M-i like M-TAB.
	* fixit.texi (Spelling): C-M-i like M-TAB.
	* mini.texi (Completion Options): C-M-i like M-TAB.
	* programs.texi (Symbol Completion): C-M-i like M-TAB.
	* text.texi (Text Mode): C-M-i like M-TAB.

	* commands.texi (Keys): Mention F1 and F2 in list of prefixes.

	* calendar.texi (Specified Dates): Mention `g w'.
	(Appointments): appt-activate toggles with no arg.

2005-03-05  Juri Linkov  <juri@jurta.org>

	* cmdargs.texi (Emacs Invocation): Add cindex
	"invocation (command line arguments)".
	(Misc X): Add -nbc, --no-blinking-cursor.

2005-03-04  Ulf Jasper  <ulf.jasper@web.de>

	* calendar.texi (iCalendar): No need to require it now.

2005-03-03  Nick Roberts  <nickrob@snap.net.nz>

	* trouble.texi (Contributing): Mention Savannah.  Direct users to
	emacs-devel.

2005-03-01  Glenn Morris  <gmorris@ast.cam.ac.uk>

	* calendar.texi (Adding to Diary): Mention redrawing of calendar
	window.

2005-02-27  Richard M. Stallman  <rms@gnu.org>

	* building.texi (Compilation): Update mode line status info.

2005-02-27  Matt Hodges  <MPHodges@member.fsf.org>

	* calendar.texi (General Calendar): Document binding of
	scroll-other-window-down.
	(Mayan Calendar): Fix earliest date.
	(Time Intervals): Document timeclock-change.
	Fix timeclock-ask-before-exiting documentation.

2005-02-26  Kim F. Storm  <storm@cua.dk>

	* frames.texi (Mouse References):
	Add mouse-1-click-in-non-selected-windows.

2005-02-25  Richard M. Stallman  <rms@gnu.org>

	* screen.texi (Screen): Explain better about cursors and mode lines;
	don't presuppose text terminals.
	(Point): Don't assume just one cursor.
	Clarify explanation of cursors.
	(Echo Area, Menu Bar): Cleanups.

	* mini.texi (Minibuffer): Prompts are highlighted.
	(Minibuffer Edit): Newline = C-j only on text terminals.
	Clarify resize-mini-windows values.
	Mention M-PAGEUP and M-PAGEDOWN.
	(Completion Commands): Mouse-1 like Mouse-2.
	(Minibuffer History): Explain history commands better.
	(Repetition): Add xref to Incremental Search.

	* mark.texi (Setting Mark): Clarify info about displaying mark.
	Clarify explanation of C-@ and C-SPC.
	(Transient Mark): Mention Delete Selection mode.
	(Marking Objects): Clean up text about extending the region.

	* m-x.texi (M-x): One C-g doesn't always go to top level.
	No delay before suggest-key-bindings output.

	* fixit.texi (Fixit): Mention C-/ for undo.
	(Spelling): Mention ESC TAB like M-TAB.
	Replacement words with r and R are rechecked.
	Say where C-g leaves point.  Mention ? as input.

2005-02-23  Lute Kamstra  <lute@gnu.org>

	* cmdargs.texi (Initial Options): Add cross reference.

2005-02-16  Luc Teirlinck  <teirllm@auburn.edu>

	* emacs.texi (Top): Update menu for splitting of node in
	msdog.texi.
	* frames.texi (Frames): Update xref for splitting of node in
	msdog.texi.
	* trouble.texi (Quitting): Ditto.

2005-02-16  Richard M. Stallman  <rms@gnu.org>

	* windows.texi (Split Window): Simplify line truncation info
	and xref to Display Custom.

	* trouble.texi (Quitting): Emergency escape only for text terminal.
	(Screen Garbled): C-l for ungarbling is only for text terminal.

	* text.texi (Text Mode): ESC TAB alternative for M-TAB.

	* sending.texi (Header Editing): ESC TAB alternative for M-TAB.

	* programs.texi (Program Modes): Mention Python mode.
	(Moving by Defuns): Repeating C-M-h extends region.
	(Basic Indent): Clarify.
	(Custom C Indent): Clarify.
	(Expressions): Repeating C-M-@ extends region.
	(Info Lookup): Clarify for C-h S.
	(Symbol Completion): ESC TAB alternative for M-TAB.
	(Electric C): Clarify.

	* emacs.texi (Top): Update display.texi and frames.texi submenu data.

	* msdog.texi (MS-DOS Keyboard, MS-DOS Mouse): Split from
	MS-DOS Input node.
	(MS-DOS Keyboard): Start with explaining DEL and BREAK.
	(MS-DOS and MULE): Clarify.
	(MS-DOS Processes, Windows Processes): Fix typos.

	* major.texi (Choosing Modes): Clarify.

	* kmacro.texi (Basic Keyboard Macro): Doc F3, F4.
	(Keyboard Macro Step-Edit): Clarify.

	* indent.texi (Indentation): Clarifications.

	* help.texi (Help): Correct error about C-h in query-replace.
	Clarify apropos vs C-h a.  Fix how to search in FAQ.
	(Key Help): Describe C-h w here.
	(Name Help): Minor cleanup.  C-h w moved to Key Help.
	Clarify the "object" joke.
	(Apropos): Clarify.  Mouse-1 like Mouse-2.
	(Help Mode): Mouse-1 like Mouse-2.

	* fixit.texi (Spelling): Mention ESC TAB as alt. for M-TAB.

	* display.texi (Display): Reorder menu.
	(Faces): Cleanup.
	(Font Lock): Cleanup.  Mention Options menu.
	Delete obsolete text.
	(Scrolling): For C-l, don't presume text terminal.
	(Horizontal Scrolling): Simplify intro.
	(Follow Mode): Clarify.
	(Cursor Display): Move before Display Custom.
	(Display Custom): Explain no-redraw-on-reenter is for text terminals.
	Doc default-tab-width.  Doc line truncation more thoroughly.

	* dired.texi (Dired Enter): C-x C-f can run Dired.
	(Dired Visiting): Comment out `a' command.
	Mouse-1 is like Mouse-2.
	(Shell Commands in Dired): ? can be used more than once.

	* basic.texi (Continuation Lines): Simplify description of truncation,
	and refer to Display Custom for the rest of it.

2005-02-06  Lute Kamstra  <lute@gnu.org>

	* basic.texi (Undo): Fix typo.

	* cmdargs.texi (Emacs Invocation): Fix typo.

	* custom.texi (Init Examples): Fix typo.

	* abbrevs.texi (Expanding Abbrevs): Fix typo.

2005-02-06  Richard M. Stallman  <rms@gnu.org>

	* regs.texi (Registers): Registers can hold numbers, too.

	* killing.texi (Other Kill Commands): Cleanup.
	Delete redundant explanation of kill in read-only buffer.
	(Yanking): Mention term "copying".
	(Accumulating Text): Fix typo.

	* entering.texi (Entering Emacs): Update rationale at start.
	(Exiting): Treat iconifying on a par with suspension.

	* custom.texi (Minor Modes): Fix typo.
	(Easy Customization): Fix menu style.
	(Variables): Add xref.
	(Examining): Setting for future sessions works through .emacs.
	(Keymaps): "Text terminals", not "Many".
	(Init Rebinding): Explain \C-.  Show example of \M-.
	Fix minor wording errors.
	(Function Keys): Explain vector syntax just once.
	(Named ASCII Chars): Clarify history of TAB/C-i connection.
	(Init File): Mention .emacs.d directory.
	(Init Examples): Add xref.
	(Find Init): Mention .emacs.d directory.

	* cmdargs.texi (Emacs Invocation): +LINENUM is also an option.
	(Action Arguments): Explain which kinds of -l args are found how.
	(Initial Options): --batch does not inhibit site-start.
	Add xrefs.
	(Command Example): Use --batch, not -batch.

	* basic.texi (Inserting Text): Cleanup wording.
	(Moving Point): Doc PRIOR, PAGEUP, NEXT, PAGEDOWN more systematically.
	C-n is not error at end of buffer.
	(Undo): Doc C-/ like C-_.  Add xrefs.
	(Arguments): META key may be labeled ALT.
	Peculiar arg meanings are explained in doc strings.

	* abbrevs.texi (Expanding Abbrevs): Clarify.

2005-02-05  Eli Zaretskii  <eliz@gnu.org>

	* frames.texi (Frame Parameters): Add an xref to the description
	of list-colors-display.  Add a pointer to the X docs about colors.

	* cmdargs.texi (Colors): Mention 16-, 88- and 256-color modes.
	Improve docs of list-colors-display.

2005-02-03  Lute Kamstra  <lute@gnu.org>

	* frames.texi (Frames, Drag and Drop): Fix typos.

2005-02-03  Richard M. Stallman  <rms@gnu.org>

	* windows.texi (Basic Window): Mention color-change in mode line.
	(Change Window): Explain dragging vertical boundaries.

	* text.texi (Sentences): Clarify.
	(Paragraphs): Explain M-a and blank lines.
	(Outline Mode): Clarify text and menu.
	(Hard and Soft Newlines): Mention use-hard-newlines.

	* frames.texi (Frames): Delete unnecessary mention of Windows.
	(Mouse Commands): Likewise.  Mention xterm mouse support.
	(Clipboard): Clarify.
	(Mouse References): Mention use of Mouse-1 for following links.
	(Menu Mouse Clicks): Clarify.
	(Mode Line Mouse): Clarify.
	(Drag and Drop): Rewrite.

	* fixit.texi (Spelling): Fix typo.

	* files.texi (File Names): Clarify.
	(Visiting): Update conditions for use of file dialog.  Clarify.
	(Saving): Doc d as answer in save-some-buffers.
	(Remote Files): Clean up the text.

	* dired.texi (Misc Dired Commands): Delete dired-marked-files.

	* buffers.texi (Select Buffer): Doc next-buffer and prev-buffer.
	(List Buffers): Clarify.
	(Several Buffers): Doc T command.
	(Buffer Convenience): Clarify menu.

	* basic.texi (Undo): Clarify last change.

2005-02-02  Matt Hodges  <MPHodges@member.fsf.org>

	* fixit.texi (Spelling): Fix typo.

2005-02-01  Luc Teirlinck  <teirllm@auburn.edu>

	* basic.texi (Undo): Update description of `undo-outer-limit'.

2005-02-01  Nick Roberts  <nickrob@snap.net.nz>

	* building.texi: Update documentation relating to GDB Graphical
	Interface.

2005-01-30  Luc Teirlinck  <teirllm@auburn.edu>

	* custom.texi (Easy Customization): Adapt menu to node name change.

2005-01-30  Richard M. Stallman  <rms@gnu.org>

	* custom.texi (Easy Customization): Defn of "User Option" now
	includes faces.  Don't say just "option" when talking about variables.
	Do say just "options" to mean "anything customizable".
	(Specific Customization): Describe `customize-variable',
	not `customize-option'.

	* glossary.texi (Glossary) <Faces>: Add xref.
	<User Option>: Change definition--include faces.  Change xref.

	* picture.texi (Picture): Mention artist.el.

	* sending.texi, screen.texi, programs.texi, misc.texi:
	* mini.texi, major.texi, maintaining.texi, macos.texi:
	* help.texi, frames.texi, files.texi:
	Don't say just "option" when talking about variables.

	* display.texi, mule.texi: Don't say just "option" when talking
	about variables.  Other minor cleanups.

2005-01-26  Lute Kamstra  <lute@gnu.org>

	* cmdargs.texi (Initial Options): Add a cross reference to `Init
	File'.  Mention the `-Q' option at the `--no-site-file' option.

2005-01-22  David Kastrup  <dak@gnu.org>

	* building.texi (Grep Searching): Mention alias `find-grep' for
	`grep-find'.

2005-01-20  Richard M. Stallman  <rms@gnu.org>

	* calendar.texi (Time Intervals): Delete special stuff for MS-DOS.

2005-01-15  Sergey Poznyakoff  <gray@Mirddin.farlep.net>

	* rmail.texi (Movemail): Explain differences
	between standard and mailutils versions of movemail.
	Describe command line and configuration options introduced
	with the latter.
	Explain the notion of mailbox URL, provide examples and
	cross-references to mailutils documentation.
	Describe various methods of specifying mailbox names,
	user names and user passwords for rmail.
	(Remote Mailboxes): New section.
	Describe how movemail handles remote mailboxes.  Describe configuration
	options used to control its behavior.
	(Other Mailbox Formats): Explain handling of various mailbox
	formats.

2005-01-13  Richard M. Stallman  <rms@gnu.org>

	* commands.texi (Commands): Clarification.

2005-01-11  Richard M. Stallman  <rms@gnu.org>

	* programs.texi (Multi-line Indent): Fix previous change.
	(Fortran Autofill): Simplify description of fortran-auto-fill-mode.

2005-01-08  Richard M. Stallman  <rms@gnu.org>

	* display.texi (Faces): isearch-lazy-highlight-face renamed to
	lazy-highlight.

	* search.texi (Query Replace): Mention faces query-replace
	and lazy-highlight.
	(Incremental Search): Update isearch highlighting info.

2005-01-04  Richard M. Stallman  <rms@gnu.org>

	* custom.texi (Saving Customizations): Minor improvement.

2005-01-03  Luc Teirlinck  <teirllm@auburn.edu>

	* custom.texi (Saving Customizations): Emacs no longer loads
	`custom-file' after .emacs.  No longer mention customizing through
	Custom.

2005-01-01  Andreas Schwab  <schwab@suse.de>

	* killing.texi (Graphical Kill): Move up under node Killing,
	change @section to @subsection.

2005-01-01  Richard M. Stallman  <rms@gnu.org>

	* custom.texi (Face Customization): Mention hex color specs.

	* emacs.texi (Top): Update Killing submenu.

	* killing.texi (Killing): Reorganize section.
	No more TeX-only text; put the node command at start of chapter.
	But the first section heading is used only in TeX.
	Rewrite the text to read better in this mode.
	(Graphical Kill): New subnode gets some of the text that
	used to be in the first section.

2004-12-31  Richard M. Stallman  <rms@gnu.org>

	* dired.texi (Shell Commands in Dired): Delete the ? example.

	* display.texi (Scrolling): Correct scroll-preserve-screen-position.

	* files.texi (Saving): Describe new require-final-newline features
	and mode-require-final-newline.

2004-12-29  Richard M. Stallman  <rms@gnu.org>

	* custom.texi (File Variables): Clarify previous change.

2004-12-27  Jan Djärv  <jan.h.d@swipnet.se>

	* frames.texi (Dialog Boxes): Mention Gtk+ 2.6 also, as that version is
	out now.

2004-12-27  Richard M. Stallman  <rms@gnu.org>

	* Makefile.in (MAKEINFO): Specify --force.

	* basic.texi (Moving Point): C-e now runs move-end-of-line.
	(Undo): Doc undo-outer-limit.

2004-12-15  Juri Linkov  <juri@jurta.org>

	* mark.texi (Transient Mark, Mark Ring): M-< and other
	movement commands don't set mark in Transient Mark mode
	if mark is active.

2004-12-12  Juri Linkov  <juri@jurta.org>

	* misc.texi (FFAP): Add C-x C-r, C-x C-v, C-x C-d,
	C-x 4 r, C-x 4 d, C-x 5 r, C-x 5 d.

	* dired.texi (Dired Navigation): Add @r{(Dired)} to M-g.
	(Misc Dired Commands): Add @r{(Dired)} to w.

2004-12-12  Juri Linkov  <juri@jurta.org>

	* mark.texi (Marking Objects): Marking commands also extend the
	region when mark is active in Transient Mark mode.

2004-12-08  Luc Teirlinck  <teirllm@auburn.edu>

	* custom.texi (Saving Customizations): Emacs only loads the custom
	file automatically after the init file in version 22.1 or later.
	Adapt text and examples to this fact.

2004-12-07  Luc Teirlinck  <teirllm@auburn.edu>

	* frames.texi (Scroll Bars): The option `scroll-bar-mode' has to
	be set through Custom.  Otherwise, it has no effect.

2004-12-05  Richard M. Stallman  <rms@gnu.org>

	* cmdargs.texi, doclicense.texi, xresources.texi, emacs.texi:
	* entering.texi: Rename Command Line to Emacs Invocation.

	* misc.texi (Term Mode): Correctly describe C-c.

	* custom.texi (Easy Customization): Move up to section level,
	before Variables.  Avoid using the term "variable"; say "option".
	New initial explanation.
	(Variables): In initial explanation, connect "variable" to the
	already-explained "user option".

	* emacs.texi (Top): Fix ref to Command Line.
	Move reference to Easy Customization.

	* xresources.texi (X Resources): Fix From link.

	* doclicense.texi (GNU Free Documentation License): Fix To link.

	* entering.texi (Entering Emacs): Fix xref, now to Command Line.

	* cmdargs.texi (Command Line): Node renamed from Command Arguments.

2004-12-03  Richard M. Stallman  <rms@gnu.org>

	* cmdargs.texi (Initial Options): Clarify batch mode i/o.

2004-12-01  Luc Teirlinck  <teirllm@auburn.edu>

	* kmacro.texi: Several small changes in addition to the following.
	(Keyboard Macro Ring): Describe behavior of `C-x C-k C-k' when
	defining a keyboard macro.
	Mention `kmacro-ring-max'.
	(Keyboard Macro Counter): Clarify description of
	`kmacro-insert-counter', `kmacro-set-counter',
	`kmacro-add-counter' and `kmacro-set-format'.

2004-11-29  Reiner Steib  <Reiner.Steib@gmx.de>

	* custom.texi (File Variables): Add `unibyte' and make it more
	clear that `unibyte' and `coding' are special.  Suggested by Simon
	Krahnke <overlord@gmx.li>.

	* mule.texi (Enabling Multibyte): Refer to File Variables.
	Suggested by Simon Krahnke <overlord@gmx.li>.

2004-11-26  Jan Djärv  <jan.h.d@swipnet.se>

	* frames.texi (Dialog Boxes): Rename use-old-gtk-file-dialog to
	x-use-old-gtk-file-dialog.

2004-11-20  Richard M. Stallman  <rms@gnu.org>

	* text.texi (Fill Prefix): M-q doesn't apply fill prefix to first line.

2004-11-09  Lars Brinkhoff  <lars@nocrew.org>

	* building.texi (Lisp Eval): Delete hyphen in section name.

2004-11-19  Thien-Thi Nguyen  <ttn@gnu.org>

	* files.texi (Old Versions):
	No longer document annotation as "CVS only".

2004-11-10  Andre Spiegel  <spiegel@gnu.org>

	* files.texi (Version Control): Rewrite the introduction about
	version systems, mentioning the new ones that we support.
	Thanks to Alex Ott, Karl Fogel, Stefan Monnier, and David Kastrup for
	suggestions.

2004-11-03  Jan Djärv  <jan.h.d@swipnet.se>

	* frames.texi (Dialog Boxes): Replace non-nil with non-@code{nil}.

2004-11-02  Jan Djärv  <jan.h.d@swipnet.se>

	* frames.texi (Dialog Boxes): Document use-old-gtk-file-dialog.

2004-10-23  Eli Zaretskii  <eliz@gnu.org>

	* text.texi (Text Based Tables, Table Definition)
	(Table Creation, Table Recognition, Cell Commands)
	(Cell Justification, Row Commands, Column Commands)
	(Fixed Width Mode, Table Conversion, Measuring Tables)
	(Table Misc): New nodes, documenting the Table Mode.

2004-10-19  Jason Rumney  <jasonr@gnu.org>

	* makefile.w32-in (info): Change order of arguments to makeinfo.

2004-10-19  Ulf Jasper  <ulf.jasper@web.de>

	* calendar.texi (iCalendar): Update for package changes.

2004-10-09  Luc Teirlinck  <teirllm@auburn.edu>

	* files.texi (Misc File Ops): View mode is a minor mode.

2004-10-08  Glenn Morris  <gmorris@ast.cam.ac.uk>

	* calendar.texi (iCalendar): Style changes.

2004-10-07  Luc Teirlinck  <teirllm@auburn.edu>

	* search.texi (Regexps): The regexp described in the example is no
	longer stored in the variable `sentence-end'.

2004-10-06  Nick Roberts  <nickrob@snap.net.nz>

	* building.texi (Starting GUD): Note that multiple debugging
	sessions requires `gdb --fullname'.

2004-10-05  Ulf Jasper  <ulf.jasper@web.de>

	* calendar.texi (iCalendar): New section for a new package.

2004-10-05  Luc Teirlinck  <teirllm@auburn.edu>

	* text.texi: Various small changes in addition to the following.
	(Text): Replace xref for autotype with inforef.
	(Sentences): Explain nil value for `sentence-end'.
	(Paragraphs): Update default values for `paragraph-start' and
	`paragraph-separate'.
	(Text Mode): Correct description of Text mode's effect on the
	syntax table.
	(Outline Visibility): `hide-other' does not hide top level headings.
	`selective-display-ellipses' no longer has an effect on Outline mode.
	(TeX Misc): Add missing @cindex.
	Replace xref for RefTeX with inforef.
	(Requesting Formatted Text): The variable
	`enriched-fill-after-visiting' no longer exists.
	(Editing Format Info): Update names of menu items and commands.
	(Format Faces): Mention special effect of specifying the default face.
	Describe inheritance of text properties.
	Correct description of `fixed' face.
	(Format Indentation): Correct description of effect of setting
	margins.  Mention `set-left-margin' and `set-right-margin'.
	(Format Justification): Update names of menu items.
	`set-justification-full' is now bound to `M-j b'.
	Mention that `default-justification' is a per buffer variable.
	(Format Properties): Update name of menu item.
	(Forcing Enriched Mode): `format-decode-buffer' automatically
	turns on Enriched mode if the buffer is in text/enriched format.

2004-10-05  Emilio C. Lopes  <eclig@gmx.net>

	* calendar.texi (From Other Calendar): Add calendar-goto-iso-week.

2004-09-28  Kim F. Storm  <storm@cua.dk>

	* display.texi (Display Custom) <indicate-buffer-boundaries>:
	Align with new functionality.

2004-09-22  Luc Teirlinck  <teirllm@auburn.edu>

	* display.texi (Display Custom): Remove stray `@end defvar'.

2004-09-23  Kim F. Storm  <storm@cua.dk>

	* display.texi (Display Custom): Add `overflow-newline-into-fringe',
	`indicate-buffer-boundaries' and `default-indicate-buffer-boundaries'.

2004-09-20  Richard M. Stallman  <rms@gnu.org>

	* custom.texi (Hooks): Explain using setq to clear out a hook.
	(File Variables): Explain multiline string constants.
	(Non-ASCII Rebinding): Explain when you need to update
	non-ASCII char codes in .emacs.

	* building.texi (Compilation): Explain how to make a silent
	subprocess that won't be terminated.  Explain compilation-environment.

2004-09-13  Kim F. Storm  <storm@cua.dk>

	* mini.texi (Repetition): Rename isearch-resume-enabled to
	isearch-resume-in-command-history and change default to disabled.

2004-09-09  Kim F. Storm  <storm@cua.dk>

	* kmacro.texi (Save Keyboard Macro): Replace `name-last-kbd-macro'
	with new `kmacro-name-last-macro'.

2004-09-08  Juri Linkov  <juri@jurta.org>

	* mini.texi (Minibuffer History): Add `history-delete-duplicates'.

2004-09-03  Juri Linkov  <juri@jurta.org>

	* search.texi (Incremental Search): Update wording for M-%.

2004-09-02  Luc Teirlinck  <teirllm@auburn.edu>

	* killing.texi (Killing): Correct description of kill commands in
	read-only buffer.

2004-09-02  Teodor Zlatanov  <tzz@lifelogs.com>

	* building.texi (Compilation Mode): Add a paragraph about rules
	for finding the compilation buffer for `next-error'.

	* search.texi (Other Repeating Search): Mention that Occur mode
	supports the next-error functionality.

2004-09-02  Juri Linkov  <juri@jurta.org>

	* search.texi (Regexp Replace): Add missing backslash to \footnote.

2004-08-31  Luc Teirlinck  <teirllm@auburn.edu>

	* kmacro.texi (Basic Keyboard Macro):
	`apply-macro-to-region-lines' now operates on all lines that begin
	in the region, rather than on all complete lines in the region.

2004-08-31  Jan Djärv  <jan.h.d@swipnet.se>

	* frames.texi (Drag and drop): Add documentation about
	x-dnd-test-function and x-dnd-known-types.

2004-08-30  Luc Teirlinck  <teirllm@auburn.edu>

	* indent.texi: Various minor changes in addition to:
	(Indentation Commands): Correct description of `indent-relative'.
	(Tab Stops): <TAB> is no longer bound to `tab-to-tab-stop' in Text
	mode.  The *Tab Stops* buffer uses Overwrite Mode.
	(Just Spaces): `tabify' converts sequences of at least two spaces
	to tabs.

2004-08-27  Luc Teirlinck  <teirllm@auburn.edu>

	* frames.texi (Secondary Selection): Setting the secondary
	selection with M-Drag-Mouse-1 does not alter the kill ring,
	setting it with M-Mouse-1 and M-Mouse-3 does.
	(Mode Line Mouse): C-Mouse-2 on scroll bar now also works for
	toolkit scroll bars.
	(Scroll Bars): Ditto.

	* windows.texi (Basic Window): When using a window system, the value
	of point in a non-selected window is indicated by a hollow box.
	(Split Window): Side by side windows are separated by a scroll bar,
	if scroll bars are used.
	C-Mouse-2 on scroll bar now also works for toolkit scroll bars.
	(Change Window): Correct Mouse-2 vs Mouse-3 mess-up.
	(Window Convenience): Update bindings for `winner-undo' and
	`winner-redo'.

	* ack.texi (Acknowledgments): Use `@unnumbered'.
	* misc.texi: Adapt sectioning in Info to the node structure.
	(Invoking emacsclient): Make "Invoking emacsclient" a subsection
	of "Using Emacs as a Server".
	* building.texi (Building): Interchange nodes (for correct numbering).
	* programs.texi (Programs): Interchange nodes (for correct numbering).
	* killing.texi, entering.texi, commands.texi: Adapt sectioning in
	Info to the node structure.
	* emacs.texi: Make "GNU GENERAL PUBLIC LICENSE" an appendix.
	Rearrange order of nodes and sections such that both "GNU GENERAL
	PUBLIC LICENSE" and "GNU Free Documentation License" appear at the
	end, as appropriate for appendices.
	(Acknowledgments): Put inside @iftex instead of @ifnotinfo.
	Use `@unnumberedsec'.
	* trouble.texi: Adapt sectioning in Info to the node structure.
	Adapt node pointers to change in emacs.texi.
	* cmdargs.texi, doclicense.texi: Adapt node pointers.

2004-08-25  Kenichi Handa  <handa@m17n.org>

	* custom.texi (Non-ASCII Rebinding): Fix and simplify the
	description for unibyte mode.

2004-08-23  Luc Teirlinck  <teirllm@auburn.edu>

	* display.texi (Font Lock): Correct invalid (for hardcopy) @xref.

	* search.texi (Regexps): Correct cryptic (in hardcopy) @ref.
	(Configuring Scrolling): Correct invalid (for hardcopy) @xref.
	(Regexp Replace): Standardize reference to hardcopy Elisp Manual
	in @pxref.

2004-08-22  Luc Teirlinck  <teirllm@auburn.edu>

	* kmacro.texi (Keyboard Macro Counter, Keyboard Macro Step-Edit):
	Change section names.

2004-08-21  Luc Teirlinck  <teirllm@auburn.edu>

	* kmacro.texi (Keyboard Macro Ring): Rename section.
	Emacs treats the head of the macro ring as the `last keyboard macro'.
	(Keyboard Macro Counter): Minor change.
	(Save Keyboard Macro): Some clarifications.
	(Edit Keyboard Macro): Rename section.

	* buffers.texi (Buffers): Maximum buffer size is now 256M on
	32-bit machines.
	(Several Buffers): Clarify which buffer is selected if `2' is
	pressed in the Buffer Menu.
	Auto Revert mode can be used to update the Buffer Menu
	automatically.

2004-08-21  Eli Zaretskii  <eliz@gnu.org>

	* help.texi (Misc Help): Add an index entry for finding an Info
	manual by its file name.

2004-08-20  Luc Teirlinck  <teirllm@auburn.edu>

	* files.texi (Backup Deletion): Correct description of
	`delete-old-versions'.
	(Time Stamps): `time-stamp' needs to be added to `before-save-hook'.
	(Auto Save Files): Recommend `auto-save-mode' to reenable
	auto-saving, rather than the abbreviation `auto-save'.

2004-08-17  Luc Teirlinck  <teirllm@auburn.edu>

	* emacs.texi (Top): Mention "cutting" and "pasting" as synonyms
	for "killing" and "yanking" in main menu.

2004-08-16  Richard M. Stallman  <rms@gnu.org>

	* killing.texi (Yanking, Killing): Minor cleanups.

	* mark.texi (Momentary Mark): Minor cleanups.

2004-08-15  Kenichi Handa  <handa@etl.go.jp>

	* custom.texi (Non-ASCII Rebinding):
	C-q always inserts the right code to pass to global-set-key.

2004-08-13  Luc Teirlinck  <teirllm@auburn.edu>

	* regs.texi (RegNumbers): Mention `C-x r i' binding for
	`insert-register', instead of `C-x r g' binding, for consistency.

2004-08-12  Luc Teirlinck  <teirllm@auburn.edu>

	* fixit.texi (Spelling): Fix typo.

2004-08-11  Luc Teirlinck  <teirllm@auburn.edu>

	* help.texi (Help): Fix Texinfo usage.

2004-07-24  Richard M. Stallman  <rms@gnu.org>

	* text.texi (Paragraphs): Update how paragraphs are separated
	and the default for paragraph-separate.

	* search.texi (Regexp Replace): Further update text for new
	replacement operators.

2004-07-18  Luc Teirlinck  <teirllm@auburn.edu>

	* emacs-xtra.texi (Subdir switches): Dired does not remember the
	`R' switch.

	* dired.texi (Dired Updating): `k' only deletes inserted
	subdirectories from the Dired buffer if a prefix argument was given.

	* search.texi (Regexps): Delete redundant definition of `symbol' in
	description of `\_>'.  It already occurs in the description of `\_<'.

2004-07-01  Juri Linkov  <juri@jurta.org>

	* search.texi (Incremental Search): Add C-M-w, C-M-y, M-%, C-M-%, M-e.
	(Regexp Search): Add M-r.

2004-06-30  Luc Teirlinck  <teirllm@auburn.edu>

	* makefile.w32-in (EMACSSOURCES): Remove emacs-xtra.

2004-06-29  Jesper Harder  <harder@ifa.au.dk>

	* search.texi, calendar.texi: Markup fixes.

2004-06-25  Richard M. Stallman  <rms@gnu.org>

	* search.texi (Regexp Replace): Rewrite description of \# \, and \?.

2004-06-25  David Kastrup  <dak@gnu.org>

	* search.texi (Regexp Replace): Some typo corrections and
	rearrangement.

2004-06-24  David Kastrup  <dak@gnu.org>

	* search.texi (Unconditional Replace): Use replace-string instead
	of query-replace in example.
	(Regexp Replace): Add explanations for `\,', `\#' and `\?'
	sequences.
	(Query Replace): Correct explanation of `^' which does not use
	the mark stack.

2004-06-21  Nick Roberts  <nickrob@gnu.org>

	* misc.texi (Shell History Copying): Document comint-insert-input.
	(Shell Ring): Describe comint-dynamic-list-input-ring here.

2004-06-20  Jesper Harder  <harder@ifa.au.dk>

	* msdog.texi (Text and Binary, MS-DOS Printing): Use m-dash.
	* custom.texi (Customization): Do.
	* anti.texi (Antinews): Do.
	* abbrevs.texi (Defining Abbrevs): Do.

	* programs.texi (Info Lookup): Fix keybinding for
	info-lookup-symbol.

2004-06-16  Juanma Barranquero  <lektu@terra.es>

	* makefile.w32-in (INFO_TARGETS, DVI_TARGETS, EMACSSOURCES):
	Add emacs-xtra.
	($(infodir)/emacs-xtra, emacs-xtra.dvi): New dependencies.
	(clean): Add emacs-xtra and flymake.  Remove redundancies.

2004-06-15  Luc Teirlinck  <teirllm@auburn.edu>

	* Makefile.in (INFO_TARGETS, DVI_TARGETS, ../info/emacs-xtra):
	Add emacs-xtra.
	* emacs-xtra.texi: New file.

2004-06-14  Luc Teirlinck  <teirllm@auburn.edu>

	* dired.texi (Dired Enter): Mention conditions on `ls' switches.
	(Dired and Find): Mention differences with ordinary Dired buffers.

2004-06-13  Richard M. Stallman  <rms@gnu.org>

	* custom.texi (Init Syntax): Explain about vars that do special
	things when set with setq or with Custom.
	(Init Examples): Add line-number-mode example.

2004-06-12  Juri Linkov  <juri@jurta.org>

	* dired.texi (Operating on Files): Add dired-do-touch.

2004-06-10  Juri Linkov  <juri@jurta.org>

	* building.texi (Lisp Eval): Add C-M-x on defface.

2004-06-08  Luc Teirlinck  <teirllm@auburn.edu>

	* files.texi (Reverting): Auto-Revert mode and
	Global Auto-Revert mode no longer revert remote files.

2004-05-29  Richard M. Stallman  <rms@gnu.org>

	* custom.texi (Init File): Two dashes start --no-site-file.

2004-05-29  Alan Mackenzie  <acm@muc.de>

	* programs.texi: Update for CC Mode 5.30 and incidental amendments.
	("AWK"): Is consistently thus spelled throughout.
	(AWK, Pike): Document as "C-like modes".
	(@kbd{M-j}): Document as alternative to @kbd{C-M-j}.
	(M-x man): Supersedes M-x manual-entry.
	Add numerous index entries.  Correct "ESC a/e" to "M-a/e".

	("Comments in C"): Delete node; the info is in CC Mode manual.
	(c-comment-only-line-offset): Remove description.

	(C-c ., C-c C-c): Describe new C Mode bindings.

	(C-u TAB, indent-code-rigidly, c-indent-exp, c-tab-always-indent)
	(@dfn{Style}, c-default-style, comment-column, comment-padding)
	(c-up-conditional, c-beginning-of-statement, c-end-of-statement):
	Amend definitions.

	(c-beginning-of-defun, c-end-of-defun, c-context-line-break):
	Describe functions.

	(c-comment-start-regexp, c-hanging-comment-ender-p)
	(c-hanging-comment-starter-p): Remove obsolete definitions.

	* emacs.texi: Remove the menu entry "Comments in C".

2004-05-27  Luc Teirlinck  <teirllm@auburn.edu>

	* dired.texi (Dired and Find): `find-ls-option' does not apply to
	`M-x locate'.

2004-05-16  Karl Berry  <karl@gnu.org>

	* emacs.texi (ack.texi) [@ifnottex]: Change condition; with @ifinfo,
	makeinfo --html fails.
	* help.texi (Help Summary) [@ifnottex]: Likewise.

2004-05-13  Nick Roberts  <nickrob@gnu.org>

	* building.texi (GDB Graphical Interface): Update and describe
	layout first.

2004-05-04  Jason Rumney  <jasonr@gnu.org>

	* makefile.w32-in: Revert last change.

2004-05-03  Jason Rumney  <jasonr@gnu.org>

	* makefile.w32-in (MULTI_INSTALL_INFO, ENVADD): Use forward slashes.

2004-04-23  Juanma Barranquero  <lektu@terra.es>

	* makefile.w32-in: Add "-*- makefile -*-" mode tag.

2004-04-18  Juri Linkov  <juri@jurta.org>

	* fixit.texi (Spelling): Remove file extension from ispell xref.

2004-04-15  Kim F. Storm  <storm@cua.dk>

	* cmdargs.texi (Initial Options): Add -Q.

2004-04-05  Kim F. Storm  <storm@cua.dk>

	* custom.texi (File Variables): Add safe-local-eval-forms.

2004-04-02  Luc Teirlinck  <teirllm@auburn.edu>

	* files.texi (Reverting): Correct description of revert-buffer's
	handling of point.

2004-03-22  Juri Linkov  <juri@jurta.org>

	* emacs.texi (Top): Add `Misc X'.

	* trouble.texi: Fix help key bindings.

	* glossary.texi: Improve references.

	* help.texi: Sync keywords with finder.el.

	* mini.texi (Completion): Add description for menu items.

	* misc.texi (Browse-URL, FFAP): Add information about keywords.

	* sending.texi (Mail Methods): Fix xref to Message manual.

2004-03-12  Richard M. Stallman  <rms@gnu.org>

	* buffers.texi (Misc Buffer): Add index entry for rename-uniquely.

2004-03-04  Richard M. Stallman  <rms@gnu.org>

	* search.texi (Regexps): Explain that ^ and $ have their
	special meanings only in certain contexts.

	* programs.texi (Expressions): Doc C-M-SPC as alias for C-M-@.

	* mule.texi (Specify Coding): Doc C-x RET F.

	* buffers.texi (Misc Buffer): Explain use of M-x rename-uniquely
	for multiple compile and grep buffers.
	(Indirect Buffers): Don't recommand clone-indirect-buffer
	for multiple compile and grep buffers.

2004-02-29  Juanma Barranquero  <lektu@terra.es>

	* makefile.w32-in (mostlyclean, clean, maintainer-clean):
	Use $(DEL) instead of rm, and ignore exit code.

2004-02-23  Nick Roberts  <nick@nick.uklinux.net>

	* building.texi (Watch Expressions): Update.

2004-02-21  Juri Linkov  <juri@jurta.org>

	* cmdargs.texi (Action Arguments): Add alias --find-file.
	Add --directory, --help, --version.  Move text about command-line-args
	to Command Arguments.
	(Initial Options): Add @cindex for --script.  Fix @cindex for -q.
	Add --no-desktop.  Add alias --no-multibyte, --no-unibyte.
	(Window Size X): Join -g and --geometry.  Add @cindex.
	(Borders X): Fix @cindex for -ib.  Add @cindex for -bw.
	(Title X): Remove alias -title.
	(Misc X): New node.

2004-02-15  Jan Djärv  <jan.h.d@swipnet.se>

	* frames.texi (Drag and drop): Add Motif to list of supported
	protocols.

2004-02-03  Jan Djärv  <jan.h.d@swipnet.se>

	* frames.texi (Drag and drop): New section.

2004-01-24  Richard M. Stallman  <rms@gnu.org>

	* emacs.texi (Acknowledgments): Rename from Acknowledgements.
	Include it only @ifnotinfo.  Patch the preceding and following
	node headers to point to each other.

2004-01-11  Glenn Morris  <gmorris@ast.cam.ac.uk>

	* calendar.texi (Appointments): Update section.

2003-12-29  Kevin Ryde  <user42@zip.com.au>

	* programs.texi (C Modes): Fix the xref.

2003-12-23  Nick Roberts  <nick@nick.uklinux.net>

	* building.texi (Watch Expressions): Update.
	(Commands of GUD): Include use of toolbar + breakpoints set from
	fringe/margin.

2003-12-03  Andre Spiegel  <spiegel@gnu.org>

	* files.texi: Say how to disable VC.  Suggested by Alan Mackenzie
	<acm@muc.de>.

2003-11-29  Jan Djärv  <jan.h.d@swipnet.se>

	* frames.texi (Dialog Boxes): Add use-file-dialog.

2003-11-22  Martin Stjernholm  <mast@lysator.liu.se>

	* ack.texi: Note that Alan Mackenzie contributed the AWK support
	in CC Mode.

2003-11-02  Jesper Harder  <harder@ifa.au.dk>  (tiny change)

	* ack.texi, basic.texi, cmdargs.texi:
	* commands.texi, custom.texi, display.texi:
	* emacs.texi, files.texi:
	* frames.texi, glossary.texi, killing.texi:
	* macos.texi, mark.texi, misc.texi, msdog.texi:
	* mule.texi, rmail.texi, search.texi:
	* sending.texi, text.texi, trouble.texi:
	Replace @sc{ascii} and ASCII with @acronym{ASCII}.

2003-11-01  Alan Mackenzie  <acm@muc.de>

	* search.texi (Scrolling During Incremental Search): Document a
	new scrolling facility in isearch mode.

2003-10-22  Miles Bader  <miles@gnu.org>

	* Makefile.in (info): Move before $(top_srcdir)/info.

2003-10-22  Nick Roberts  <nick@nick.uklinux.net>

	* building.texi (Watch Expressions): Update section on data display
	to reflect code changes (GDB Graphical Interface).

2003-10-13  Richard M. Stallman  <rms@gnu.org>

	* xresources.texi (GTK resources): Clean up previous change.

2003-10-12  Jan Djärv  <jan.h.d@swipnet.se>

	* xresources.texi (GTK resources): Add a note that some themes
	disallow customizations.  Add scroll theme example.

2003-09-30  Richard M. Stallman  <rms@gnu.org>

	* cmdargs.texi (General Variables): Remove MAILRC envvar.

	* misc.texi (Saving Emacs Sessions): Shorten the section,
	collapsing back into one node.

2003-09-30  Lars Hansen  <larsh@math.ku.dk>

	* misc.texi: Section "Saving Emacs Sessions" rewritten.

2003-09-29  Jan Djärv  <jan.h.d@swipnet.se>

	* xresources.texi (GTK names in Emacs): Correct typo.

2003-09-24  Luc Teirlinck  <teirllm@mail.auburn.edu>

	* cmdargs.texi (Font X): Mention new default font.
	More fully describe long font names, wildcard patterns and the
	problems involved.  (Result of discussion on emacs-devel.)

2003-09-22  Luc Teirlinck  <teirllm@mail.auburn.edu>

	* emacs.texi (Acknowledgements): Correct typo.

2003-09-22  Richard M. Stallman  <rms@gnu.org>

	* dired.texi (Misc Dired Commands): New node.
	(Dired Navigation): Add dired-goto-file.

	* files.texi (File Aliases, Misc File Ops): Add @cindex entries.

	* emacs.texi (Acknowledgements): New node, split from Distribution.

	* cmdargs.texi (Action Arguments): -f reads interactive args.

2003-09-08  Lute Kamstra  <lute@gnu.org>

	* screen.texi (Mode Line): Say that POS comes before LINE.
	Mention `size-indication-mode'.
	* display.texi (Optional Mode Line):
	Document `size-indication-mode'.
	* basic.texi (Position Info): Mention `size-indication-mode'.

2003-09-07  Luc Teirlinck  <teirllm@mail.auburn.edu>

	* xresources.texi (Resources): Refer to `editres' man page.
	(Lucid Resources): Update defaults.  Expand description of
	`shadowThickness'.

2003-09-04  Miles Bader  <miles@gnu.org>

	* Makefile.in (top_srcdir): New variable.
	($(top_srcdir)/info): New rule.
	(info): Depend on it.

2003-09-03  Peter Runestig  <peter@runestig.com>

	* makefile.w32-in: New file.

2003-08-29  Richard M. Stallman  <rms@gnu.org>

	* misc.texi (Saving Emacs Sessions): Correct previous change.

2003-08-19  Luc Teirlinck  <teirllm@mail.auburn.edu>

	* emacs.texi (Top): Update menu to reflect new Keyboard Macros chapter.
	(Intro): Include kmacro.texi after fixit.texi instead of after
	custom.texi.  (As suggested by Kim Storm.)

2003-08-18  Luc Teirlinck  <teirllm@mail.auburn.edu>

	* fixit.texi (Fixit): Update `Next' pointer.
	* files.texi (Files): Update `Previous' pointer.
	* kmacro.texi (Keyboard Macros): Remove redundant node and section.
	* emacs.texi (Intro): Include kmacro.texi after custom.texi.
	(Suggested by Kim Storm.)
	* Makefile (EMACSSOURCES): Add kmacro.texi.  (Suggested by Kim Storm.)

2003-08-18  Kim F. Storm  <storm@cua.dk>

	* kmacro.texi: New file describing enhanced keyboard macro
	functionality.  Replaces old description in custom.texi.

	* custom.texi (Customization): Add xref to Keyboard Macros chapter.
	(Keyboard Macros): Move to new kmacro.texi file.

	* emacs.texi (Keyboard Macros): Reference new keyboard macro topics.

2003-08-17  Edward M. Reingold  <reingold@emr.cs.iit.edu>

	* calendar.texi (Specified Dates): Add `calendar-goto-day-of-year'.

2003-08-17  Alex Schroeder  <alex@gnu.org>

	* misc.texi (Saving Emacs Sessions): Manual M-x desktop-save not
	required.

2003-08-05  Richard M. Stallman  <rms@gnu.org>

	* programs.texi (Lisp Indent): Don't describe
	lisp-indent-function property here.  Use xref to Lisp Manual.

2003-08-03  Glenn Morris  <gmorris@ast.cam.ac.uk>

	* calendar.texi (Date Formats): Document changed behavior of
	abbreviations.

2003-07-24  Markus Rost  <rost@math.ohio-state.edu>

	* buffers.texi (List Buffers): Fix previous change.

2003-07-13  Markus Rost  <rost@math.ohio-state.edu>

	* buffers.texi (List Buffers): Adjust to new format of *Buffer
	List*.

2003-07-07  Luc Teirlinck  <teirllm@mail.auburn.edu>

	* display.texi (Font Lock): Fix typo.

2003-07-07  Richard M. Stallman  <rms@gnu.org>

	* display.texi (Font Lock): Add xref for format info on
	font-lock-remove-keywords.

	* building.texi (Compilation): Document what happens with asynch
	children of compiler process.

	* help.texi (Library Keywords): Use @multitable.

2003-06-04  Richard M. Stallman  <rms@gnu.org>

	* programs.texi (Expressions): Delete C-M-DEL.

	* misc.texi (Shell Options): Clarify comint-scroll-show-maximum-output.
	comint-move-point-for-output renamed from
	comint-scroll-to-bottom-on-output.

	* custom.texi (Init Rebinding): Replace previous change with xref.
	(Non-ASCII Rebinding): Explain that issue more briefly here.

2003-05-28  Richard M. Stallman  <rms@gnu.org>

	* indent.texi (Indentation): Condense, simplify, clarify prev change.

2003-05-28  Nick Roberts  <nick@nick.uklinux.net>

	* building.texi (GDB Graphical Interface): New node.
	(Rewritten somewhat by RMS.)

2003-05-28  Kai Großjohann  <kai.grossjohann@gmx.net>

	* custom.texi (Init Rebinding): Xref Non-ASCII Rebinding, for
	non-English letters.  Explain how to set coding systems correctly
	and how to include the right coding cookie in the file.

2003-05-22  Kai Großjohann  <kai.grossjohann@gmx.net>

	* indent.texi (Indentation): Explain the concepts.
	(Just Spaces): Explain why preventing tabs for indentation might
	be useful.

2003-04-16  Richard M. Stallman  <rms@gnu.org>

	* search.texi (Regexps): Ref to Lisp manual for more regexp features.

2003-02-22  Alex Schroeder  <alex@emacswiki.org>

	* cmdargs.texi (General Variables): Document SMTPSERVER.

	* sending.texi: Remove SMTP node.
	(Mail Sending): Describe `send-mail-function'.  Link to SMTP
	library.

2003-02-22  Alex Schroeder  <alex@emacswiki.org>

	* sending.texi (Sending via SMTP): Explain MTA/MUA.

2003-02-22  Simon Josefsson  <jas@extundo.com>

	* sending.texi (Mail Methods): Add node about SMTP.

2003-02-17  Jan Djärv  <jan.h.d@swipnet.se>

	* xresources.texi (GTK names in Emacs): Add emacs-toolbar - GtkToolbar.

2003-02-01  Kevin Ryde  <user42@zip.com.au>

	* glossary.texi (Glossary): Correction to cl cross reference.

2003-01-20  Richard M. Stallman  <rms@gnu.org>

	* killing.texi (Rectangles): Document C-x c r.

2003-01-19  Jan Djärv  <jan.h.d@swipnet.se>

	* xresources.texi (GTK resources): New node.
	(GTK widget names): New node.
	(GTK names in Emacs): New node.
	(GTK styles): New node.

2003-01-09  Francesco Potortì  <pot@gnu.org>

	* maintaining.texi (Create Tags Table): Add reference to the new
	`etags --help --lang=LANG' option.

2002-10-02  Karl Berry  <karl@gnu.org>

	* emacs.texi: Per rms, update all manuals to use @copying instead of
	@ifinfo.  Also use @ifnottex instead of @ifinfo around the top node,
	where needed for the sake of the HTML output.

2001-12-20  Eli Zaretskii  <eliz@is.elta.co.il>

	* Makefile.in (EMACSSOURCES): Update the list of Emacs manual
	source files.

2001-11-16  Eli Zaretskii  <eliz@is.elta.co.il>

	* Makefile.in (emacsman): New target.

2001-10-20  Gerd Moellmann  <gerd@gnu.org>

	* (Version 21.1 released.)

2001-10-05  Gerd Moellmann  <gerd@gnu.org>

	* Branch for 21.1.

2001-03-05  Gerd Moellmann  <gerd@gnu.org>

	* Makefile.in (mostlyclean, maintainer-clean): Delete more files.

2000-05-31  Stefan Monnier  <monnier@cs.yale.edu>

	* .cvsignore (*.tmp): New entry.  Seems to be used for @macro.

1999-07-12  Richard Stallman  <rms@gnu.org>

	* Version 20.4 released.

1998-12-04  Markus Rost  <rost@delysid.gnu.org>

	* Makefile.in (INFO_TARGETS): Delete customize.info.
	(DVI_TARGETS): Delete customize.dvi.
	(../info/customize, customize.dvi): Targets deleted.

1998-08-19  Richard Stallman  <rms@psilocin.ai.mit.edu>

	* Version 20.3 released.

1998-05-06  Richard Stallman  <rms@psilocin.gnu.org>

	* Makefile.in (EMACSSOURCES): Add mule.texi.
	Add msdog.texi, ack.texi.  Remove gnu1.texi.

1998-04-06  Andreas Schwab  <schwab@gnu.org>

	* Makefile.in (ENVADD): Environment vars to pass to texi2dvi.
	Use it in dvi targets.

1997-09-23  Paul Eggert  <eggert@twinsun.com>

	* Makefile.in: Merge changes mistakenly made to `Makefile'.
	(INFO_TARGETS): Change ../info/custom to ../info/customize.
	(../info/customize): Rename from ../info/custom.

1997-09-19  Richard Stallman  <rms@psilocin.gnu.ai.mit.edu>

	* Version 20.2 released.

1997-09-15  Richard Stallman  <rms@psilocin.gnu.ai.mit.edu>

	* Version 20.1 released.

1997-08-24  Richard Stallman  <rms@psilocin.gnu.ai.mit.edu>

	* Makefile (../info/customize, customize.dvi): New targets.
	(INFO_TARGETS): Add ../info/customize.
	(DVI_TARGETS): Add customize.dvi.

1996-08-11  Richard Stallman  <rms@psilocin.gnu.ai.mit.edu>

	* Version 19.33 released.

1996-07-31  Richard Stallman  <rms@psilocin.gnu.ai.mit.edu>

	* Version 19.32 released.

1996-06-20  Richard Stallman  <rms@psilocin.gnu.ai.mit.edu>

	* Makefile.in (All info targets): cd $(srcdir) to do the work.

1996-06-19  Richard Stallman  <rms@psilocin.gnu.ai.mit.edu>

	* Makefile.in (All info targets): Specify $(srcdir) in input files.
	Specify -I option.
	(All dvi targets): Set the TEXINPUTS variable.

1996-05-25  Karl Heuer  <kwzh@gnu.ai.mit.edu>

	* Version 19.31 released.

1995-11-24  Richard Stallman  <rms@mole.gnu.ai.mit.edu>

	* Version 19.30 released.

1995-02-07  Richard Stallman  <rms@pogo.gnu.ai.mit.edu>

	* Makefile.in (maintainer-clean): Rename from realclean.

1994-11-23  Richard Stallman  <rms@mole.gnu.ai.mit.edu>

	* Makefile.in: New file.
	* Makefile: File deleted.

1994-11-19  Richard Stallman  <rms@mole.gnu.ai.mit.edu>

	* Makefile (TEXINDEX_OBJS): Variable deleted.
	(texindex, texindex.o, getopt.o): Rules deleted.
	All deps on texindex deleted.
	(distclean): Don't delete texindex.
	(mostlyclean): Don't delete *.o.
	* texindex.c, getopt.c: Files deleted.

1994-09-07  Richard Stallman  <rms@mole.gnu.ai.mit.edu>

	* Version 19.26 released.

1994-07-02  Richard Stallman  (rms@gnu.ai.mit.edu)

	* Makefile (EMACSSOURCES): Exclude undo.texi.

1994-05-30  Richard Stallman  (rms@mole.gnu.ai.mit.edu)

	* Version 19.25 released.

1994-05-23  Richard Stallman  (rms@mole.gnu.ai.mit.edu)

	* Version 19.24 released.

1994-05-16  Richard Stallman  (rms@mole.gnu.ai.mit.edu)

	* Version 19.23 released.

1994-04-17  Richard Stallman  (rms@mole.gnu.ai.mit.edu)

	* Makefile: Delete spurious tab.

1994-02-16  Richard Stallman  (rms@mole.gnu.ai.mit.edu)

	* Makefile (.SUFFIXES): New rule.

1993-12-04  Richard Stallman  (rms@srarc2)

	* getopt.c: New file.
	* Makefile (TEXINDEX_OBJS): Use getopt.o in this dir, not ../lib-src.
	(getopt.o): New rule.
	(dvi): Don't depend on texindex.
	(emacs.dvi): Depend on texindex.

1993-12-03  Richard Stallman  (rms@srarc2)

	* Makefile (TEXI2DVI): New variable.
	(emacs.dvi): Add explicit command.
	(TEXINDEX_OBJS): Delete duplicate getopt.o.

1993-11-27  Richard Stallman  (rms@mole.gnu.ai.mit.edu)

	* Version 19.22 released.

1993-11-18  Richard Stallman  (rms@mole.gnu.ai.mit.edu)

	* Makefile (TEXINDEX_OBJS): Delete spurious period.

1993-11-16  Richard Stallman  (rms@mole.gnu.ai.mit.edu)

	* Version 19.21 released.

1993-11-14  Richard Stallman  (rms@mole.gnu.ai.mit.edu)

	* Makefile (realclean): Don't delete the Info files.

1993-10-25  Brian J. Fox  (bfox@albert.gnu.ai.mit.edu)

	* frames.texi (Creating Frames): Mention `C-x 5' instead of `C-x
	4' where appropriate.

1993-10-20  Brian J. Fox  (bfox@ai.mit.edu)

	* Makefile: Fix targets for texindex.

	* texindex.c: Include "../src/config.h" if building in emacs.

	* Makefile: Change all files to FILENAME.texi, force all targets
	to be FILENAME, not FILENAME.info.
	Add target to build texindex.c, defining `emacs'.

1993-08-14  Richard Stallman  (rms@mole.gnu.ai.mit.edu)

	* Version 19.19 released.

1993-08-08  Richard Stallman  (rms@mole.gnu.ai.mit.edu)

	* Version 19.18 released.

1993-07-20  Richard Stallman  (rms@mole.gnu.ai.mit.edu)

	* Makefile: Fix source file names of the separate manuals.

1993-07-18  Richard Stallman  (rms@mole.gnu.ai.mit.edu)

	* Version 19.17 released.

1993-07-10  Richard Stallman  (rms@mole.gnu.ai.mit.edu)

	* split-man: Fix typos in last change.

1993-07-06  Jim Blandy  (jimb@geech.gnu.ai.mit.edu)

	* Version 19.16 released.

1993-06-19  Jim Blandy  (jimb@wookumz.gnu.ai.mit.edu)

	* version 19.15 released.

1993-06-18  Jim Blandy  (jimb@geech.gnu.ai.mit.edu)

	* Makefile (distclean): It's rm, not rf.

1993-06-17  Jim Blandy  (jimb@wookumz.gnu.ai.mit.edu)

	* Version 19.14 released.

1993-06-16  Jim Blandy  (jimb@wookumz.gnu.ai.mit.edu)

	* Makefile: New file.

1993-06-08  Jim Blandy  (jimb@wookumz.gnu.ai.mit.edu)

	* Version 19.13 released.

1993-05-27  Jim Blandy  (jimb@geech.gnu.ai.mit.edu)

	* Version 19.9 released.

1993-05-25  Jim Blandy  (jimb@wookumz.gnu.ai.mit.edu)

	* Version 19.8 released.

1993-05-25  Jim Blandy  (jimb@wookumz.gnu.ai.mit.edu)

	* cmdargs.texi: Document the -i, -itype, and -iconic options.

	* trouble.texi: It's `enable-flow-control-on', not
	`evade-flow-control-on'.

1993-05-24  Jim Blandy  (jimb@wookumz.gnu.ai.mit.edu)

	* display.texi: Document standard-display-european.

1993-05-22  Jim Blandy  (jimb@geech.gnu.ai.mit.edu)

	* Version 19.7 released.

	* emacs.texi: Add a sentence to the top menu mentioning the
	specific version of Emacs this manual applies to.

1993-04-25  Eric S. Raymond  (eric@mole.gnu.ai.mit.edu)

	* basic.texi: Document next-line-add-lines variable used to
	implement down-arrow.

	* killing.texi: Document kill-whole-line.

1993-04-18  Noah Friedman  (friedman@nutrimat.gnu.ai.mit.edu)

	* text.texi: Update unix TeX ordering information.

1993-03-26  Eric S. Raymond  (eric@geech.gnu.ai.mit.edu)

	* news.texi: Mention fill-rectangle in keybinding list.

	* killing.texi: Document fill-rectangle.

1993-03-17  Eric S. Raymond  (eric@mole.gnu.ai.mit.edu)

	* vc.texi: Bring the docs up to date with VC 5.2.

1992-01-10  Eric S. Raymond  (eric@mole.gnu.ai.mit.edu)

	* emacs.tex: Mention blackbox and gomoku under Amusements.
	Assembler mode is now mentioned and appropriately indexed
	under Programming Modes.

1991-02-15  Robert J. Chassell  (bob@wookumz.ai.mit.edu)

	* emacs.tex: Update TeX ordering information.

1990-06-26  David Lawrence  (tale@geech)

	* emacs.tex: Note that completion-ignored-extensions is not used
	to filter out names when all completions are displayed in
	*Completions*.

1990-05-25  Richard Stallman  (rms@sugar-bombs.ai.mit.edu)

	* texindex.c: If USG, include sys/types.h and sys/fcntl.h.

1990-03-21  Jim Kingdon  (kingdon@pogo.ai.mit.edu)

	* emacs.tex: Add @findex grep.

1988-08-16  Robert J. Chassell  (bob@frosted-flakes.ai.mit.edu)

	* emacs.tex: Correct two typos.  No other changes before
	Version 19 will be made.

1988-05-23  Robert J. Chassell  (bob@frosted-flakes.ai.mit.edu)

	* emacs.tex: Update information for obtaining TeX distribution from the
	University of Washington.

;; Local Variables:
;; coding: utf-8
;; End:

  Copyright (C) 1993-1999, 2001-2014 Free Software Foundation, Inc.

  This file is part of GNU Emacs.

  GNU Emacs is free software: you can redistribute it and/or modify
  it under the terms of the GNU General Public License as published by
  the Free Software Foundation, either version 3 of the License, or
  (at your option) any later version.

  GNU Emacs is distributed in the hope that it will be useful,
  but WITHOUT ANY WARRANTY; without even the implied warranty of
  MERCHANTABILITY or FITNESS FOR A PARTICULAR PURPOSE.  See the
  GNU General Public License for more details.

  You should have received a copy of the GNU General Public License
  along with GNU Emacs.  If not, see <http://www.gnu.org/licenses/>.<|MERGE_RESOLUTION|>--- conflicted
+++ resolved
@@ -1,4 +1,8 @@
-<<<<<<< HEAD
+2014-12-27  Eli Zaretskii  <eliz@gnu.org>
+
+	* buffers.texi (Kill Buffer): Improve indexing.
+
+2014-12-27  Paul Eggert  <eggert@cs.ucla.edu>
 2014-12-24  Stephen Leake  <stephen_leake@stephe-leake.org>
 
 	* trouble.texi: Move user-level information from CONTRIBUTE here.
@@ -24,13 +28,6 @@
 	remove references that imply otherwise.
 
 2014-11-29  Paul Eggert  <eggert@cs.ucla.edu>
-=======
-2014-12-22  Eli Zaretskii  <eliz@gnu.org>
-
-	* buffers.texi (Kill Buffer): Improve indexing.
-
-2014-11-19  Paul Eggert  <eggert@cs.ucla.edu>
->>>>>>> 216c6aad
 
 	Lessen focus on ChangeLog files, as opposed to change log entries.
 	* maintaining.texi (Change Log): Mention that ChangeLog files may
