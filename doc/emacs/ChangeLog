<<<<<<< HEAD
2012-06-27  Glenn Morris  <rgm@gnu.org>
=======
2012-06-26  Glenn Morris  <rgm@gnu.org>

	* fixit.texi (Undo): Grammar fixes.  (Bug#11779)

2012-06-24  Michael Witten  <mfwitten@gmail.com>  (tiny change)

	* fixit.texi (Undo): Fix typo.  (Bug#11775)

2012-06-19  Glenn Morris  <rgm@gnu.org>
>>>>>>> 3d8b9024

	* ack.texi (Acknowledgments): Tiny update.

2012-06-21  Glenn Morris  <rgm@gnu.org>

	* Makefile.in: Rename infodir to buildinfodir throughout.  (Bug#11737)

2012-06-17  Chong Yidong  <cyd@gnu.org>

	* emacs.texi: Remove urlcolor setting.  Update ISBN and edition number.

	* anti.texi:
	* building.texi:
	* cmdargs.texi:
	* custom.texi:
	* display.texi:
	* files.texi:
	* frames.texi:
	* glossary.texi:
	* misc.texi:
	* mule.texi:
	* programs.texi:
	* sending.texi:
	* text.texi: Copyedits to avoid underfull/overfull in 7x9 manual.

2012-06-06  Michael Albinus  <michael.albinus@gmx.de>

	* custom.texi (Directory Variables): Mention enable-remote-dir-locals.

2012-05-28  Glenn Morris  <rgm@gnu.org>

	* ack.texi, building.texi, calendar.texi, custom.texi:
	* maintaining.texi, text.texi: Use @LaTeX rather than La@TeX.

2012-05-27  Glenn Morris  <rgm@gnu.org>

	* emacs.texi: Simplify following removal of node pointers.

	* ack.texi, anti.texi, basic.texi, buffers.texi, building.texi:
	* cmdargs.texi, commands.texi, display.texi, emacs.texi:
	* entering.texi, files.texi, fixit.texi, frames.texi, glossary.texi:
	* gnu.texi, help.texi, indent.texi, killing.texi, kmacro.texi:
	* m-x.texi, macos.texi, maintaining.texi, mark.texi, mini.texi:
	* misc.texi, modes.texi, msdog.texi, mule.texi, programs.texi:
	* regs.texi, screen.texi, search.texi, text.texi, trouble.texi:
	* windows.texi, xresources.texi: Nuke hand-written node pointers.

2012-05-22  Glenn Morris  <rgm@gnu.org>

	* emacs.texi (Acknowledgments): Add another contributor.

2012-05-12  Glenn Morris  <rgm@gnu.org>

	* Makefile.in (MKDIR_P): New, set by configure.
	(mkinfodir): Use $MKDIR_P.

2012-05-10  Glenn Morris  <rgm@gnu.org>

	* mule.texi (Disabling Multibyte): Replace the obsolete "unibyte: t"
	with "coding: raw-text".

	* files.texi (Interlocking): Mention create-lockfiles option.

2012-05-09  Chong Yidong  <cyd@gnu.org>

	* frames.texi (Mouse References, Mouse Commands): Fix index
	entries (Bug#11362).

2012-05-05  Glenn Morris  <rgm@gnu.org>

	* custom.texi (Customization Groups, Custom Themes, Examining):
	Improve page breaks.

	* rmail.texi (Rmail Display): Use example rather than smallexample.

	* calendar.texi: Convert inforefs to refs.

	* dired.texi (Dired Enter): Improve page break.

	* abbrevs.texi (Abbrev Concepts): Copyedits.

	* maintaining.texi (Registering, Tag Syntax):
	Tweak line and page breaks.

	* programs.texi (Programs, Electric C): Copyedits.
	(Program Modes): Add xref to Fortran.
	(Left Margin Paren): Remove what was (oddly enough) the only use
	of defvar in the entire Emacs manual.
	(Hungry Delete): Remove footnote about ancient Emacs version.
	(Other C Commands): Use example rather than smallexample.

	* text.texi (Pages, Filling, Foldout, Org Mode, HTML Mode)
	(Nroff Mode, Enriched Indentation, Table Rows and Columns):
	Tweak line and page breaks.

	* modes.texi (Major Modes, Minor Modes): Reword to improve page-breaks.
	(Major Modes): Use example rather than smallexample.

	* mule.texi (Output Coding): Reword to improve page-breaks.

	* frames.texi (Fonts): Tweak line and page breaks.
	Use example rather than smallexample.  Change cross-reference.
	(Text-Only Mouse): Fix xref.

	* buffers.texi (Buffers, Kill Buffer, Several Buffers)
	(Indirect Buffers): Tweak line- and page-breaks.

	* fixit.texi (Fixit, Undo): Reword to improve page-breaks.

2012-05-04  Glenn Morris  <rgm@gnu.org>

	* Makefile.in (INFO_EXT, INFO_OPTS): New, set by configure.
	(info, infoclean): Use $INFO_EXT.
	($(infodir)/emacs$(INFO_EXT)): Use $INFO_EXT and $INFO_OPT.
	* makefile.w32-in (INFO_EXT, INFO_OPTS): New.
	(INFO_TARGETS): Use $INFO_EXT.
	($(infodir)/emacs$(INFO_EXT)): Use $INFO_EXT and $INFO_OPT, and -o.

2012-05-02  Glenn Morris  <rgm@gnu.org>

	* emacs.texi (@copying): Only print EDITION in the TeX version.

	* search.texi (Regexp Search): Just say "Emacs".

	* display.texi (Auto Scrolling):
	Reword to avoid repetition and improve page break.

	* xresources.texi (Resources):
	* mule.texi (Language Environments):
	* misc.texi (Amusements):
	* maintaining.texi (VC Change Log):
	* frames.texi (Fonts):
	* custom.texi (Specifying File Variables, Minibuffer Maps):
	* cmdargs.texi (Initial Options):
	* building.texi (Flymake):
	Reword to remove/reduce some overly long/short lines.

2012-04-27  Glenn Morris  <rgm@gnu.org>

	* emacs.texi: Some fixes for detailed menu.

	* emacs.texi: Add "et al." to authors.

	* ack.texi, basic.texi, buffers.texi, building.texi:
	* calendar.texi, cmdargs.texi, commands.texi, custom.texi:
	* dired.texi, display.texi, emerge-xtra.texi, files.texi:
	* fortran-xtra.texi, help.texi, kmacro.texi, mini.texi, misc.texi:
	* msdog-xtra.texi, picture-xtra.texi, programs.texi, rmail.texi:
	* search.texi, trouble.texi, windows.texi:
	Use Texinfo recommended convention for quotes+punctuation.

2012-04-27  Eli Zaretskii  <eliz@gnu.org>

	* mule.texi (Bidirectional Editing): Improve indexing.
	Minor wording tweaks.

2012-04-15  Chong Yidong  <cyd@gnu.org>

	* misc.texi (emacsclient Options): More clarifications.

2012-04-15  Glenn Morris  <rgm@gnu.org>

	* msdog.texi (Windows Printing): It doesn't set printer-name.

	* mule.texi (Language Environments): Move font info to "Fontsets".
	(Fontsets): Move intlfonts etc here from "Language Environments".
	Copyedits.
	(Defining Fontsets, Modifying Fontsets, Undisplayable Characters)
	(Unibyte Mode, Charsets, Bidirectional Editing): Copyedits.

2012-04-15  Chong Yidong  <cyd@gnu.org>

	* glossary.texi (Glossary): Standardize on "text terminal"
	terminology.  All callers changed.

	* misc.texi (emacsclient Options): Document "client frame" concept
	and its effect on C-x C-c more carefully.

2012-04-15  Glenn Morris  <rgm@gnu.org>

	* frames.texi (Scroll Bars):
	* glossary.texi (Glossary): Use consistent case for "X Window System".

	* mule.texi (Select Input Method, Coding Systems):
	State command names in kbd tables.
	(Recognize Coding): Add cross-ref.
	(Output Coding): Don't mention message mode in particular.
	(Text Coding, Communication Coding, File Name Coding, Terminal Coding):
	Copyedits.

2012-04-14  Glenn Morris  <rgm@gnu.org>

	* mule.texi (Select Input Method, Coding Systems, Recognize Coding):
	Copyedits.
	(Coding Systems): Mac OS X apparently uses newlines for EOL.
	(Recognize Coding): Remove old auto-coding-regexp-alist example.
	auto-coding-functions does not override coding: tags.
	Remove rmail-decode-mime-charset; it no longer has any effect.

2012-04-14  Chong Yidong  <cyd@gnu.org>

	* custom.texi (Creating Custom Themes): Add reference to Custom
	Themes node in Lisp manual.

2012-04-14  Glenn Morris  <rgm@gnu.org>

	* mule.texi (International): Copyedits.
	(International Chars): Update C-x = example output.
	(Disabling Multibyte): Rename from "Enabling Multibyte".
	Clarify what "unibyte: t" does, and mode-line description.
	(Unibyte Mode): Update for "Disabling Multibyte" node name change.
	Use Texinfo recommended convention for quotes+punctuation.
	(Language Environments): Copyedits.
	(Input Methods): Copyedits.  Use "^" for the postfix example,
	because it is less confusing inside Info's `quotes'.

	* custom.texi (Specifying File Variables): Fix "unibyte" description.
	Update for "Disabling Multibyte" node name change.
	* emacs.texi: Update for "Disabling Multibyte" node name change.

	* abbrevs.texi, arevert-xtra.texi, buffers.texi, building.texi:
	* cmdargs.texi, custom.texi, entering.texi, files.texi, frames.texi:
	* glossary.texi, help.texi, macos.texi, maintaining.texi, mini.texi:
	* misc.texi, package.texi, programs.texi, screen.texi, search.texi:
	* sending.texi, text.texi, trouble.texi:
	Use @file for buffers, per the Texinfo manual.

	* entering.texi (Entering Emacs):
	Do not mention initial-buffer-choice = t.

	* misc.texi (Gnus Startup): Use @env for environment variables.

	* Makefile.in: Replace non-portable use of $< in ordinary rules.

2012-04-12  Glenn Morris  <rgm@gnu.org>

	* ack.texi (Acknowledgments): Don't mention obsolete mailpost.el.

2012-04-07  Glenn Morris  <rgm@gnu.org>

	* emacsver.texi (EMACSVER): Bump version to 24.1.50.

2012-04-05  Glenn Morris  <rgm@gnu.org>

	* glossary.texi (Glossary): Use anchors for internal cross-references.

2012-04-04  Glenn Morris  <rgm@gnu.org>

	* glossary.texi (Glossary): Copyedits.
	Use Texinfo-recommended convention for quotes and punctuation.
	Comment out a few specialized (Rmail) items.
	New items: Bidirectional Text, Client, Directory Local Variable,
	File Local Variable, Package, Server, Theme, Trash Can.

2012-04-03  Chong Yidong  <cyd@gnu.org>

	* sending.texi (Mail Misc): Fix an index entry.

2012-04-02  Eli Zaretskii  <eliz@gnu.org>

	* msdog.texi (Windows Startup): Add description of emacsclient
	operation under -c and -t on MS-Windows.

	* misc.texi (emacsclient Options): Add cross-reference to "Windows
	Startup".  (Bug#11091)

2012-04-02  Dani Moncayo  <dmoncayo@gmail.com>  (tiny change)

	* custom.texi (Changing a Variable): Fix example.

2012-04-01  Eli Zaretskii  <eliz@gnu.org>

	* misc.texi (emacsclient Options): More clarifications about -t
	and -c on MS-Windows.  (Bug#11091)

2012-03-31  Eli Zaretskii  <eliz@gnu.org>

	* misc.texi (emacsclient Options): Document peculiarities of new
	frame creation on MS-Windows under -c or -t options.  (Bug#11091)

2012-03-30  Chong Yidong  <cyd@gnu.org>

	* files.texi (File Conveniences): Clarify Imagemagick discussion.

2012-03-22  Glenn Morris  <rgm@gnu.org>

	* dired.texi (Operating on Files): Fix dired-recursive-copies default.

2012-03-17  Chong Yidong  <cyd@gnu.org>

	* package.texi (Package Installation): Document use of
	package-initialize in init file.

2012-03-16  Glenn Morris  <rgm@gnu.org>

	* help.texi (Language Help):
	* mule.texi (International Chars):
	etc/HELLO is for character demonstration.

2012-03-15  Dani Moncayo  <dmoncayo@gmail.com>  (tiny change)

	* dired.texi (Shell Commands in Dired): Fix typo.

2012-03-04  Chong Yidong  <cyd@gnu.org>

	* killing.texi (Clipboard): Document clipboard manager.

2012-02-29  Glenn Morris  <rgm@gnu.org>

	* ack.texi (Acknowledgments): Use @Tex{} in more places.

	* emacs.texi, help.texi, text.texi: Use "" quotes in menus.

	* dired.texi, emacs.texi: Use @code{} in menus when appropriate.

2012-02-28  Glenn Morris  <rgm@gnu.org>

	* custom.texi, display.texi, emacs.texi, files.texi:
	* msdog-xtra.texi, msdog.texi, vc-xtra.texi:
	Standardize possessive apostrophe usage.

2012-02-25  Jan Djärv  <jan.h.d@swipnet.se>

	* macos.texi (Mac / GNUstep Customization): Remove text about
	ns-find-file and ns-drag-file (Bug#5855, Bug#10050).

2012-02-25  Dani Moncayo  <dmoncayo@gmail.com>  (tiny change)

	* buffers.texi (Select Buffer): Mention that saving in a new file
	name can switch to a different major mode.

2012-02-23  Glenn Morris  <rgm@gnu.org>

	* mini.texi (Minibuffer File, Completion Options, Repetition):
	Copyedits.
	(Completion Example): Other M-x au* commands may be defined.
	(Completion Styles): Mention emacs21 and completion-category-overrides.

	* msdog.texi (Text and Binary, ls in Lisp, Windows HOME)
	(Windows Keyboard, Windows Mouse, Windows Processes)
	(Windows Printing, Windows Misc): Copyedits.
	(ls in Lisp): Update switches list.

	* msdog-xtra.texi (MS-DOS Display): Update list-colors-display xref.
	Update dos-mode* function names.
	(MS-DOS Printing, MS-DOS and MULE): Copyedits.
	(MS-DOS Processes): Add xref to main ls-lisp section.

	* ack.texi (Acknowledgments): Mention smie.

2012-02-22  Glenn Morris  <rgm@gnu.org>

	* macos.texi: Copyedits.  Fix @key/@kbd usage.
	(Mac / GNUstep Basics): Don't mention the panels, since the next
	section covers them.
	(Mac / GNUstep Customization): Merge some panel info from previous.

2012-02-21  Glenn Morris  <rgm@gnu.org>

	* emerge-xtra.texi (Emerge, Submodes of Emerge, Combining in Emerge):
	Small fixes.

	* emacs-xtra.texi: Picture mode is no longer a chapter.

	* picture-xtra.texi (Basic Picture): C-a does get remapped.

	* ack.texi (Acknowledgments): Small changes, including resorting,
	and removal of things no longer distributed.

2012-02-20  Glenn Morris  <rgm@gnu.org>

	* emacs.texi (Top, Preface): Small rephrasings.
	(menu, detailmenu): Update entries, and reformat some descriptions.
	* building.texi, display.texi, emacs-xtra.texi, files.texi:
	* frames.texi, kmacro.texi, msdog.texi, programs.texi, text.texi:
	Reformat some menu descriptions.

	* ack.texi (Acknowledgments): More updates.

	* emacs.texi (Acknowledgments): Add several names from ack.texi,
	and from Author: headers.
	(Distrib): Small updates.

2012-02-18  Glenn Morris  <rgm@gnu.org>

	* ack.texi (Acknowledgments): Add xref to Org manual.

	* rmail.texi: Copyedits.  Use 'mail composition buffer' in place
	of '*mail*', since Message does not call it that.
	(Rmail Reply): Rename rmail-dont-reply-to-names.
	\\`info- no longer handled specially.
	Update for rmail-enable-mime-composing.
	Don't mention 'm' for replies.
	Don't mention rmail-mail-new-frame and cancelling, since it does
	not work for Message at the moment.

	* cal-xtra.texi: Copyedits.

	* emacs-xtra.texi: Set encoding to ISO-8859-1.

2012-02-17  Glenn Morris  <rgm@gnu.org>

	* maintaining.texi (Old Revisions): Fix cross-refs to Ediff manual.

	* ack.texi (Acknowledgments): Mention Gnulib.

	* ack.texi, calendar.texi, cal-xtra.texi: Use "Bahá'í".

	* calendar.texi: Misc small changes, including updating the dates
	of examples.

2012-02-16  Glenn Morris  <rgm@gnu.org>

	* calendar.texi: Misc small changes.

	* vc1-xtra.texi (VC Delete/Rename, CVS Options):
	* cal-xtra.texi (Diary Display): Fix TeX cross-refs to other manuals.

	* dired-xtra.texi (Subdir Switches): Small fixes.

	* fortran-xtra.texi: Tiny changes and some adjustments to line breaks.

2012-02-15  Glenn Morris  <rgm@gnu.org>

	* sending.texi (Mail Sending): smtpmail-auth-credentials was removed.

2012-02-12  Glenn Morris  <rgm@gnu.org>

	* ack.texi (Acknowledgments):
	* emacs.texi (Acknowledgments): Updates for new files in 24.1.

2012-02-10  Glenn Morris  <rgm@gnu.org>

	* mini.texi (Minibuffer Edit): Mention minibuffer-inactive-mode.

	* programs.texi (Misc for Programs): Mention electric-layout-mode.

2012-02-09  Glenn Morris  <rgm@gnu.org>

	* buffers.texi (Misc Buffer): M-x info does not seem to require a
	buffer switch after M-x rename-uniquely.

	* trouble.texi (Checklist): Mention C-c m in report-emacs-bug.

2012-02-09  Jay Belanger  <jay.p.belanger@gmail.com>

	* text.texi (Org Mode): Fix typo.

2012-02-08  Glenn Morris  <rgm@gnu.org>

	* ack.texi (Acknowledgments): Update emacs-lock info.

	* rmail.texi (Rmail Display): Mention rmail-epa-decrypt.

	* text.texi (LaTeX Editing): Mention latex-electric-env-pair-mode.

2012-02-07  Glenn Morris  <rgm@gnu.org>

	* files.texi (File Conveniences): Mention ImageMagick images.

2012-02-05  Glenn Morris  <rgm@gnu.org>

	* trouble.texi (Checklist): Mention debug-on-event.

	* maintaining.texi (Maintaining): Add cross-ref to ERT.

2012-02-04  Glenn Morris  <rgm@gnu.org>

	* macos.texi (Customization options specific to Mac OS / GNUstep):
	New subsection.

	* display.texi (Colors): Mention list-colors-sort.

	* files.texi (File Conveniences): Mention image animation.

2012-01-31  Chong Yidong  <cyd@gnu.org>

	* windows.texi (Split Window): C-mouse-2 doesn't work on GTK+
	scroll bars (Bug#10666).

2012-01-28  Chong Yidong  <cyd@gnu.org>

	* files.texi (Filesets): Fix typos.

	* display.texi (Faces): Add xref to Colors node.

2012-01-27  Dani Moncayo  <dmoncayo@gmail.com>

	* buffers.texi (Select Buffer): Clarify explanation of switching
	to new buffers.  Fix description of next-buffer and
	previous-buffer (Bug#10334).
	(Misc Buffer): Add xref to View Mode.

	* text.texi (Fill Commands): Fix description of
	sentence-end-double-space.

2012-01-23  Chong Yidong  <cyd@gnu.org>

	* anti.texi (Antinews): Add Emacs 23 antinews.

2012-01-16  Volker Sobek  <reklov@live.com>  (tiny change)

	* programs.texi (Comment Commands): Typo (bug#10514).

2012-01-15  Chong Yidong  <cyd@gnu.org>

	* xresources.texi (X Resources): Describe GTK+ case first.
	(Resources): Don't use borderWidth as an example, since it doesn't
	work with GTK+.
	(Table of Resources): Clarify role of several resources, including
	the Emacs 24 behavior of cursorBlink etc.
	(Face Resources): Node deleted.  Recommend using Customize
	instead.  Add paragraph to `Table of Resources' node summarizing
	how to use X resources for changing faces.
	(Lucid Resources): Rewrite, omitting description of font names,
	referring to the Fonts node instead.
	(LessTif Resources): Copyedits.
	(GTK resources): Rewrite, describing the difference between gtk2
	and gtk3.
	(GTK Resource Basics): New node.
	(GTK Widget Names, GTK Names in Emacs): Rewrite.
	(GTK styles): Just refer to Fonts node for GTK font format.

	* display.texi (Faces): Document the cursor face.

2012-01-14  Chong Yidong  <cyd@gnu.org>

	* cmdargs.texi (Action Arguments): No need to mention EMACSLOADPATH.
	(General Variables): Add xref to Lisp Libraries.
	(Initial Options): Copyedits.
	(Resume Arguments): Node deleted; emacs.bash/csh are obsolete.
	(Environment): Clarify what getenv does.
	(General Variables): Clarify EMACSPATH etc.  Emacs does not assume
	light backgrounds on xterms.
	(Misc Variables): TEMP and TMP are not Windows-specific.
	(Display X): Copyedits.
	(Colors X): -bd does nothing for GTK.
	(Icons X): Gnome 3 doesn't use taskbars.

	* misc.texi (Shell): Document exec-path here.

	* rmail.texi (Movemail): Add xref for exec-path.

2012-01-13  Glenn Morris  <rgm@gnu.org>

	* dired.texi (Dired and Find): Clarify find-ls-options.

2012-01-09  Chong Yidong  <cyd@gnu.org>

	* custom.texi (Custom Themes): Switch custom-safe-themes to use
	SHA-256.

2012-01-07  Chong Yidong  <cyd@gnu.org>

	* display.texi (Useless Whitespace): Add Whitespace mode.

	* custom.texi (Hooks): Discuss how to disable minor modes.

	* files.texi (Diff Mode): Discuss diff-auto-refine-mode
	(Bug#10309).  Discuss use of Whitespace mode (Bug#10300).

	* trouble.texi (Lossage): Refer to Bugs node for problems.
	(DEL Does Not Delete): Don't use "usual erasure key" teminology.
	(Screen Garbled): Don't refer to terminal "manufacturers".
	(Total Frustration): Node deleted.  Eliza is documented in
	Amusements now.
	(Known Problems): More info about using the bug tracker.
	Mention debbugs package.
	(Bug Criteria): Copyedits.
	(Understanding Bug Reporting): Mention emacs -Q.

2012-01-06  Chong Yidong  <cyd@gnu.org>

	* custom.texi (Specifying File Variables): The mode: keyword
	doesn't have to be first anymore.  Add example of specifying minor
	modes.
	(Directory Variables): Simplify example.  Mention application to
	non-file buffers.
	(Disabling): Use "initialization file" terminology.
	(Init Examples): Fix hook example.

2012-01-06  Eli Zaretskii  <eliz@gnu.org>

	* cmdargs.texi (MS-Windows Registry): Shorten the index entry.
	(Bug#10422)
	Move the stuff about resources to xresources.texi.

	* xresources.texi (Resources): Move information about setting X
	resources in the Registry from cmdargs.texi.  Make the index entry
	be similar to the one in cmdargs.texi.

2012-01-05  Chong Yidong  <cyd@gnu.org>

	* custom.texi (Customization Groups): Update example.
	(Browsing Custom): Document the new search field.
	(Changing a Variable): Update example for Emacs 24 changes.
	Document Custom-set and Custom-save commands.
	(Face Customization): Document Emacs 24 changes.  De-document
	modify-face.
	(Specific Customization): Mention customize-variable.
	(Custom Themes): Add customize-themes, custom-theme-load-path,
	custom-theme-directory, and describe-theme.
	(Creating Custom Themes): New node.
	(Examining): Mention M-:.

	* package.texi (Packages): Fix typo.

2012-01-03  Chong Yidong  <cyd@gnu.org>

	* misc.texi (Single Shell): Don't document Lisp usage of
	shell-command.  Tidy up discussion of synchronicity.  Add index
	entries for async-shell-command.
	(Interactive Shell): Note that M-x shell uses shell-file-name.
	Note change in behavior in Emacs 24.
	(Shell Mode): Shell mode now uses completion-at-point.
	(Shell Prompts): Emphasize that comint-use-prompt-regexp isn't the
	default method for recognizing prompts nowadays.
	(Shell Ring): Add xref to Minibuffer History.
	(Directory Tracking): Explain Dirtrack mode in more detail.
	(Term Mode): Fix index entries.
	(Paging in Term): Merge into Term Mode.
	(Serial Terminal, Emacs Server, emacsclient Options): Copyedits.
	(Printing): Fix xref.  State default of lpr-switches.
	(PostScript): Remove obsolete sentence.  Omit description of
	non-interactive behaviors.
	(Hyperlinking): Improve description.
	(Browse-URL): Using compose-mail for mailto URLs is the default.
	Document browse-url-mailto-function.
	(Goto Address mode): Add index entries.  Add xref to Browse-URL.
	(FFAP): FFAP is not a minor mode.
	(Amusements): M-x lm was renamed to M-x landmark.
	Document nato-region.

2012-01-01  Chong Yidong  <cyd@gnu.org>

	* misc.texi (Gnus, Buffers of Gnus): Copyedits.
	(Gnus Startup): Note that the system might not be set up for news.
	Describe group levels more clearly.
	(Gnus Group Buffer, Gnus Summary Buffer): New nodes, split from
	Summary of Gnus.
	(Document View): Copyedits.  Move zoom commads to DocView
	Navigation node.
	(DocView Navigation, DocView Searching, DocView Slicing)
	(DocView Conversion): Nodes renamed from Navigation, etc.

	* sending.texi (Mail Sending): Add message-kill-buffer-on-exit.

2011-12-31  Eli Zaretskii  <eliz@gnu.org>

	* basic.texi (Moving Point): Fix the description of C-n and C-p.
	(Bug#10380)

2011-12-30  Chong Yidong  <cyd@gnu.org>

	* sending.texi (Sending Mail): Document initial mail buffer name,
	and changed multiple mail buffer behavior.
	(Mail Format): Put the example at the top of the section.
	(Mail Headers): Move discussion of "From" to the top.
	(Mail Sending): Document sendmail-query-once.
	(Citing Mail): Make it less Rmail-specific.

2011-12-29  Chong Yidong  <cyd@gnu.org>

	* text.texi (Org Mode): Copyedits.  Refer to Outline Format for
	example.  Add index entries.
	(Org Organizer, Org Authoring): Nodes renamed.  Copyedits.

2011-12-26  Chong Yidong  <cyd@gnu.org>

	* dired.texi (Dired Enter, Misc Dired Features):
	Document dired-use-ls-dired changes.  Mention quit-window.
	(Dired Navigation): Add index entries.
	(Dired Visiting): Fix View Mode xref.
	(Marks vs Flags): Prefer C-/ binding for undo.
	(Subdirectories in Dired): Add xrefs.
	(Misc Dired Features): Document some Emacs 24 changes.  Add index
	entries.

	* abbrevs.texi (Abbrev Concepts): No need to mention abbrev-mode
	variable, since it is explained in Minor Modes node.
	(Defining Abbrevs): Copyedits.
	(Expanding Abbrevs): State default of abbrev-all-caps.  Prefer the
	C-/ binding for undo.
	(Dabbrev Customization): Add xrefs for case-fold-search and
	case-replace.

	* dired-xtra.texi (Subdir Switches): Add xref.

	* maintaining.texi (VC Directory Commands): Mention quit-window.

2011-12-25  Chong Yidong  <cyd@gnu.org>

	* maintaining.texi (Tags): Mention Semantic.
	(Create Tags Table, Etags Regexps): Copyedits.
	(Find Tag): Mention minibuffer completion.
	(List Tags): Mention completion-at-point.  Completion is actually
	available in M-x list-tags.

	* vc1-xtra.texi (VC Delete/Rename): Rename from Renaming and VC.
	Document vc-delete-file.

	* files.texi (Misc File Ops): Mention vc-delete-file.

	* programs.texi (Symbol Completion): Mention completion-at-point
	explicitly.

2011-12-22  Chong Yidong  <cyd@gnu.org>

	* maintaining.texi (Change Log Commands): Don't specially mention
	vc-update-change-log which is CVS-only.

	* vc1-xtra.texi (Version Headers): Note that these are for
	Subversion, CVS, etc. only.
	(General VC Options): De-document vc-keep-workfiles.
	Fix RCS-isms.

2011-12-22  Eli Zaretskii  <eliz@gnu.org>

	* building.texi (Debugger Operation): Fix a typo: "@end iftext"
	should be @end iftex".

2011-12-21  Chong Yidong  <cyd@gnu.org>

	* maintaining.texi (Advanced C-x v v): Use fileset terminology.
	(VC With A Merging VCS, VC Change Log): Add xref to VC Pull node.
	(VC Pull): Mention vc-log-incoming.
	(Log Buffer): Add CVS/RCS only disclaimer.

	* vc1-xtra.texi (Remote Repositories): Update introduction.
	(Local Version Control): Node deleted (obsolete with DVCSes).
	(Remote Repositories, Version Backups): Node deleted.
	Move documentation of vc-cvs-stay-local to CVS Options.
	(CVS Options): Reduce verbosity of description of obscure CVS
	locking feature.
	(Making Revision Tags, Revision Tag Caveats): Merge into Revision
	Tags node.
	(Revision Tags): Move under Miscellaneous VC subsection.
	(Change Logs and VC): Note that this is wrong for DVCSs.
	De-document log entry manipulating features.
	(Renaming and VC): Describe how it works on modern VCSes.

	* files.texi (Misc File Ops): Mention vc-rename-file.

	* programs.texi (Custom C Indent): Add index entries.

2011-12-20  Alan Mackenzie  <acm@muc.de>

	* programs.texi (Motion in C): Update the description of C-M-a and
	C-M-e, they now DTRT in enclosing scopes.
	(Custom C Indent): Add @dfn{guessing} of the indentation style.

2011-12-20  Chong Yidong  <cyd@gnu.org>

	* maintaining.texi (VCS Concepts): Add "working tree" terminology.
	(Old Revisions): Use it.
	(VCS Repositories): Add "distributed" terminology.
	(Log Buffer): Remove duplicate description
	about changesets.  Fix "current VC fileset" ambiguity.
	(Multi-User Branching): Node deleted.
	(Branches, Switching Branches): Discuss decentralized version
	control systems.
	(VC Pull): New node.
	(Merging): Document merging on decentralized systems.
	(Creating Branches): Note that this is specific to CVS and related
	systems.

2011-12-19  Chong Yidong  <cyd@gnu.org>

	* maintaining.texi (VCS Merging, VCS Changesets): Index entries.
	(VC Mode Line): Add index entry for "version control status".
	(VC Undo): Use vc-revert instead of its vc-revert-buffer alias.
	Document vc-revert-show-diff.  De-document vc-rollback.
	(VC Directory Mode): Rewrite introduction.  Move prefix arg
	documentation here from VC Directory Buffer node.
	(VC Directory Buffer): Use a decentralized VCS example.
	(VC Directory Commands): Use a table.  Remove material duplicated
	in previous nodes on multi-file VC filsets.

2011-12-17  Chong Yidong  <cyd@gnu.org>

	* maintaining.texi (VCS Concepts): Make "revision" terminology
	less CVS-specific.
	(VC With A Merging VCS, VC With A Locking VCS): Add xref to
	Registering node.
	(Secondary VC Commands): Delete.  Promote subnodes.
	(Log Buffer): Add command name for C-c C-c.  Fix the name of the
	log buffer.  Add index entries.
	(VCS Changesets, Types of Log File, VC With A Merging VCS):
	Use "commit" terminology.
	(Old Revisions): Move it to just before VC Change Log.  "Tag" here
	doesn't refer to tags tables.  Note other possible forms of the
	revision ID.  C-x v = does not save.
	(Registering): Note similarity to C-x v v action.  Fix description
	of how backends are chosen.  De-document vc-default-init-revision.
	(VC Change Log): Document C-x v l in VC-Dir buffer.  Document RET
	in root log buffers.

2011-12-16  Chong Yidong  <cyd@gnu.org>

	* maintaining.texi (Version Control Systems): Drop Meta-CVS.
	(Basic VC Editing): Remove redundant descriptions.
	(VC With A Merging VCS): Make description more general instead of
	CVS-specific.
	(VC With A Locking VCS): Use VC fileset terminology.

2011-12-12  Chong Yidong  <cyd@gnu.org>

	* building.texi (Executing Lisp): Fix xref for C-M-x.
	(Lisp Libraries): Add xref to node explaining `load' in Lisp
	manual.  Note that load-path is not customizable.
	(Lisp Eval): Note that listed commands are available globally.
	Explain the meaning of "defun" in the C-M-x context.
	(Lisp Interaction): Copyedits.
	(External Lisp): Fix name of inferior Lisp buffer.
	Mention Scheme.
	(Compilation): Define "inferior process".

2011-12-10  Eli Zaretskii  <eliz@gnu.org>

	* msdog.texi (Windows Fonts): Document how to force GDI font
	backend on MS-Windows.

2011-12-10  Chong Yidong  <cyd@gnu.org>

	* building.texi (Compilation): Say what the -k flag to make does.
	Move subprocess discussion to Compilation Shell.
	(Compilation Mode): Add xref for grep, occur, and mouse
	references.  Define "locus".
	(Grep Searching): Use @command.
	(Debuggers, Commands of GUD, GDB Graphical Interface):
	Clarify intro.
	(Starting GUD): Clarify how arguments are specified.
	(Debugger Operation): Index entry for "GUD interaction buffer",
	and move basic description here from Commands of GUD node.
	(GDB User Interface Layout): Copyedits.
	(Source Buffers): Remove gdb-find-source-frame, which is not in
	gdb-mi.el.
	(Other GDB Buffers): Remove gdb-use-separate-io-buffer and
	toggle-gdb-all-registers, which are not in gdb-mi.el.
	Don't re-document GUD interaction buffers.

	* programs.texi (Symbol Completion): M-TAB can now use Semantic.
	(Semantic): Add cindex entries for Semantic.

2011-12-06  Chong Yidong  <cyd@gnu.org>

	* programs.texi (Man Page): Clarify how to use Man-switches.
	Don't bother documenting Man-fontify-manpage-flag.
	(Lisp Doc): Add xref to Name Help node.
	(Hideshow): Add cindex.  Mention role of ellipses, and default
	value of hs-isearch-open.  Don't bother documenting
	hs-special-modes-alist.
	(Symbol Completion): Add kindex for C-M-i.  Don't recommend
	changing the window manager binding of M-TAB.

2011-12-05  Chong Yidong  <cyd@gnu.org>

	* programs.texi (Comment Commands): Fix description of for M-; on
	blank lines.  Move documentation of comment-region here.
	(Multi-Line Comments): Clarify the role of comment-multi-line.
	Refer to Comment Commands for comment-region doc.
	(Options for Comments): Refer to Multi-Line Comments for
	comment-multi-line doc, instead of duplicating it.  Fix default
	values of comment-padding and comment-start-skip.

2011-12-04  Chong Yidong  <cyd@gnu.org>

	* programs.texi (Program Modes): Mention modes that are not
	included with Emacs.  Fix references to other manuals for tex.
	Add index entry for backward-delete-char-untabify.
	Mention prog-mode-hook.
	(Which Function): Use "global minor mode" terminology.
	(Basic Indent, Multi-line Indent): Refer to previous descriptions
	in Indentation chapter to avoid duplication.
	(Expressions): Copyedit.
	(Matching): Document Electric Pair mode.

	* ack.texi (Acknowledgments):
	* rmail.texi (Movemail, Other Mailbox Formats):
	* frames.texi (Frames): Don't capitalize "Unix".

2011-12-04  Chong Yidong  <cyd@gnu.org>

	* text.texi (Nroff Mode): Mention what nroff is.
	(Text Based Tables, Table Recognition): Don't say "Table mode"
	since it's not a major or minor mode.
	(Text Based Tables): Reduce the size of the example.
	(Table Definition): Clarify definitions.
	(Table Creation): Add key table.
	(Cell Commands): Use kbd for commands.
	(Table Rows and Columns): Combine nodes Row Commands and Column
	Commands.
	(Fixed Width Mode): Node deleted; contents moved to parent.
	(Table Conversion): Shorten example.
	(Measuring Tables): Merge into Table Misc.

2011-12-03  Chong Yidong  <cyd@gnu.org>

	* text.texi (TeX Mode): Mention AUCTeX package.
	(TeX Editing): Add xref to documentation for Occur.
	(LaTeX Editing): Add xref to Completion node.
	(TeX Print): Fix description of tex-directory.
	(Enriched Text): Rename from Formatted Text.  Make this node and
	its subnodes less verbose, since text/enriched files are
	practically unused.
	(Enriched Mode): Rename from Requesting Formatted Text.
	(Format Colors): Node deleted.
	(Enriched Faces): Rename from Format Faces.  Describe commands
	for applying colors too.
	(Forcing Enriched Mode): Node deleted; merged into Enriched Mode.

	* frames.texi (Menu Mouse Clicks): Tweak description of C-Mouse-2.

	* display.texi (Colors): New node.

	* cmdargs.texi (Colors X):
	* xresources.texi (GTK styles):
	* custom.texi (Face Customization): Reference it.

	* glossary.texi (Glossary): Remove "formatted text" and "WYSIWYG".
	Link to Fill Commands for Justification entry.

2011-12-03  Eli Zaretskii  <eliz@gnu.org>

	* display.texi (Auto Scrolling): More accurate description of what
	scroll-*-aggressively does, including the effect of non-zero
	margin.  Fix "i.e." markup.

2011-12-02  Chong Yidong  <cyd@gnu.org>

	* text.texi (Pages): Mention how formfeed chars are displayed.
	(Auto Fill): Note convention for calling auto-fill-mode from Lisp.
	Describe adaptive filling more precisely.
	(Fill Commands): Note that filling removes excess whitespace.
	(Text Mode): Note auto-mode-alist entries for Text mode.  TAB is
	now bound to indent-for-tab-command in Text mode.
	(Outline Mode): Copyedits.
	(Outline Visibility): Note that Reveal mode is a buffer-local
	minor mode.

	* modes.texi (Major Modes): Move note about checking major-mode in
	a hook function here, from Text mode.

2011-11-28  Chong Yidong  <cyd@gnu.org>

	* text.texi (Words): Add xref to Position Info.
	(Paragraphs): Add xref to Regexps.

	* indent.texi (Indentation): Rewrite introduction.  Move table to
	Indentation Commands node.
	(Indentation Commands): Add index entries to table.  Copyedits.
	(Tab Stops, Just Spaces): Copyedits.
	(Indent Convenience): New node.  Document electric-indent-mode.

	* programs.texi (Basic Indent):
	* windows.texi (Pop Up Window): Fix kindex entry.

2011-11-28  Chong Yidong  <cyd@gnu.org>

	* modes.texi (Major Modes): Move major-mode variable doc here from
	Choosing Modes.  Document describe-mode.  Document prog-mode-hook
	and text-mode-hook.  Add example of using hooks.
	(Minor Modes): Document behavior of mode command calls from Lisp.
	Note that setting the mode variable using Customize will DTRT.
	(Choosing Modes): Add example of setting a minor mode using a
	local variable.

2011-11-27  Chong Yidong  <cyd@gnu.org>

	* frames.texi (Creating Frames): Move frame parameter example to
	Frame Parameters node.
	(Frame Commands): C-x 5 o does not warp the mouse by default.
	(Fonts): Add more GTK-style properties; also, they should be
	capitalized.
	(Special Buffer Frames): Node deleted; special-display is on the
	way out.
	(Frame Parameters): Example moved here from Creating Frames.
	Clarify that default-frame-alist affects the initial frame too.
	Delete auto-raise-mode and auto-lower-mode.
	(Wheeled Mice): Node deleted.  Content moved to Mouse Commands.
	(Dialog Boxes): Delete x-gtk-use-old-file-dialog.

	* windows.texi (Window Choice): Add xref to Lisp manual for
	special-display-*.

2011-11-26  Eli Zaretskii  <eliz@gnu.org>

	* display.texi (Text Display): Update the description,
	cross-references, and indexing related to display of control
	characters and raw bytes.

2011-11-25  Chong Yidong  <cyd@gnu.org>

	* frames.texi (Frames): Rewrite introduction.
	(Mouse Commands): Default for mouse-drag-copy-region is now t.
	Mouse-3 does not copy to kill ring by default.  DEL does not
	behave specially for mouse commands any more.
	(Mouse References): Document mouse-1-click-follows-link more
	thoroughly.
	(Menu Mouse Clicks): Move footnote to the main text and add xref
	to Init Rebinding node.
	(Mode Line Mouse): Mouse-3 on the mode-line does not bury buffer.

	* files.texi (Visiting): `C-x 5 f' works on ttys too.

2011-11-24  Juanma Barranquero  <lekktu@gmail.com>

	* display.texi (Font Lock): Fix typo.

2011-11-24  Glenn Morris  <rgm@gnu.org>

	* rmail.texi (Rmail Output):
	Mention rmail-automatic-folder-directives.  (Bug#9657)

2011-11-21  Chong Yidong  <cyd@gnu.org>

	* mark.texi (Global Mark Ring): Fix description of global mark
	ring (Bug#10032).

2011-11-20  Juanma Barranquero  <lekktu@gmail.com>

	* msdog.texi (Windows Fonts): Fix typo.

2011-11-17  Glenn Morris  <rgm@gnu.org>

	* regs.texi (Bookmarks): Small fixes related to saving.  (Bug#10058)

2011-11-16  Juanma Barranquero  <lekktu@gmail.com>

	* killing.texi (Rectangles):
	* misc.texi (Document View):
	* modes.texi (Choosing Modes):
	* msdog.texi (Windows Fonts):
	* regs.texi (Rectangle Registers):
	* search.texi (Isearch Yank): Fix typos.

2011-11-06  Chong Yidong  <cyd@gnu.org>

	* windows.texi (Basic Window): Add xref to Cursor Display.
	(Split Window): Document negative arg for splitting commands.
	(Other Window): Document mouse-1 in text area of window.
	(Change Window): Don't mention window attributes, since they
	aren't defined.  C-x 1 can't be used with minibuffer windows.
	Windows are no longer auto-deleted.
	(Window Choice): Add xref to Choosing Window in Lisp manual.
	(Window Convenience): Note that windmove disables shift-selection.
	Move M-x compare-windows here from Other Window node.

	* custom.texi (Mouse Buttons):
	* search.texi (Isearch Scroll):
	* windows.texi (Split Window): Use new names split-window-below
	and split-window-right.

2011-10-26  Juanma Barranquero  <lekktu@gmail.com>

	* emacs.texi (Top): Fix typo.

2011-10-25  Glenn Morris  <rgm@gnu.org>

	* abbrevs.texi (Saving Abbrevs):
	quietly-read-abbrev-file is not a command.  (Bug#9866)

2011-10-24  Chong Yidong  <cyd@gnu.org>

	* display.texi (Scrolling): Document scroll-up-line and
	scroll-down-line.  Document scroll-command property.
	(Recentering): New node, split off from Scrolling.

2011-10-23  Chong Yidong  <cyd@gnu.org>

	* frames.texi (Scroll Bars): GTK uses right scroll bars now.
	(Tool Bars): Copyedits.

	* buffers.texi (Misc Buffer): Don't mention vc-toggle-read-only.

2011-10-22  Chong Yidong  <cyd@gnu.org>

	* windows.texi (Displaying Buffers): Fix broken lispref link.

2011-10-22  Chong Yidong  <cyd@gnu.org>

	* mini.texi (Minibuffer Exit): Rename from Strict Completion.
	Move confirm-nonexistent-file-or-buffer discussion here.

	* files.texi (File Names, Visiting): Move detailed discussion of
	minibuffer confirmation to Minibuffer Exit.

	* buffers.texi (Buffers): Tweak mention of mail buffer name.
	(Select Buffer): Move confirmation discussion to Minibuffer Exit.

2011-10-21  Chong Yidong  <cyd@gnu.org>

	* files.texi (File Names, Visiting, Interlocking): Copyedits.
	(Backup Copying): backup-by-copying-when-mismatch is now t.
	(Customize Save): Fix description of require-final-newline.
	(Reverting): Note that revert-buffer can't be undone.  Mention VC.
	(Auto Save Control): Clarify.
	(File Archives): Add 7z.
	(Remote Files): ange-ftp-make-backup-files defaults to nil.

	* arevert-xtra.texi (Autorevert): Copyedits.

2011-10-20  Chong Yidong  <cyd@gnu.org>

	* custom.texi (Hooks, Init Examples):
	* display.texi (Font Lock):
	* fixit.texi (Spelling):
	* rmail.texi (Rmail Display): Minor mode function with no arg now
	enables it.

	* fixit.texi (Spelling): Fix description of inline completion.

2011-10-19  Chong Yidong  <cyd@gnu.org>

	* search.texi (Repeat Isearch, Error in Isearch): Add kindex
	entries.
	(Isearch Yank): Document isearch-yank-pop.
	(Isearch Scroll): Refer to C-l instead of unbound `recenter'.
	(Other Repeating Search): Document Occur Edit mode.

2011-10-18  Chong Yidong  <cyd@gnu.org>

	* display.texi (Fringes): Move overflow-newline-into-fringe here,
	from Line Truncation node.
	(Standard Faces): Note that only the background of the cursor face
	has an effect.
	(Cursor Display): Fix descriptions of cursor face
	and bar cursor blinking.
	(Text Display): Document nobreak-char-display more clearly.
	(Line Truncation): Add xref to Split Window node.
	(Display Custom): Don't bother documenting baud-rate or
	no-redraw-on-reenter.

	* search.texi (Slow Isearch): Node removed.

2011-10-18  Glenn Morris  <rgm@gnu.org>

	* maintaining.texi (Registering): Remove vc-initial-comment.  (Bug#9745)

2011-10-18  Chong Yidong  <cyd@gnu.org>

	* display.texi (Faces): Simplify discussion.  Move documentation
	of list-faces-display here, from Standard Faces node.
	Note special role of `default' background.
	(Standard Faces): Note special role of `default' background.
	Note that region face may be taken fom GTK.  Add xref to Text Display.
	(Text Scale): Rename from "Temporary Face Changes".
	Callers changed.  Don't bother documenting variable-pitch-mode.
	(Font Lock): Copyedits.  Remove font-lock-maximum-size.
	(Useless Whitespace): Simplify description of
	delete-trailing-whitespace.  Note active region case.
	(Text Display): Fix description of escape-glyph face assignment.
	Remove unibye mode discussion.  Update some parts for Unicode.
	Move glyphless chars documentation to Lisp manual.

	* frames.texi (Tooltips): Document x-gtk-use-system-tooltips.

2011-10-15  Chong Yidong  <cyd@stupidchicken.com>

	* display.texi (Scrolling): Tweak explanation of scroll direction.
	(View Mode): Add index entries.

	* killing.texi (Deletion): Document negative prefix arg to M-SPC.

	* regs.texi (Text Registers): C-x r i does not activate the mark.
	(Bookmarks): Document new default bookmark location.

2011-10-13  Chong Yidong  <cyd@stupidchicken.com>

	* killing.texi (Deletion): Add xref to Using Region.
	Document delete-forward-char.
	(Yanking): Move yank-excluded-properties to Lisp manual.  Move C-y
	description here.  Recommend C-u C-SPC for jumping to mark.
	(Kill Ring): Move kill ring variable documentation here.
	(Primary Selection): Copyedits.
	(Rectangles): Document new command rectangle-number-lines.
	(CUA Bindings): Note that this disables the mark-even-if-inactive
	behavior for C-x and C-c.

	* mark.texi (Mark): Mention "active region" terminology.
	(Using Region): Document delete-active-region.

2011-10-12  Chong Yidong  <cyd@stupidchicken.com>

	* mark.texi (Mark): Clarify description of disabled Transient Mark
	mode (Bug#9689).
	(Setting Mark): Document prefix arg for C-x C-x.  Document primary
	selection changes.  Mention that commands like C-y set the mark.
	(Marking Objects): Add xref to Words node.  Note that mark-word
	and mark-sexp also have the "extend region" behavior.
	(Using Region): Mention M-$ in the table.
	Document mark-even-if-inactive here instead of in Mark Ring.
	(Mark Ring): Move mark-even-if-inactive to Using Region.
	Take note of the "Mark Set" behavior.
	(Disabled Transient Mark): Rename from "Persistent Mark"
	(Bug#9688).  Callers changed.

	* programs.texi (Expressions):
	* text.texi (Words): Defer to Marking Objects for mark-word doc.

2011-10-09  Chong Yidong  <cyd@stupidchicken.com>

	* help.texi (Help, Help Summary): Eliminate the unnecessary "help
	option" terminology.
	(Key Help): Add command names.  Define "documentation string".
	(Name Help): Remove an over-long joke.
	(Apropos): Document prefix args.  Remove duplicated descriptions.
	(Help Mode): Add C-c C-b to table.  Update TAB binding.
	(Package Keywords): Rename from "Library by Keyword".
	Describe new package menu interface.
	(Help Files, Help Echo): Tweak description.

	* mini.texi (Completion Options): Add completion-cycle-threshold.
	(Minibuffer History): Document numeric args to history commands.

2011-10-08  Eli Zaretskii  <eliz@gnu.org>

	* mule.texi (Bidirectional Editing): Correct some inaccuracies.

2011-10-08  Chong Yidong  <cyd@stupidchicken.com>

	* basic.texi (Position Info): Omit page commands.
	Document count-words-region and count-words.

	* text.texi (Pages): Move what-page documentation here.

2011-10-08  Chong Yidong  <cyd@stupidchicken.com>

	* mini.texi (Minibuffer File): Minor copyedits.  Use xref to
	Remote Files node instead of linking directly to the Tramp manual.
	(Minibuffer Edit): Add xref to Blank Lines.
	(Completion): Add xref to Symbol Completion.  Remove redundant
	example, which is repeated in the next node.
	(Completion Commands): Minor clarifications.
	(Completion Styles): New node, split from Completion Commands.
	Document substring and initials styles.
	(Strict Completion): Remove information duplicated in other nodes.
	(Completion Options): Consolidate case difference discussion here.

	* help.texi (Help Mode): Fix kindex entries.

	* files.texi (File Names): Add index entries.

2011-10-07  Chong Yidong  <cyd@stupidchicken.com>

	* basic.texi (Inserting Text): Add xref to Completion.
	Add ucs-insert example, and document prefix argument.
	(Moving Point): Fix introduction; C-f/C-b are no longer equivalent
	to left/right.  Tweak left-char and right-char descriptions.
	M-left and M-right are now bound to left-word/right-word.
	(Erasing): Document delete-forward-char.

	* screen.texi (Screen, Menu Bar): Copyedits.
	(Point): Remove duplicate paragraph on cursors, also in Screen.
	(Mode Line): Trailing dashes no longer shown on X displays.

	* frames.texi (Non-Window Terminals): Index just "text-only
	terminal", which is used throughout the manual now.

	* entering.texi (Entering Emacs): Define "startup screen".
	Document window-splitting behavior with command-line inputs.
	(Exiting): Remove obsolete paragraph about shells without suspend
	functionality.

	* commands.texi (User Input): Define "input event" more clearly.
	(Keys): Add xref to Echo Area.
	(Commands): Clarify relation between commands and functions.

2011-10-06  Chong Yidong  <cyd@stupidchicken.com>

	* misc.texi (emacsclient Options): Document how emacsclient runs
	the Emacs daemon (Bug#9674).

2011-10-01  Chong Yidong  <cyd@stupidchicken.com>

	* basic.texi (Moving Point):
	* custom.texi (Mouse Buttons):
	* rmail.texi (Rmail Scrolling):
	* search.texi (Isearch Scroll):

	* display.texi (Scrolling): Replace scroll-up/down with
	scroll-up/down-command.  Fix scroll-preserve-screen-position
	description.  Document scroll-error-top-bottom.

2011-09-30  Glenn Morris  <rgm@gnu.org>

	* commands.texi (Keys): Whitespace fix.  (Bug#9635)

2011-09-24  Chong Yidong  <cyd@stupidchicken.com>

	* windows.texi (Pop Up Window): Defer discussion of window
	splitting to the Window Choice node.  Add index entries.
	(Force Same Window): Node deleted.
	(Displaying Buffers, Window Choice): New nodes.

	* buffers.texi (Select Buffer): Clarify description of
	buffer-switching commands.  Add xref to Window Display node.
	Don't repeat confirm-nonexistent-file-or-buffer description from
	Visiting node.  Remove even-window-heights.

	* frames.texi (Special Buffer Frames): Add xref to Window Choice.

2011-09-18  Chong Yidong  <cyd@stupidchicken.com>

	* cmdargs.texi (Icons X): Fix description of Emacs icon.

	* xresources.texi (Table of Resources): Fix documentation of
	bitmapIcon.

2011-09-15  Chong Yidong  <cyd@stupidchicken.com>

	* package.texi (Package Menu): Add package-menu-mark-upgrades.

2011-09-12  Eric Hanchrow  <eric.hanchrow@gmail.com>

	* frames.texi (Frame Commands): Note that delete-other-frames only
	deletes frames on current terminal.

2011-09-10  Eli Zaretskii  <eliz@gnu.org>

	* sending.texi (Mail Misc): Document mail-add-attachment.

2011-09-04  Eli Zaretskii  <eliz@gnu.org>

	* basic.texi (Inserting Text): Add index entries.  (Bug#9433)

2011-08-29  Chong Yidong  <cyd@stupidchicken.com>

	* modes.texi (Choosing Modes): auto-mode-case-fold is now t.

2011-08-28  Chong Yidong  <cyd@stupidchicken.com>

	* files.texi (File Archives):
	* cal-xtra.texi (Diary Display):
	* help.texi (Help Mode): Add xref to View Mode.

2011-08-28  Chong Yidong  <cyd@stupidchicken.com>

	* display.texi (View Mode): New node.  Move view-file here from
	Misc File Ops.  Move view-buffer here from Misc Buffer.

	* buffers.texi (Misc Buffer): Move view-buffer to View Mode.

	* files.texi (Misc File Ops): Document new
	delete-by-moving-to-trash behavior.  Remove view-file.

	* dired.texi (Dired Deletion): Shorten description of Trash.

	* misc.texi (emacsclient Options): Document server-port.

2011-08-27  Eli Zaretskii  <eliz@gnu.org>

	* frames.texi (Frame Commands): Advise setting focus-follows-mouse
	even on MS-Windows.  Fix a typo.

2011-08-26  Chong Yidong  <cyd@stupidchicken.com>

	* package.texi: New file, documenting the package manager.

	* emacs.texi: Include it.

	* help.texi (Help Summary): Add describe-package.

2011-08-25  Chong Yidong  <cyd@stupidchicken.com>

	* misc.texi (Printing): Convert subnodes into subsections.

	* text.texi (Two-Column): Move into Text chapter.

	* picture-xtra.texi (Picture Mode): Group with Editing Binary
	Files section.  Convert from chapter into section.

	* display.texi (Narrowing): Move into display chapter.

	* sending.texi (Sending Mail):
	* rmail.texi (Rmail):
	* misc.texi (Gnus, Document View):
	* dired.texi (Dired):
	* emacs.texi: Group the mail, rmail, and gnus chapters together.

2011-08-07  Juri Linkov  <juri@jurta.org>

	* dired.texi (Operating on Files): Rewrite according to the fact
	that `dired-do-chmod' doesn't use the `chmod' program anymore.

2011-07-30  Michael Albinus  <michael.albinus@gmx.de>

	* mini.texi (Minibuffer File): Insert a reference to Tramp for
	remote file name completion.  (Bug#9197)

2011-07-28  Eli Zaretskii  <eliz@gnu.org>

	* mule.texi (Bidirectional Editing): Document the fact that
	bidi-display-reordering is t by default.

2011-07-15  Lars Magne Ingebrigtsen  <larsi@gnus.org>

	* help.texi (Misc Help): Mention `describe-prefix-bindings'
	explicitly (bug#8904).

2011-07-14  Lars Magne Ingebrigtsen  <larsi@gnus.org>

	* trouble.texi (Checklist): Use an `M-x' example instead of an
	Emacs Lisp form to switch on the dribble file (bug#8056).

2011-07-13  Lars Magne Ingebrigtsen  <larsi@gnus.org>

	* custom.texi (Hooks): Mention buffer-local hooks (bug#6218).

2011-07-13  Glenn Morris  <rgm@gnu.org>

	* dired.texi (Dired Enter): Mention --dired.  (Bug#9039)

2011-07-13  Lars Magne Ingebrigtsen  <larsi@gnus.org>

	* mark.texi (Mark Ring): Clarify how many locations are saved
	(bug#5770).
	(Global Mark Ring): Ditto.

2011-07-12  Lars Magne Ingebrigtsen  <larsi@gnus.org>

	* text.texi (Table Recognition): Use "at point" instead of "under
	point" (bug#4345).

	* display.texi (Cursor Display): Mention `cursor-type'.

	* screen.texi (Point): Clarify that it's only if you use a block
	cursor that it appears to be on a character (bug#4345).

2011-07-12  Chong Yidong  <cyd@stupidchicken.com>

	* misc.texi (Amusements): Move dissociated press here, from its
	own section.

	* emacs.texi (Top): Update node listing.

2011-07-12  Lars Magne Ingebrigtsen  <larsi@gnus.org>

	* emacs.texi (Top): Change "inferiors" to "subnodes" for greater
	clarity (bug#3523).

2011-07-12  Chong Yidong  <cyd@stupidchicken.com>

	* cmdargs.texi (Initial Options): Document --no-site-lisp.
	(Misc X): Document --parent-id.

	* frames.texi (Frame Commands): Note that focus-follows-mouse now
	defaults to nil.

	* misc.texi (emacsclient Options): Document --parent-id.

	* msdog.texi (Windows HOME): Document _emacs as obsolete.

2011-07-11  Lars Magne Ingebrigtsen  <larsi@gnus.org>

	* emacs.texi: Use "..." instead of ``...'' in the menus
	(bug#3503).

2011-07-11  Chong Yidong  <cyd@stupidchicken.com>

	* killing.texi (Primary Selection): Document `only' setting for
	select-active-regions.

	* mark.texi (Setting Mark): Reference Shift Selection node.

	* frames.texi (Mouse Commands): Document mouse-yank-primary.

2011-07-11  Lars Magne Ingebrigtsen  <larsi@gnus.org>

	* mark.texi (Setting Mark): Clarify what's meant by "Shifted
	motion keys" (bug#3503).

	* emacs.texi: Change all the register node names from "RegPos"
	(etc.) to "Positional Registers" (etc.) (bug#3314).

2011-07-11  Chong Yidong  <cyd@stupidchicken.com>

	* killing.texi (Killing, Deletion and Killing, Killing by Lines)
	(Other Kill Commands, Kill Options): Copyedits.
	(Deletion and Killing, Kill Ring): Kill/yank now use clipboard.
	(Yanking): Move yank-excluded properties discussion here.
	(Cut and Paste): Move from frames.texi.  Update subnodes to
	describe x-select-enable-clipboard case.

	* frames.texi: Move Cut and Paste node and subnodes into
	killing.texi, except Mouse Commands and Word and Line Mouse.

2011-07-10  Andy Moreton  <andrewjmoreton@gmail.com>  (tiny change)

	* makefile.w32-in (EMACSSOURCES): Replace major.texi with modes.texi.

2011-07-10  Lars Magne Ingebrigtsen  <larsi@gnus.org>

	* screen.texi (Mode Line): Clarify that coding systems are
	characters, not letters (bug#1749).

	* cmdargs.texi (Environment): Mention removing variables
	(bug#1615).  Text suggested by Kevin Rodgers.

2011-07-10  Chong Yidong  <cyd@stupidchicken.com>

	* misc.texi (Amusements): Don't mention Yow; it's crippled.

	* modes.texi: Rename from major.texi.
	(Modes): New node.  Make Major Modes and Minor Modes subsections
	of this.  All callers changed.

	* custom.texi (Minor Modes): Move to modes.texi.

2011-07-10  Chong Yidong  <cyd@stupidchicken.com>

	* custom.texi (Syntax): Node deleted.

	* help.texi (Help Summary):
	* major.texi (Major Modes):
	* programs.texi (Parentheses):
	* search.texi (Regexp Backslash, Regexp Backslash)
	(Regexp Backslash):
	* text.texi (Words): Callers changed.

	* text.texi (Refill, Longlines): Delete nodes.

	* ack.texi (Acknowledgments): Longlines removed from manual.

	* emacs.texi (Top): Update node listing.

2011-07-09  Glenn Morris  <rgm@gnu.org>

	* fortran-xtra.texi (Fortran): Update handled extensions.

2011-07-03  Lars Magne Ingebrigtsen  <larsi@gnus.org>

	* display.texi (Scrolling): `C-v' (etc) are now bound to
	`scroll-*-command' (bug#8349).

2011-07-02  Lars Magne Ingebrigtsen  <larsi@gnus.org>

	* dired.texi (Subdirectories in Dired): Clarify that `C-u k'
	doesn't actually delete any files (bug#7125).

	* picture-xtra.texi (Rectangles in Picture): Clarify the prefix
	argument for `C-c C-k' (bug#7391).

	* frames.texi (Fonts): Mention "C-u C-x =" to find out what font
	you're currently using (bug#8489).

2011-07-01  Eli Zaretskii  <eliz@gnu.org>

	* mule.texi (Coding Systems): Move index entries from the previous
	change into their proper places.

2011-07-01  Lars Magne Ingebrigtsen  <larsi@gnus.org>

	* help.texi (Help Files): Document view-external-packages (bug#8902).

	* mule.texi (Coding Systems): Put a few more of the coding systems
	into the index (bug#8900).

2011-06-26  Glenn Morris  <rgm@gnu.org>

	* fortran-xtra.texi (Fortran): F90 mode is also for F2008.

2011-06-25  Andreas Rottmann  <a.rottmann@gmx.at>

	* misc.texi (emacsclient Options): Mention --frame-parameters.

2011-06-09  Glenn Morris  <rgm@gnu.org>

	* custom.texi (Specifying File Variables):
	Recommend explicit arguments for minor modes.

2011-06-02  Paul Eggert  <eggert@cs.ucla.edu>

	Document wide integers better.
	* buffers.texi (Buffers):
	* files.texi (Visiting): Document maxima for 64-bit machines,
	and mention virtual memory limits.

2011-05-28  Chong Yidong  <cyd@stupidchicken.com>

	* custom.texi (Hooks): Reorganize.  Mention Prog mode.

	* fixit.texi (Spelling): Mention using prog-mode-hook for flypsell
	prog mode (Bug#8240).

2011-05-27  Glenn Morris  <rgm@gnu.org>

	* custom.texi (Specifying File Variables):
	Major modes no longer need come first.

2011-05-22  Chong Yidong  <cyd@stupidchicken.com>

	* mule.texi (Specify Coding, Text Coding, Communication Coding):
	(File Name Coding, Terminal Coding): Add command names (Bug#8312).

2011-05-18  Glenn Morris  <rgm@gnu.org>

	* ack.texi (Acknowledgments): Remove fakemail.c.

2011-05-17  Chong Yidong  <cyd@stupidchicken.com>

	Fixes for fitting text into 7x9 printed manual.
	* building.texi (Flymake, Breakpoints Buffer):
	* calendar.texi (Appointments):
	* cmdargs.texi (General Variables, Display X):
	* custom.texi (Saving Customizations, Face Customization)
	(Directory Variables, Minibuffer Maps, Init Rebinding):
	* display.texi (Font Lock, Font Lock, Useless Whitespace):
	* fixit.texi (Spelling):
	* frames.texi (Creating Frames, Fonts):
	* help.texi (Help Files):
	* mini.texi (Minibuffer File):
	* misc.texi (emacsclient Options, Emulation):
	* msdog.texi (Windows Startup, Windows HOME, Windows Fonts):
	* mule.texi (International Chars, Language Environments)
	(Select Input Method, Modifying Fontsets, Charsets):
	* programs.texi (Custom C Indent):
	* rmail.texi (Rmail Labels):
	* text.texi (Table Conversion):
	* trouble.texi (Known Problems, Known Problems):
	* windows.texi (Change Window):
	* xresources.texi (GTK resources): Reflow text and re-indent code
	examples to avoid TeX overflows and underflows on 7x9 paper.

	* emacs.texi: Fix the (commented out) smallbook command.

	* macos.texi (Mac / GNUstep Events):
	* xresources.texi (Lucid Resources): Remove extraneous examples.

2011-05-10  Glenn Morris  <rgm@gnu.org>

	* custom.texi (Specifying File Variables):
	Deprecate using mode: for minor modes.

2011-05-07  Glenn Morris  <rgm@gnu.org>

	* cal-xtra.texi (Sexp Diary Entries): Mention diary-hebrew-birthday.

2011-05-06  Glenn Morris  <rgm@gnu.org>

	* calendar.texi (Appointments): Mention appt-warning-time-regexp.

	* cal-xtra.texi (Fancy Diary Display): Mention diary comments.

2011-05-02  Lars Magne Ingebrigtsen  <larsi@gnus.org>

	* misc.texi (Emacs Server): Document `server-eval-at'.

2011-04-24  Chong Yidong  <cyd@stupidchicken.com>

	* maintaining.texi (List Tags): Document next-file.
	Suggested by Uday S Reddy.

2011-04-23  Juanma Barranquero  <lekktu@gmail.com>

	* mini.texi (Minibuffer Edit):
	* screen.texi (Mode Line): Fix typo.

2011-04-20  Christoph Scholtes  <cschol2112@googlemail.com>

	* maintaining.texi (Old Revisions): Mention new function vc-ediff.

2011-03-26  Chong Yidong  <cyd@stupidchicken.com>

	* display.texi (Auto Scrolling): Fix scroll-up/scroll-down confusion.

2011-03-30  Eli Zaretskii  <eliz@gnu.org>

	* display.texi (Auto Scrolling): Document the limit of 100 lines
	for never-recentering scrolling with `scroll-conservatively'.
	(Bug#6671)

2011-03-12  Eli Zaretskii  <eliz@gnu.org>

	* msdog.texi (Windows HOME): Fix the wording to clarify how Emacs sets
	HOME on Windows and where it looks for init files.  (Bug#8221)

2011-03-10  Eli Zaretskii  <eliz@gnu.org>

	* search.texi (Regexp Example):
	* mule.texi (International Chars):
	* building.texi (External Lisp): Don't use characters outside
	ISO-8859-1.

2011-03-09  Eli Zaretskii  <eliz@gnu.org>

	* ack.texi (Acknowledgments): Convert to ISO-8859-1 encoding.
	Use Texinfo @-commands for non Latin-1 characters.

	* makefile.w32-in (MAKEINFO_OPTS): Add --enable-encoding.

	* custom.texi (Init File): Add index entries for ".emacs".
	(Bug#8210)

2011-03-08  Jan Djärv  <jan.h.d@swipnet.se>

	* xresources.texi (GTK resources): ~/.emacs.d/gtkrc does not work
	for Gtk+ 3.

2011-03-08  Glenn Morris  <rgm@gnu.org>

	* Makefile.in (MAKEINFO_OPTS): Add --enable-encoding.
	* emacs.texi (Acknowledgments):
	* ack.texi (Acknowledgments): Names to UTF-8.
	* emacs.texi: Set documentencoding.

	* display.texi (Optional Mode Line): Don't mention exactly where
	display-time appears.  (Bug#8193)

2011-03-07  Chong Yidong  <cyd@stupidchicken.com>

	* Version 23.3 released.

2011-03-06  Chong Yidong  <cyd@stupidchicken.com>

	* search.texi (Isearch Yank): C-y now bound to isearch-yank-kill.

2011-03-03  Drake Wilson  <drake@begriffli.ch>  (tiny change)

	* misc.texi (emacsclient Options): Add q/quiet.

2011-03-02  Glenn Morris  <rgm@gnu.org>

	* mule.texi (Communication Coding) <x-select-request-type>:
	Remove duplicate (essentially) paragraph.  (Bug#8148)

2011-03-01  Christoph Scholtes  <cschol2112@googlemail.com>

	* maintaining.texi (Format of ChangeLog): Add reference to
	add-log-full-name.
	(Change Log Commands): Add documentation for combining multiple
	symbols in one change.

2011-03-01  Glenn Morris  <rgm@gnu.org>

	* custom.texi (Directory Variables):
	Give an example of excluding subdirectories.

2011-02-28  Eli Zaretskii  <eliz@gnu.org>

	* search.texi (Regexp Search): Move index entries about regexps to the
	"Regexps" node.  Add index entries for regexp search.  (Bug#8096)

2011-02-19  Glenn Morris  <rgm@gnu.org>

	* dired.texi (Dired): Dired-X version number was dropped.

2011-02-14  Jan Djärv  <jan.h.d@swipnet.se>

	* xresources.texi (X Resources): Remove *faceName and replace it with
	*font for Lucid.

2011-02-05  Chong Yidong  <cyd@stupidchicken.com>

	* rmail.texi (Rmail Display): Document Rmail MIME support more
	accurately.

	* maintaining.texi (VC Change Log): Document vc-log-incoming and
	vc-log-outgoing.
	(Merging): Document vc-find-conflicted-file.

2011-02-05  Glenn Morris  <rgm@gnu.org>

	* custom.texi (Variables): Fix typo.

2011-01-31  Chong Yidong  <cyd@stupidchicken.com>

	* search.texi (Regexps): Copyedits.  Mention character classes
	(Bug#7809).

	* files.texi (File Aliases): Restore explanatory text from Eli
	Zaretskii, accidentally removed in 2011-01-08 commit.

2011-01-29  Eli Zaretskii  <eliz@gnu.org>

	* makefile.w32-in (MAKEINFO): Remove options, leave only program name.
	(MAKEINFO_OPTS): New variable.
	(ENVADD, $(infodir)/emacs): Use $(MAKEINFO_OPTS).
	(emacs.html): New target.
	(clean): Remove emacs.html.

2011-01-23  Werner Lemberg  <wl@gnu.org>

	* Makefile.in (MAKEINFO): Now controlled by `configure'.
	(MAKEINFO_OPTS): New variable.  Use it where appropriate.
	(ENVADD): Updated.

2011-01-18  Glenn Morris  <rgm@gnu.org>

	* ack.texi, emacs.texi (Acknowledgments): Update for ERT addition.

	* ack.texi (Acknowledgments): Remove mention of replaced prolog.el.

2011-01-15  Chong Yidong  <cyd@stupidchicken.com>

	* building.texi (Compilation): Improve instructions for running two
	compilations (Bug#7573).

	* files.texi (Backup Names): Document the new location of the
	last-resort backup file.

	* files.texi (File Aliases): Move directory-abbrev-alist doc from Lisp
	manual.  Explain why directory-abbrev-alist elements should be anchored
	(Bug#7777).

2011-01-15  Eli Zaretskii  <eliz@gnu.org>

	* msdog.texi (Windows Startup): Correct inaccurate description of
	differences between emacsclient.exe and emacsclientw.exe.

2011-01-02  Chong Yidong  <cyd@stupidchicken.com>

	* rmail.texi (Rmail Display): Edit for grammar and conciseness.

2011-01-02  Kenichi Handa  <handa@m17n.org>

	* rmail.texi (Rmail Display): Describe new features of Rmail in Info.

2011-01-02  Eli Zaretskii  <eliz@gnu.org>

	* frames.texi (Cut and Paste): Modify the section's name and text:
	don't mix "cut/paste" with "kill/yank".
	(Cut/Paste Other App): Describe the per-session emulation of PRIMARY.
	(Bug#7702)

	* trouble.texi (Checklist): Mention debug-on-quit.  (Bug#7667)

2011-01-02  Glenn Morris  <rgm@gnu.org>

	* maintaining.texi: Move inclusion of emerge after EDE, so that it
	matches its position in the menu.  (Bug#7674)

2011-01-02  Glenn Morris  <rgm@gnu.org>

	* trouble.texi (Checklist): Mention not replying via news either.

2010-12-30  Tassilo Horn  <tassilo@member.fsf.org>

	* misc.texi (Document View): Update DocView section with newly
	supported document formats.

2010-12-21  Chong Yidong  <cyd@stupidchicken.com>

	* killing.texi: Resection the Info version to conform to the
	printed manual, to avoid making sections on Accumulating Text, CUA
	and Rectangles into full chapters.

2010-12-13  Eli Zaretskii  <eliz@gnu.org>

	* custom.texi (Init Syntax): Add index entries for "character syntax".
	(Bug#7576)

2010-12-13  Karel Klíč  <kklic@redhat.com>

	* text.texi (HTML Mode): Small fixes.  (Bug#7607)

2010-12-13  Glenn Morris  <rgm@gnu.org>

	* trouble.texi (Checklist): Fix typo in newsgroup name.

2010-12-13  Chong Yidong  <cyd@stupidchicken.com>

	* search.texi (Word Search): Note that the lazy highlight always
	matches to whole words (Bug#7470).

2010-12-13  Eli Zaretskii  <eliz@gnu.org>

	* display.texi (Optional Mode Line): Make the description of
	load-average more accurate.

	* msdog.texi (Windows HOME): Mention that HOME can also be set in the
	registry, with a cross-reference.
	(Windows Startup): New node.  Move the stuff about the current
	directory from "Windows HOME".

2010-11-27  Bob Rogers  <rogers-emacs@rgrjr.dyndns.org>

	* maintaining.texi (VC With A Locking VCS, VC Directory Commands):
	* vc1-xtra.texi (Customizing VC, General VC Options): Small fixes.

2010-11-27  Chong Yidong  <cyd@stupidchicken.com>

	* maintaining.texi (Version Control Systems): Fix repeated sentence.
	Suggested by Štěpán Němec.

2010-11-27  Chong Yidong  <cyd@stupidchicken.com>

	* maintaining.texi (Version Control): Say "commit", not "check in".
	(Version Control Systems): Simplify descriptions.
	(VCS Merging, VCS Changesets, VCS Repositories): New nodes, split from
	VCS Concepts.
	(VC Mode Line): Update example.
	(Old Revisions): Document revert-buffer for vc-diff.
	(Log Buffer): Promote to a subsection.  Document header lines.

	* macos.texi (Mac / GNUstep Basics):
	Document ns-right-alternate-modifier.

	* emacs.texi (Top): Update node listing.

2010-11-13  Eli Zaretskii  <eliz@gnu.org>

	* rmail.texi (Rmail Coding): Characters with no fonts are not
	necessarily displayed as empty boxes.

	* mule.texi (Language Environments, Fontsets): Characters with no
	fonts are not necessarily displayed as empty boxes.

	* display.texi (Text Display): Document display of glyphless
	characters.

2010-11-13  Glenn Morris  <rgm@gnu.org>

	* basic.texi (Position Info): Add M-x count-words-region.

2010-11-11  Glenn Morris  <rgm@gnu.org>

	* msdog.texi (ls in Lisp): Update for ls-lisp changes.

2010-11-09  Eli Zaretskii  <eliz@gnu.org>

	* msdog.texi (Windows HOME): Add information regarding startup
	directory when invoking Emacs from a desktop shortcut.  (bug#7300)

2010-10-11  Glenn Morris  <rgm@gnu.org>

	* Makefile.in (MAKEINFO): Add explicit -I$srcdir.

	* Makefile.in (.texi.dvi): Remove unnecessary suffix rule.
	(DVIPS): New variable.
	(.PHONY): Add html, ps.
	(html, emacs.html, ps, emacs.ps, emacs-xtra.ps): New targets.
	(clean): Delete html, ps files.

2010-10-09  Eli Zaretskii  <eliz@gnu.org>

	* makefile.w32-in (EMACSSOURCES): Add emacsver.texi.

2010-10-09  Glenn Morris  <rgm@gnu.org>

	* Makefile.in (VPATH): Remove.
	(infodir): Make it absolute.
	(mkinfodir, $(infodir)/emacs, infoclean): No need to cd $srcdir.

	* Makefile.in (dist): Anchor regexps.

	* Makefile.in (EMACSSOURCES): Put emacs.texi first.
	($(infodir)/emacs, emacs.dvi, emacs.pdf, emacs-xtra.dvi)
	(emacs-xtra.pdf): Use $<.

	* Makefile.in (infoclean): Remove harmless, long-standing error.

	* Makefile.in ($(infodir)): Delete rule.
	(mkinfodir): New.
	($(infodir)/emacs): Use $mkinfodir instead of infodir.

	* Makefile.in (distclean): Do not delete emacsver.texi.
	(dist): Remove reference to emacsver.texi.in.
	* emacsver.texi: New file, replacing emacsver.texi.in.

2010-10-09  Glenn Morris  <rgm@gnu.org>

	* emacsver.texi.in: New file.
	* emacs.texi: Set EMACSVER by including emacsver.texi.
	* Makefile.in (distclean): Delete emacsver.texi.
	(dist): Copy emacsver.texi.
	(EMACSSOURCES): Add emacsver.texi.

	* ack.texi (Acknowledgments): No more b2m.c.

	* Makefile.in (.PHONY): Declare info, dvi, pdf, dist.
	(emacs): Remove rule.
	(dist): No need to deal with the emacs rule any more.

2010-10-07  Glenn Morris  <rgm@gnu.org>

	* Makefile.in (version): New, set by configure.
	(clean): Delete dist tar file.
	(dist): Use version in tar name.

2010-10-06  Glenn Morris  <rgm@gnu.org>

	* Makefile.in (EMACS_XTRA): Add the main source file.
	(emacs-xtra.dvi, emacs-xtra.pdf): Remove explicit emacs-xtra.texi.
	(mostlyclean): No core files, reorder other files.
	(clean): Delete specific dvi and pdf files.
	(infoclean, dist): New rules.
	(maintainer-clean): Use infoclean.
	($(infodir)): Add parallel build workaround.

2010-10-04  Glenn Morris  <rgm@gnu.org>

	* Makefile.in (SHELL): Set it.
	(INFO_TARGETS, DVI_TARGETS): Remove variables.
	(info, dvi): Replace above variables with their expansions.
	(info): Move mkdir from here...
	($(infodir)/emacs): ... to here (for parallel builds).
	(pdf): New target.
	($(infodir)/emacs): Pass -o option to makeinfo.
	(.PHONY): Declare clean rules.
	(maintainer-clean): Delete dvi and pdf files.
	Guard against cd failures.  Use a more restrictive delete.

2010-10-02  Glenn Morris  <rgm@gnu.org>

	* misc.texi (Shell Mode): Remove reference to old function name.

2010-09-30  Eli Zaretskii  <eliz@gnu.org>

	* maintaining.texi (VC Mode Line): Mention all the possible VC status
	indicator characters.

2010-09-29  Glenn Morris  <rgm@gnu.org>

	* Makefile.in (top_srcdir): Remove unused variable.

2010-09-14  Glenn Morris  <rgm@gnu.org>

	* cal-xtra.texi (Fancy Diary Display): Emphasize that sort should be
	the last hook item.

	* calendar.texi (Appointments): Also updated when a diary include file
	is saved.

2010-09-14  Glenn Morris  <rgm@gnu.org>

	* trouble.texi (Bugs): Update the section intro.
	(Known Problems): New section.
	(Checklist): Misc updates.  Prefer M-x report-emacs-bug.
	(Sending Patches): Bug fixes are best as responses to existing bugs.
	* emacs.texi (Known Problems): Add menu entry for new section.

2010-09-09  Glenn Morris  <rgm@gnu.org>

	* xresources.texi: Untabify.

2010-09-06  Chong Yidong  <cyd@stupidchicken.com>

	* dired.texi (Dired Enter): Minor doc fix (Bug#6982).

2010-09-06  Glenn Morris  <rgm@gnu.org>

	* misc.texi (Saving Emacs Sessions): Mention desktop-path.  (Bug#6948)

2010-09-02  Jan Djärv  <jan.h.d@swipnet.se>

	* frames.texi (Cut/Paste Other App): Remove vut-buffer text.

2010-08-21  Glenn Morris  <rgm@gnu.org>

	* misc.texi (Amusements): Mention bubbles and animate.

2010-07-31  Eli Zaretskii  <eliz@gnu.org>

	* files.texi (Visiting): Add more index entries for
	large-file-warning-threshold.

2010-07-29  Jan Djärv  <jan.h.d@swipnet.se>

	* frames.texi (Tool Bars): Add doc for tool-bar-position.

2010-06-23  Glenn Morris  <rgm@gnu.org>

	* abbrevs.texi, basic.texi, buffers.texi, building.texi, calendar.texi:
	* custom.texi, dired.texi, display.texi, emacs.texi, emerge-xtra.texi:
	* files.texi, fortran-xtra.texi, frames.texi, help.texi, killing.texi:
	* maintaining.texi, mark.texi, mini.texi, misc.texi, msdog.texi:
	* mule.texi, programs.texi, rmail.texi, screen.texi, search.texi:
	* sending.texi, text.texi, trouble.texi, vc1-xtra.texi, xresources.texi:
	Untabify Texinfo files.

2010-06-10  Glenn Morris  <rgm@gnu.org>

	* basic.texi (Inserting Text): Minor clarification.  (Bug#6374)

	* basic.texi (Inserting Text): Fix typo.

2010-06-10  Glenn Morris  <rgm@gnu.org>

	* ack.texi (Acknowledgments):
	* emacs.texi (Acknowledgments): Update for notifications.el.

2010-05-31  Daiki Ueno  <ueno@unixuser.org>

	* dired.texi (Operating on Files): Mention encryption commands
	(Bug#6315).

2010-05-29  Eli Zaretskii  <eliz@gnu.org>

	* basic.texi (Moving Point): Update due to renaming of commands bound
	to arrows.  Document bidi-aware behavior of C-<right> and C-<left>.

2010-05-18  Eli Zaretskii  <eliz@gnu.org>

	* display.texi (Fringes): Document reversal of fringe arrows for R2L
	paragraphs.
	(Line Truncation): Fix wording for bidi display.

	* basic.texi (Moving Point): Document bidi-aware behavior of the arrow
	keys.

2010-05-08  Chong Yidong  <cyd@stupidchicken.com>

	* building.texi (GDB Graphical Interface): Remove misleading comparison
	to an IDE (Bug#6128).

2010-05-08  Štěpán Němec  <stepnem@gmail.com>  (tiny change)

	* programs.texi (Man Page):
	* misc.texi (Invoking emacsclient):
	* mini.texi (Repetition):
	* mark.texi (Setting Mark): Fix typos.

2010-05-08  Chong Yidong  <cyd@stupidchicken.com>

	* misc.texi (Printing): Document htmlfontify-buffer.

2010-05-08  Glenn Morris  <rgm@gnu.org>

	* calendar.texi (Displaying the Diary, Format of Diary File):
	Fix external cross-references for TeX format output.

2010-05-07  Chong Yidong  <cyd@stupidchicken.com>

	* Version 23.2 released.

2010-05-02  Jan Djärv  <jan.h.d@swipnet.se>

	* cmdargs.texi (Initial Options): Mention --chdir.

2010-04-21  Jan Djärv  <jan.h.d@swipnet.se>

	* frames.texi (Tool Bars): Add tool-bar-style.

2010-04-21  Glenn Morris  <rgm@gnu.org>

	* ack.texi, emacs.texi (Acknowledgments): Add SELinux support.

2010-04-18  Chong Yidong  <cyd@stupidchicken.com>

	* programs.texi (Semantic): New node.

	* maintaining.texi (EDE): New node.

	* emacs.texi: Update node listing.

	* misc.texi (Gnus): Use the `C-h i' keybinding for info.

2010-04-18  Glenn Morris  <rgm@gnu.org>

	* emacs.texi (Acknowledgments): Remove duplicate.

	* maintaining.texi (VC Directory Commands): Mention stashes and shelves.

2010-04-18  Glenn Morris  <rgm@gnu.org>

	* dired.texi (Misc Dired Features): Mention VC diff and log.
	* maintaining.texi (Old Revisions, VC Change Log):
	Mention that diff and log work in Dired buffers.

	* help.texi (Help Summary): Mention M-x info-finder.

	* ack.texi (Acknowledgments): Add mpc.el.

	* custom.texi (Specifying File Variables, Directory Variables):
	Document new commands for manipulating local variable lists.

2010-04-18  Glenn Morris  <rgm@gnu.org>

	* trouble.texi (Contributing): Add cindex entry.
	Mention etc/CONTRIBUTE.

2010-04-18  Chong Yidong  <cyd@stupidchicken.com>

	* mark.texi (Persistent Mark): Copyedits.  Replace undo example with
	query-replace (Bug#5774).

2010-04-16  Glenn Morris  <rgm@gnu.org>

	* ack.texi, emacs.texi (Acknowledgments): Update for Org changes.

2010-04-11  Jan Djärv  <jan.h.d@swipnet.se>

	* xresources.texi (Lucid Resources): Mention faceName for dialogs.

2010-04-08  Jan Djärv  <jan.h.d@swipnet.se>

	* xresources.texi (Lucid Resources): Mention faceName to set Xft fonts.

2010-03-30  Eli Zaretskii  <eliz@gnu.org>

	* mule.texi (Input Methods): Mention "C-x 8 RET" and add a
	cross-reference to "Inserting Text".

	* basic.texi (Inserting Text): Add an index entry for "C-x 8 RET".
	Mention completion provided by `ucs-insert'.

2010-03-30  Chong Yidong  <cyd@stupidchicken.com>

	* sending.texi (Sending Mail): Note variables that may need
	customizing.
	(Mail Sending): Expand discussion of send-mail-function.

2010-03-30  Chong Yidong  <cyd@stupidchicken.com>

	Document Message mode as the default mail mode.

	* sending.texi (Sending Mail): Copyedits.
	(Mail Format, Mail Headers): Document mail-from-style changes.
	(Mail Commands): Rename from Mail mode.  Document Message mode.
	(Mail Misc): Rename from Mail mode Misc.
	(Mail Sending, Header Editing, Mail Misc): Switch to Message mode
	command names and update keybindings.
	(Header Editing): Document message-tab.  De-document
	mail-self-blind, mail-default-reply-to, and mail-archive-file-name in
	favor of mail-default-headers.  Ad index entries for user-full-name and
	user-mail-address.
	(Citing Mail): Update changes in Message mode behavior.
	Document mail-yank-prefix.
	(Mail Signature): New node, moved from Mail Misc.
	(Mail Aliases): Mail abbrevs are the default with Message mode.
	(Mail Methods): Note that Message mode is now the default.

	* rmail.texi (Rmail Reply):
	* text.texi (Text Mode):
	* major.texi (Major Modes):
	* mule.texi (Output Coding): Refer to Message mode.

	* custom.texi (Init Examples): Add xref to Mail Header.

	* emacs.texi (Top): Fix xrefs.

2010-03-30  Chong Yidong  <cyd@stupidchicken.com>

	* maintaining.texi (VC With A Merging VCS): C-x v v now creates a
	repository if there is none.
	(VC Change Log): Rename from VC Status.  Document vc-log-show-limit and
	vc-print-root-log.
	(Old Revisions): Copyedits.  Document vc-root-diff.

	* programs.texi (Program Modes): Mention Javascript mode.

	* text.texi (HTML Mode): Note that nXML is now the default XML mode.
	* emacs.texi: Update node description.

	* misc.texi (Navigation): Document doc-view-continuous.
	(Shell Ring): Document new M-r binding.  M-s is no longer bound.

2010-03-30  Juri Linkov  <juri@jurta.org>

	* search.texi (Other Repeating Search): Remove line that `occur'
	can not handle multiline matches.

2010-03-30  Eli Zaretskii  <eliz@gnu.org>

	* mule.texi (International): Mention support of bidirectional editing.
	(Bidirectional Editing): New section.

2010-03-28  Nick Roberts  <nickrob@snap.net.nz>

	* emacs.texi (Top): Update node names to those in building.texi.

2010-03-27  Nick Roberts  <nickrob@snap.net.nz>

	doc/emacs/building.texi: Describe restored GDB/MI functionality
	removed by 2009-12-29T07:15:34Z!nickrob@snap.net.nz.
	doc/emacs/emacs.texi: Update node names for building.texi.

2010-03-24  Glenn Morris  <rgm@gnu.org>

	* ack.texi (Acknowledgments):
	* emacs.texi (Acknowledgments): Fix ispell attribution.  (Bug#5759)

2010-03-20  Jan Djärv  <jan.h.d@swipnet.se>

	* xresources.texi (Table of Resources): Clarify toolBar number
	for Gtk+.

	* frames.texi (Menu Bars): menuBarLines => menuBar (bug#5736).

2010-03-21  Chong Yidong  <cyd@stupidchicken.com>

	* dired.texi (Dired Updating): Document dired-auto-revert-buffer.

	* search.texi (Other Repeating Search): Document multi-isearch-buffers
	and multi-isearch-buffers-regexp.

	* indent.texi (Indentation): Clarify description of
	indent-for-tab-command.  Document tab-always-indent.

2010-03-20  Chong Yidong  <cyd@stupidchicken.com>

	* cmdargs.texi (Font X): Move most content to Fonts.

	* frames.texi (Fonts): New node.  Document font-use-system-font.

	* emacs.texi (Top):
	* xresources.texi (Table of Resources):
	* mule.texi (Defining Fontsets, Charsets): Update xrefs.

2010-03-10  Chong Yidong  <cyd@stupidchicken.com>

	* Branch for 23.2.

2010-03-06  Chong Yidong  <cyd@stupidchicken.com>

	* custom.texi (Init Examples): Add xref to Locals.

	* major.texi (Choosing Modes): Mention usage of setq-default for
	setting the default value of major-mode (Bug#5688).

2010-03-02  Chong Yidong  <cyd@stupidchicken.com>

	* frames.texi (Mouse Avoidance): Mention make-pointer-invisible.

	* display.texi (Display Custom): Document make-pointer-invisible and
	underline-minimum-offset.  Remove inverse-video.

2010-02-21  Chong Yidong  <cyd@stupidchicken.com>

	* frames.texi (Frame Commands): Note that the last ordinary frame can
	be deleted in daemon mode (Bug#5616).

2010-02-18  Glenn Morris  <rgm@gnu.org>

	* trouble.texi (Contributing): Repository is no longer CVS.

2010-02-08  Glenn Morris  <rgm@gnu.org>

	* buffers.texi (Uniquify): Must explicitly load library.  (Bug#5529)

2010-02-01  Stefan Monnier  <monnier@iro.umontreal.ca>

	* display.texi (Useless Whitespace, Text Display):
	* custom.texi (Init Examples): Avoid obsolete special default variables
	like default-major-mode.

2010-01-24  Mark A. Hershberger  <mah@everybody.org>

	* programs.texi (Other C Commands): Replace reference to obsolete
	c-subword-mode.

2010-01-21  Glenn Morris  <rgm@gnu.org>

	* trouble.texi (Bugs): Fix PROBLEMS keybinding.

2010-01-12  Glenn Morris  <rgm@gnu.org>

	* trouble.texi (Checklist): Use bug-gnu-emacs rather than
	emacs-pretest-bug for bug reports for development versions.

2010-01-11  Glenn Morris  <rgm@gnu.org>

	* display.texi (Highlight Interactively): `t' does not mean highlight
	all patterns.  (Bug#5335)

2009-12-29  Chong Yidong  <cyd@stupidchicken.com>

	* misc.texi (Shell): Document async-shell-command.

	* building.texi (Grep Searching): Document zrgrep.

	* mini.texi (Completion Options): Mention `initials' completion style.

2009-12-29  Nick Roberts  <nickrob@snap.net.nz>

	* building.texi: Import GDB Graphical Interface description from
	EMACS_23_1_RC.

2009-12-24  Chong Yidong  <cyd@stupidchicken.com>

	* emacs.texi (Top): Update node listing.

	* abbrevs.texi (Saving Abbrevs): Abbrev file should be in .emacs.d.

	* basic.texi (Moving Point): M-r is now move-to-window-line-top-bottom.

	* cmdargs.texi (Initial Options):
	* xresources.texi (Resources): Document inhibit-x-resources.

	* custom.texi (Specifying File Variables): Note that minor modes are
	enabled unconditionally.

	* display.texi (Scrolling): Briefly document the old recenter command,
	and document recenter-positions.

	* files.texi (Visiting):
	* buffers.texi (Buffers): Max buffer size is now 512 MB.

	* frames.texi (Cut/Paste Other App):
	Document save-interprogram-paste-before-kill.

	* killing.texi (Kill Options): New node.

2009-12-05  Chong Yidong  <cyd@stupidchicken.com>

	* misc.texi (Shell Options): ansi-color is now default.

2009-12-05  Glenn Morris  <rgm@gnu.org>

	* emacs.texi (Top): Update menu for cal-xtra node changes.
	* calendar.texi (Displaying the Diary): Holidays may be in the buffer
	or mode line.  Don't mention invisible text or the details of
	diary-print-entries here, only in cal-xtra.
	(Format of Diary File): Mention that the "date on first line" format
	only really affects the simple display.
	* cal-xtra.texi (Advanced Calendar/Diary Usage): Update menu.
	(Diary Customizing): Holidays may be in the buffer or mode line.
	Move diary-print-entries to the "Diary Display" section.
	(Diary Display): New section, split out from "Fancy Diary Display".
	Explain the limitations of simple display, and how to print it.

	* calendar.texi (Displaying the Diary): Mention keys apply to calendar.

	* cal-xtra.texi (Diary Display): Mention View mode.

2009-11-29  Juri Linkov  <juri@jurta.org>

	* display.texi (Highlight Interactively): Actually a list of
	default faces is pre-loaded into a list of default values
	instead of the history.

2009-11-20  Glenn Morris  <rgm@gnu.org>

	* ack.texi (Acknowledgments):
	* emacs.texi (Acknowledgments): Add htmlfontify.

2009-11-14  Glenn Morris  <rgm@gnu.org>

	* cal-xtra.texi (Holiday Customizing): Replace obsolete alias.

	* ack.texi (Acknowledgments):
	* emacs.texi (Acknowledgments): Update for recent Org changes.

2009-10-31  Chong Yidong  <cyd@stupidchicken.com>

	* mule.texi (Charsets): Numerous copyedits.  Don't discuss the
	`charset' property, which is irrelevant to the user manual (Bug#3526).

2009-10-14  Juanma Barranquero  <lekktu@gmail.com>

	* trouble.texi (DEL Does Not Delete): Fix typo.

2009-10-05  Michael Albinus  <michael.albinus@gmx.de>

	* files.texi (Misc File Ops): Mention copy-directory.

2009-10-04  Eli Zaretskii  <eliz@gnu.org>

	* mule.texi (Unibyte Mode): Emphasize that
	unibyte-display-via-language-environment affects only the display.

	* display.texi (Horizontal Scrolling): Document cursor behavior under
	horizontal scrolling when point moves off the screen (Bug#4564).
	Improve wording.

2009-10-01  Michael Albinus  <michael.albinus@gmx.de>

	* files.texi (Directories): delete-directory prompts for recursive
	deletion.

2009-09-30  Glenn Morris  <rgm@gnu.org>

	* ack.texi (Acknowledgments):
	* emacs.texi (Acknowledgments): CEDET updates.  Fix Hungarian accent.

2009-09-25  Tassilo Horn  <tassilo@member.fsf.org>

	* dired.texi (Dired Navigation): Use @code instead of @var for
	dired-isearch-filenames, so that it's not capitalized.

2009-09-19  Chong Yidong  <cyd@stupidchicken.com>

	* frames.texi (Frame Commands): C-z is now bound to suspend-frame.

	* entering.texi (Exiting): C-z is now bound to suspend-frame.

	* custom.texi (Init Examples): Replace Rumseld with Cheny (Bug#3519).
	(Key Bindings): Reference Init Rebinding in introductory text.
	Shift some of the introduction to Keymaps node.
	(Keymaps): Simplify.
	(Local Keymaps): Simplify.  Move binding example to Init Rebinding.
	(Minibuffer Maps): Remove mention of Mocklisp.
	(Init Rebinding): Move mode-local rebinding example here from Local
	Keymaps.
	(Modifier Keys): Clarify.
	(Rebinding): Add cindex for "binding keys".

2009-09-13  Chong Yidong  <cyd@stupidchicken.com>

	* misc.texi (Invoking emacsclient): Minor clarifications (Bug#4419).

2009-08-31  Nick Roberts  <nickrob@snap.net.nz>

	* building.texi (Threads Buffer, Multithreaded Debugging):
	Reorganize these two sections.

2009-08-29  Eli Zaretskii  <eliz@gnu.org>

	* cmdargs.texi (Initial Options): Fix last change.

2009-08-29  Stefan Monnier  <monnier@iro.umontreal.ca>

	* mule.texi (Enabling Multibyte):
	* cmdargs.texi (General Variables): Remove EMACS_UNIBYTE.
	(Initial Options): Remove --(no-)multibyte, --(no-)unibyte.

2009-08-20  Glenn Morris  <rgm@gnu.org>

	* cal-xtra.texi (Non-Gregorian Diary): Mention ``Adar I'' special case.

2009-08-19  Glenn Morris  <rgm@gnu.org>

	* ack.texi (Acknowledgments): Remove cvtmail.  Mention info-finder.

2009-08-18  Glenn Morris  <rgm@gnu.org>

	* ack.texi (Acknowledgments):
	* emacs.texi (Acknowledgments): Update for js.el replacing js2-mode.el.

	* ack.texi (Acknowledgments): Add ucs-normalize.el and files-x.el.

2009-08-09  Glenn Morris  <rgm@gnu.org>

	* ack.texi (Acknowledgments):
	* emacs.texi (Acknowledgments): Add gdb-mi entry.

2009-08-08  Dmitry Dzhus  <dima@sphinx.net.ru>

	* emacs.texi (Top): Add new menu items for GDB-UI.

	* building.texi (GDB Graphical Interface): Add Multithreaded debugging
	section.  Threads buffer is in separate section now.

2009-08-08  Glenn Morris  <rgm@gnu.org>

	* ack.texi (Acknowledgments):
	* emacs.texi (Acknowledgments):
	Update for js2-mode and org changes.

2009-08-02  Michael Albinus  <michael.albinus@gmx.de>

	* files.texi (Reverting): Auto-Revert Tail mode works also for remote
	files.

2009-07-28  Chong Yidong  <cyd@stupidchicken.com>

	* building.texi (Lisp Libraries): Clarify meaning of autoloading.

2009-07-23  Glenn Morris  <rgm@gnu.org>

	* programs.texi (Matching): Update blink-matching-paren-distance.

2009-07-21  Chong Yidong  <cyd@stupidchicken.com>

	* frames.texi (Cut/Paste Other App): For select-active-regions,
	selection is now updated on moving point.

2009-07-21  Richard Stallman  <rms@gnu.org>

	* glossary.texi (GNU, Daemon): Update information.

2009-07-19  Juri Linkov  <juri@jurta.org>

	* custom.texi (Specifying File Variables, Safe File Variables):
	"variables/value pairs" -> "variable/value pairs".

2009-07-15  Glenn Morris  <rgm@gnu.org>

	* misc.texi (Gnus): Remove widow.

2009-07-11  Glenn Morris  <rgm@gnu.org>

	* Makefile.in (TEXI2PDF): New.
	(emacs.pdf, emacs-xtra.pdf): New targets.

	* arevert-xtra.texi (Autorevert): Add menu descriptions.

	* display.texi (Horizontal Scrolling): Re-word to remove widow.

	* emacs.texi (Top): Info can be read from other places than Emacs.
	Don't print the copying notice twice in the printed version.
	Update the menu and detailmenu.
	(Preface): The meaning of "on-line" has changed.
	Correct name for "Common Problems" chapter.
	(Distrib): Update FSF shop URL.
	(Intro): Showing two files at once is not so exciting.

	* macos.texi (Mac OS / GNUstep): Fix spelling and cross-reference.
	(Mac / GNUstep Basics): Minor grammar changes.
	(Mac / GNUstep Events): Fix typo.
	(GNUstep Support): CANNOT_DUMP no longer applies.

	* misc.texi (Document View): Fix typos.

	* dired.texi (Dired):
	* help.texi (Help):
	* macos.texi (Mac OS / GNUstep):
	* maintaining.texi (Version Control, Introduction to VC):
	End menu descriptions with a period.

2009-07-09  Eli Zaretskii  <eliz@gnu.org>

	* msdog.texi (Windows Files) <w32-get-true-file-attributes>: Don't be
	so categorical in saying that the option is only useful on NTFS.

2009-07-09  Glenn Morris  <rgm@gnu.org>

	* Makefile.in (texinfodir): New variable, with location of texinfo.tex.
	(ENVADD): Add texinfodir to TEXINPUTS.

	* emacs.texi (Top): Fix cross-reference.

	* maintaining.texi (VC Directory Buffer): Fix cross-reference.

	* vc1-xtra.texi (Revision Tags): Fix typo.

2009-07-03  Glenn Morris  <rgm@gnu.org>

	* emerge-xtra.texi (Emerge): Tweak Misc menu description.
	(Submodes of Emerge): Skip Prefers is only relevant with an ancestor.
	(Merge Commands): `.' does not seem to work in A or B buffer.
	`l' can recreate the 3-window display.

	* glossary.texi (Glossary): Minor phrasing changes throughout.
	Add more internal cross-references.
	<Autoloading>: You can't really autoload a variable.
	<C-M->: Move details here from `M-C-' item.
	<Continuation Line>: Refer to `Truncation.'
	<Daemon, Free Software, Free Software Foundation, FSF, GNU>:
	<Home Directory, Unix>: New entries.
	<Deletion of Files>: Mention recycle bins.
	<Directory>: Mention ``folders.''
	<Error>: Don't mention ``type-ahead.''
	<Fringe>: Refer to the manual node.
	<Minor Mode>: Can be global or local.
	<Spell Checking>: There are other checkers besides Ispell.

2009-07-02  Glenn Morris  <rgm@gnu.org>

	* anti.texi (Antinews): Minor changes in phrasing.

	* cal-xtra.texi, fortran-xtra.texi: Re-order a few things to reduce
	some underfull lines in dvi output.

	* emacs-xtra.texi (Introduction): Mention included in info Emacs manual.

	* sending.texi (Mail Sending): Add a tiny bit on mailclient.

	* vc-xtra.texi (Advanced VC Usage): End all menu items with a period.

2009-07-01  Jan Djärv  <jan.h.d@swipnet.se>

	* xresources.texi (Table of Resources): Mention maximized for
	fullscreen.

	* cmdargs.texi (Window Size X): -mm/--maximized is new.

2009-07-01  Chong Yidong  <cyd@stupidchicken.com>

	* anti.texi (Antinews): Correct the list of removed platforms.

2009-06-28  Glenn Morris  <rgm@gnu.org>

	* arevert-xtra.texi: Minor language tweaks.

	* dired-xtra.texi: Minor revisions.

2009-06-23  Miles Bader  <miles@gnu.org>

	* display.texi (Scrolling): Document `recenter-redisplay'.
	(Temporary Face Changes): Document `text-scale-set'.

2009-06-21  Chong Yidong  <cyd@stupidchicken.com>

	* Branch for 23.1.

2009-06-17  Kenichi Handa  <handa@m17n.org>

	* mule.texi (Charsets): Update the description for the new charset.
	(list-character-sets): New findex.
	(Language Environments): Add @anchor{Describe Language Environment}.

2009-06-10  Chong Yidong  <cyd@stupidchicken.com>

	* basic.texi (Moving Point): Fix tag.

	* picture-xtra.texi (Insert in Picture): Use <next> and <prior>.

	* mini.texi (Completion Commands): Decapitalize <next> and <prior>, and
	use camel-case for PageUp and PageDown.

	* display.texi (Scrolling): Decapitalize <next> and <prior>, and use
	camel-case for PageUp and PageDown.

	* calendar.texi (Scroll Calendar): Decapitalize <next> and <prior>.

	* search.texi (Isearch Scroll): Add isearch-allow-scroll to index.
	(Isearch Scroll): Decapitalize <next> and <prior>.

2009-06-09  Agustín Martín  <agustin.martin@hispalinux.es>

	* fixit.texi (Spelling): Set default dictionary.
	Improve descriptions (Bug#2554)

2009-06-08  David Reitter  <david.reitter@gmail.com>

	* macos.texi (Color panel, Font panel): Remove mention of Save Options,
	since saving colors and faces set this way is not implemented.
	(Environment variables): Remove mention of mac-fix-env, which is
	scheduled to be removed.

2009-06-04  Chong Yidong  <cyd@stupidchicken.com>

	* custom.texi (Init Examples): Add example of changing load-path.

	* building.texi (Lisp Libraries): Add example of changing
	load-path (Bug#3446).

2009-05-28  Chong Yidong  <cyd@stupidchicken.com>

	* mark.texi (Mark): Further clarifications.
	(Setting Mark): Emphasize that C-SPC activates the mark.

2009-05-28  Chong Yidong  <cyd@stupidchicken.com>

	* mark.texi (Mark): Clarify introduction.  Mention disabling Transient
	Mark mode.
	(Using Region, Persistent Mark): Use "active mark" instead of "active
	region".

2009-05-16  Ari Roponen  <ari.roponen@gmail.com>  (tiny change)

	* mule.texi (Select Input Method): Fix typo.

2009-05-13  Chong Yidong  <cyd@stupidchicken.com>

	* anti.texi (Antinews): Document completion changes.  Some additional
	copyedits and rearrangement of entries.

2009-05-12  Chong Yidong  <cyd@stupidchicken.com>

	* misc.texi (Interactive Shell, Saving Emacs Sessions)
	(Shell History Copying, Terminal emulator): Copyedits.

	* xresources.texi (Resources): Simplify descriptions.
	Shorten description of editres, which is not very useful these days.
	(Table of Resources): Document fontBackend resource.

	* trouble.texi (Quitting): Add other undo bindings to table.
	(DEL Does Not Delete): Note that the erasure key is usually labeled
	"Backspace".  Remove discussion of obscure Xmodmap issue.

2009-05-07  Chong Yidong  <cyd@stupidchicken.com>

	* files.texi (Visiting): Copyedits.

2009-05-06  Chong Yidong  <cyd@stupidchicken.com>

	* basic.texi (Inserting Text): Document ucs-insert.

	* mule.texi (International Chars): Define "multibyte".  Note that
	internal representation is unicode-based.  Simplify definition of raw
	bytes.  Mention ucs-insert.
	(Enabling Multibyte): Remove obsolete discussion.  Copyedits.
	(Language Environments): Add language environments new to Emacs 23.
	(Multibyte Conversion): Node deleted.
	(Coding Systems): Remove obsolete unify-8859-on-decoding-mode.
	Don't mention obsolete emacs-mule coding system.
	(Output Coding): Copyedits.

	* emacs.texi (Top): Update node listing.

2009-05-05  Per Starbäck  <per@starback.se>  (tiny change)

	* trouble.texi (Lossage): Use new binding of view-emacs-problems.

2009-04-28  Stefan Monnier  <monnier@iro.umontreal.ca>

	* building.texi (Lisp Libraries): `load-library' does offer completion.

2009-04-28  Chong Yidong  <cyd@stupidchicken.com>

	* frames.texi (Text-Only Mouse): Mention gpm-mouse-mode instead of
	t-mouse-mode.  Suggested by Per Starbäck (Bug#3126).

2009-04-25  Eli Zaretskii  <eliz@gnu.org>

	* maintaining.texi (Tags): Clarify text.  (Bug#3101)

2009-04-22  Chong Yidong  <cyd@stupidchicken.com>

	* entering.texi (Entering Emacs): Document initial-buffer-choice.

	* building.texi (Lisp Interaction): Document initial-scratch-message.

2009-04-18  Juanma Barranquero  <lekktu@gmail.com>

	* msdog.texi (Windows Fonts): Fix typos.

	* files.texi (Save Commands): Fix pxref.

2009-04-18  Chong Yidong  <cyd@stupidchicken.com>

	* files.texi (Save Commands): Mention diff-buffer-with-file.
	(Comparing Files): Document diff-buffer-with-file.  Suggested by Magnus
	Henoch (Bug#3036).

2009-03-15  Glenn Morris  <rgm@gnu.org>

	* sending.texi (Mail Format): Replace "Sender" with "Message-Id", since
	the former is not always used.
	(Mail Headers): Use active voice.  Add "Mail-reply-to".
	Change case of "Id".  Avoid repeated "appropriate".
	(Mail Aliases): Fix previous change - use an example with a ".", so it
	does actually get quoted when expanded.
	(Mail Sending): Mailclient is the default on some systems.
	(Citing Mail): Mention mail-indentation-spaces.
	(Mail Mode Misc): Add an @dfn for "mail signature".

2009-03-15  Chong Yidong  <cyd@stupidchicken.com>

	* mini.texi (Completion Commands): Describe Emacs 23 completion rules.
	(Completion Options): Document read-file-name-completion-ignore-case,
	read-buffer-completion-ignore-case, and completion-styles.
	Remove description of partial-completion-mode.

2009-03-14  Glenn Morris  <rgm@gnu.org>

	* sending.texi (Mail Format): Fix typo.  Add index entry for
	mail-header-separator.
	(Mail Headers): Put info about initialization and changing in one place
	at the start.  Update FCC section for mbox Rmail.  Clarify From
	section, mention mail-setup-with-from.  Clarify Reply-to section.
	Add Mail-followup-to and mail-mailing-lists.  Clarify References
	section.
	(Mail Aliases): Update example, make less contentious.
	Update for name change of mail-interactive-insert-alias.
	(Mail Mode): Remove mention of `%' as a word separator.
	(Mail Sending): Mention mail-send-hook.  Mention Mailclient.
	(Header Editing): Add reply-to, mail-reply-to, and mail-followup-to
	commands.  Clarify FCC handling.  In mail-complete, add reference to
	Mail Aliases section, and mention mail-complete-function.
	(Citing Mail): Mention mail-yank-ignored-headers and mail-citation-hook.
	(Mail Mode Misc): Clarify the mail-signature function.  Add basic
	signature netiquette.  Explain how the mail hooks work when continuing
	a composition.
	(Mail Amusements): Internationalize the spook section a bit.
	Remove the spook mail-setup-hook example, since it doesn't work well.
	Mention fortune-file.
	(Mail Methods): Mention read-mail-command.

2009-03-14  David Reitter  <david.reitter@gmail.com>

	* macos.texi (Mac / GNUstep Basics): Remove references to Prefs panel
	and NS resources following recent changes.

2009-03-10  Jason Rumney  <jasonr@gnu.org>

	* msdog.texi (Windows Misc): Remove doc for obsolete variable.  Modify
	w32-use-visible-system-caret doc to indicate that it should get set
	automatically.
	(Windows Fonts): Add doc for the uniscribe backend.

2009-03-08  Dan Nicolaescu  <dann@ics.uci.edu>

	* maintaining.texi (VC Directory Commands): Fix doc for the x key in
	vc-dir.  (Bug#2598)

2009-03-05  Reiner Steib  <Reiner.Steib@gmx.de>

	* fixit.texi (Spelling): Add turn-on-flyspell.  (Bug#2517)

2009-03-05  Glenn Morris  <rgm@gnu.org>

	* rmail.texi (Rmail Basics): Add reference to sorting.
	(Rmail Scrolling, Rmail Motion, Rmail Reply, Rmail Display):
	Minor re-wordings.
	(Rmail Motion): Mention rmail-next-same-subject.
	(Rmail Deletion): Expunging is not the only way to change the numbers.
	(Rmail Labels): Labels can also be used in sorting.
	(Rmail Summary Edit): Mention rmail-summary-next-same-subject.
	(Rmail Display): Mention rmail-mime.

2009-03-04  Glenn Morris  <rgm@gnu.org>

	* rmail.texi (Rmail Sorting): Add the keybindings associated with each
	sort command.  Fix `rmail-sort-by-labels' name.  Mention sorting from
	summary.  Mention sorts cannot be undone.
	(Rmail Display): Give an example of how to use goto-address-mode.
	(Rmail Editing): It's keybindings that are redefined, not commands.
	Fix some typos.
	(Movemail): Some minor rewording.
	(Remote Mailboxes): Emacs movemail supports pop by default.
	Fix some minor grammatical issues.  The "two alternative ways" to
	specify a POP mailbox are really just one.  Remove all reference to the
	variables rmail-pop-password and rmail-pop-password-required, obsolete
	since Emacs 22.1.  Clarify the four password steps.  Emacs movemail
	can support Kerberos.

2009-03-03  Glenn Morris  <rgm@gnu.org>

	* rmail.texi (Rmail Deletion): Revert previous change, which was
	describing the Rmail summary versions.
	(Rmail Reply): Give more details of rmail-dont-reply-to-names.
	Minor re-wording for rmail-resend.
	(Rmail Make Summary): Summaries apply to buffers rather than files.
	<rmail-summary-by-topic>: Headers includes the subject.
	<rmail-summary-by-recipients, rmail-summary-by-topic>: Give more
	details, including prefix arguments.
	Mention rmail-summary-by-senders on C-M-f.
	Not counting lines might be faster.
	(Rmail Summary Edit): More details on the delete commands.
	Mention rmail-summary-undelete-many, rmail-summary-bury, and C-M-n/p.
	Name the commands bound to the various keys.  Mention prefix argument
	for searching.
	(Rmail Display): Mention rmail-displayed-headers.  Fix typo.
	Simplify rmail-highlighted-headers description.  Update face name.

2009-03-02  Juanma Barranquero  <lekktu@gmail.com>

	* mark.texi (Marking Objects): Fix typo.

2009-03-01  Chong Yidong  <cyd@stupidchicken.com>

	* abbrevs.texi (Expanding Abbrevs): Mention abbrev-expand-functions
	instead of obsolete pre-abbrev-expand-hook.  Link to elisp manual.

2009-03-01  Glenn Morris  <rgm@gnu.org>

	* rmail.texi (Rmail): Fix some typos.  Use consistent case in menu.
	(Rmail Motion): - M-s searches from the end of messages.
	(Rmail Deletion): Minor clarification.  Fix numeric argument
	description.
	(Rmail Inbox): Fix default inbox description.  Mention `mbox' by name.
	newmail and RMAILOSE files need not be in home-directory.
	(Rmail Files): Mention I/O menus are unselectable if no files match.
	Mention `MAIL' env-var.

2009-02-24  Jason Rumney  <jasonr@gnu.org>

	* mule.texi (Fontsets): Mention fontset-default, font specs and
	fallback fontsets.
	(Defining Fontsets): Mention ns and w32 variants of
	standard-fontset-spec.  Update description of startup fontset to match
	Emacs 23 behavior.
	(Modifying Fontsets): New section.  (Bug#656)
	(International): Link to Modifying Fontsets.

2009-02-23  Adrian Robert  <Adrian.B.Robert@gmail.com>

	* macos.texi (Mac / GNUstep Basics, Mac / GNUstep Customization):
	Mention ns-extended-platform-support-mode.

2009-02-22  Karl Berry  <karl@gnu.org>

	* macos.texi (Mac / GNUstep Customization): One more duplicate "the".

2009-02-19  Juanma Barranquero  <lekktu@gmail.com>

	* basic.texi (Moving Point, Position Info):
	* files.texi (Visiting):
	* mini.texi (Completion Options):
	* text.texi (HTML Mode): Remove duplicate words.

2009-02-20  Glenn Morris  <rgm@gnu.org>

	* rmail.texi: Minor updates for mbox rather than Babyl.

2009-02-17  Karl Berry  <karl@gnu.org>

	* emacs.texi (Top): Add @insertcopying before master menu.  (Bug#1988)

2009-02-17  Richard M Stallman  <rms@gnu.org>

	* anti.texi (Antinews): Mention Babyl format.

	* emacs.texi (Top): Delete `Out of Rmail' from subnode menu.

	* rmail.texi: Update for mbox format.
	Various small fixes, as well as the following.
	(Out of Rmail): Node deleted.
	(Rmail): Update menu.
	(Rmail Files): Comment out set-rmail-inbox-list.
	Document rmail-inbox-list instead.
	(Rmail Output): Substantial changes since C-o is now
	rmail-output-as-seen and o is rmail-output.
	(Rmail Attributes): Delete `stored', add `retried'.
	(Rmail Display): Editing headers works in all cases.

2009-02-17  Glenn Morris  <rgm@gnu.org>

	* basic.texi (Position Info): M-x count-lines-region is not always on
	M-=.  (Bug#2269)

2009-02-09  Glenn Morris  <rgm@gnu.org>

	* calendar.texi (Holidays, Displaying the Diary): Update for new marker
	defaults.

2009-02-07  Eli Zaretskii  <eliz@gnu.org>

	* rmail.texi (Rmail Coding) <rmail-redecode-body>: Remove stale
	documentation of possible problems with redecoding.

2009-02-03  Glenn Morris  <rgm@gnu.org>

	* rmail.texi (Out of Rmail): Mention b2m.pl.

2009-01-31  Glenn Morris  <rgm@gnu.org>

	* rmail.texi (Out of Rmail): Correct b2m location.

2009-01-27  Chong Yidong  <cyd@stupidchicken.com>

	* fixit.texi (Undo): Update undo limit values.

2009-01-27  Glenn Morris  <rgm@gnu.org>

	* emacs.texi (Top): Fix Antinews menu entry.

2009-01-25  Karl Berry  <karl@gnu.org>

	* text.texi (Foldout): Use @itemize @w{} to make an itemize
	item with no marker, instead of the syntactically incorrect
	@itemize @asis.

2009-01-25  Juri Linkov  <juri@jurta.org>

	* building.texi (Grep Searching): Fix index entry for lgrep.

2009-01-24  Eli Zaretskii  <eliz@gnu.org>

	* msdog.texi (Windows Printing): Add an index entry for Ghostscript.

2009-01-21  Adrian Robert  <Adrian.B.Robert@gmail.com>

	* macos.texi (Preferences Panel): Update description of font setting to
	reflect that prior frame selection is no longer needed.

2009-01-20  Nick Roberts  <nickrob@snap.net.nz>

	* building.texi (Debuggers): Revert some of 2008-10-31 change  to
	raise GUD subsections.

2009-01-15  Glenn Morris  <rgm@gnu.org>

	* ack.texi (Acknowledgments): Another update based mainly on AUTHORS.

2009-01-10  Glenn Morris  <rgm@gnu.org>

	* ack.texi (Acknowledgments): Some more updates based on AUTHORS.

2009-01-04  Chong Yidong  <cyd@stupidchicken.com>

	* display.texi (Visual Line Mode): M-] and M-[ no longer move by
	logical lines.

2008-12-29  Juri Linkov  <juri@jurta.org>

	* mini.texi (Minibuffer History): Add a link to `Isearch Minibuffer'.

	* text.texi (Fill Commands): Replace `M-s' with `M-o M-s'.

2008-12-28  Chong Yidong  <cyd@stupidchicken.com>

	* misc.texi (Goto Address mode): Rename from Goto-address.  Refer to
	goto-address-mode instead of goto-address.

	* rmail.texi (Rmail Display): Goto-address renamed to Goto Address
	mode.

	* emacs.texi (Top): Update node listing.

2008-12-26  Eli Zaretskii  <eliz@gnu.org>

	* custom.texi (Directory Variables): Explain what is a "project".
	Add indexing.  Improve wording.  Add a footnote about using
	_dir-locals.el on MS-DOS.

2008-12-24  Dan Nicolaescu  <dann@ics.uci.edu>

	* files.texi (Misc File Ops): Mention chmod as an alias for
	set-file-modes.

2008-12-24  Martin Rudalics  <rudalics@gmx.at>

	* help.texi (Help): Fix typos and reword.
	(Help Summary): Add entries for C-h n and C-h r, reorder
	entries, and do some minor fixes.
	(Name Help): Say that C-h F works for commands only.
	(Misc Help): Say that view-lossage displays 300 keystrokes.

2008-12-20  Glenn Morris  <rgm@gnu.org>

	* ack.texi (Acknowledgments): General update based on AUTHORS,
	including removal of some stuff no longer distributed.

2008-12-19  Agustin Martin  <agustin.martin@hispalinux.es>

	* fixit.texi: Mention hunspell

2008-12-19  Glenn Morris  <rgm@gnu.org>

	* ack.texi (Acknowledgments): Small grammar fix.
	Consolidate explanatory text at start.

	* display.texi (Text Display):
	* indent.texi (Indentation): Use @acronym with ASCII.

2008-12-18  Glenn Morris  <rgm@gnu.org>

	* ack.texi: Various small updates and fixes.

2008-12-18  Juri Linkov  <juri@jurta.org>

	* search.texi (Word Search): Replace `C-s RET C-w' with `M-s w RET'
	as a key binding to start a forward nonincremental word search.
	Replace `C-r RET C-w' with `M-s w C-r RET' as a key binding to start
	a backward nonincremental word search.  Add index for `M-s w'
	`isearch-forward-word'.
	(Regexp Search): Add a short summary of regexp key commands like
	in the node "Basic Isearch".
	(Other Repeating Search): Fix typo.

2008-12-14  Vinicius Jose Latorre  <viniciusjl@ig.com.br>

	* misc.texi (PostScript Variables): Fix doc.

2008-12-10  Chong Yidong  <cyd@stupidchicken.com>

	* programs.texi (Program Modes): Mention Ruby mode.

2008-12-10  Dan Nicolaescu  <dann@ics.uci.edu>

	* misc.texi (emacsclient Options): Describe what an empty string
	argument does for --alternate-editor.

2008-12-09  Frank Schmitt  <ich@frank-schmitt.net>

	* cmdargs.texi (Font X): Distinguish between client-side and
	server-side fonts.  List valid Fontconfig properties.  Add reference to
	Fontconfig manual.  List valid GTK font properties.  Explain use of
	fc-list.

2008-12-09  Chong Yidong  <cyd@stupidchicken.com>

	* cmdargs.texi (Font X): Move discussion of quoting to top.

2008-12-06  Glenn Morris  <rgm@gnu.org>

	* maintaining.texi (Old Revisions): Improve previous change.

2008-12-05  Richard M Stallman  <rms@gnu.org>

	* anti.texi (Antinews): Minor fixes.

2008-12-03  Glenn Morris  <rgm@gnu.org>

	* maintaining.texi (Old Revisions): Fix diff-switches description.

2008-12-01  Martin Rudalics  <rudalics@gmx.at>

	* emacs.texi (Top): Fix typo.

2008-11-30  Chong Yidong  <cyd@stupidchicken.com>

	* misc.texi (Document View): Explain dependence on gs at the top.
	Copyedits.

	* emacs.texi (Top): Add DocView nodes to detailed node listing.

	* programs.texi (Other C Commands): Document hide-ifdef-shadow.
	(Comment Commands): Discuss region-active behavior of M-; first.

2008-11-29  Martin Rudalics  <rudalics@gmx.at>

	* display.texi (Line Truncation): Add reference to Continuation
	Lines.

	* windows.texi (Pop Up Window): Mention split-height-threshold
	and split-width-threshold.
	(Split Window): Add reference to Continuation Lines.

2008-11-28  Adrian Robert  <Adrian.B.Robert@gmail.com>

	* macos.texi: Change references to "Mac" to "Mac / GNUstep".
	(GNUstep Support): New node.
	* anti.texi:
	* emacs.texi:
	* msdog.texi: Change reference to Mac OS node to Mac OS / GNUstep.

2008-11-28  Richard M Stallman  <rms@gnu.org>

	* misc.texi (Dissociated Press): Minor cleanups.

	* dired.texi (Image-Dired): Avoid passive.

2008-11-28  Eli Zaretskii  <eliz@gnu.org>

	* anti.texi (Antinews): Add stuff about Unicode vs emacs-mule
	representation.

2008-11-26  Richard M. Stallman  <rms@gnu.org>

	* files.texi (Visiting): Rewrite paragraph for clarity.

	* buffers.texi (Select Buffer): Rewrite paragraphs using active voice.

2008-11-25  Alan Mackenzie  <acm@muc.de>

	* programs.texi (Moving by Parens): Clarify that parens inside strings
	and comments are ignored, and that the commands assume the starting
	point isn't in a string or comment.

2008-11-26  Adrian Robert  <Adrian.B.Robert@gmail.com>

	* macos.texi: Add Prev/Next/Top pointers to all nodes.
	(Mac Basics): Merge in Grabbing Environment Variables from earlier
	version.
	(Mac Customization): Rewrite Preferences Panel section and merge in to
	this node, add Open files by dragging to an Emacs window.

	* emacs.texi: Remove TOC reference to Mac Preferences Panel section.

2008-11-26  Chong Yidong  <cyd@stupidchicken.com>

	* files.texi (Misc File Ops): Document set-file-modes.

	* windows.texi (Split Window): Document integer values of
	truncate-partial-width-windows.

	* text.texi (Text): Simplify description of markup languages.
	(TeX Mode): Simplify introduction.  Mention BibTeX mode.
	(TeX Editing): Note that `""' inserts one `"' character.
	(HTML Mode): Note in the introduction that XML mode is an alias for
	SGML mode.  Mention nXML mode.

2008-11-25  Chong Yidong  <cyd@stupidchicken.com>

	* building.texi (Watch Expressions): Fix typo.

2008-11-24  Chong Yidong  <cyd@stupidchicken.com>

	* files.texi (Visiting): Document new behavior of
	confirm-nonexistent-file-or-buffer.

	* buffers.texi (Select Buffer):
	Document confirm-nonexistent-file-or-buffer.

	* picture-xtra.texi (Picture Mode): Use picture-mode instead of
	edit-picture.

	* text.texi (Text): Simplify introduction.  Discard mention of `M-x
	edit-picture', since that is just an alias for picture-mode.
	(Sentences): Note that repeated M-@ extends the region.
	(Pages): Make terminology more consistent.  Link to Regexps node.
	(Longlines): Discuss relationship with Visual Line mode.
	(Text Mode): Remove extraneous discussion of other modes, since they
	were already introduced in the parent node.

2008-11-23  Chong Yidong  <cyd@stupidchicken.com>

	* anti.texi (Antinews): Rewrite.

	* entering.texi (Exiting): Mention "minimize" terminology.

	* frames.texi (Frame Commands): Mention "minimize" terminology.

	* cmdargs.texi (Font X): Document Fontconfig and GTK font specification
	formats.
	(Icons X): Mention "minimize" terminology and use of icons in taskbar.
	(Misc X): Don't document useless -hb option.

2008-11-22  Juri Linkov  <juri@jurta.org>

	* dired.texi (Dired Navigation): Change normal file name search option
	from `non-nil' to `t'.  Add `dwim' option.

2008-11-22  Juri Linkov  <juri@jurta.org>

	* custom.texi (Directory Variables): Rename ".dir-settings.el" to
	".dir-locals.el".  Rename `define-project-bindings' to
	`dir-locals-set-class-variables'.  Rename `set-directory-project' to
	`dir-locals-set-directory-class'.

2008-11-22  Lute Kamstra  <lute@gnu.org>

	* buffers.texi (Select Buffer): Index goto-line.
	* basic.texi (Moving Point): Mention the use of a numeric prefix
	argument with goto-line and refer to Select Buffer for the use of a
	plain prefix argument.

2008-11-19  Glenn Morris  <rgm@gnu.org>

	* doclicense.texi: Update to FDL 1.3.
	* emacs.texi, emacs-xtra.texi: Relicense under FDL 1.3 or later.

2008-11-17  Chong Yidong  <cyd@stupidchicken.com>

	* custom.texi (Minor Modes): Define mode commands and mode variables
	more precisely.  Recommend using mode commands instead of setting
	variables directly.  Put minor modes in a list, and add more modes.
	(Easy Customization): Use "init file" instead of .emacs.
	(Customization Groups): Update to new Custom buffer appearance.
	(Saving Customizations): Copyedits.  Update example.
	(Variables): Give example of variable type-sensitivity.
	(Examining): Update example.
	(Hooks): Copyedits.
	(Specifying File Variables): Use C comments instead of an artificial
	Lisp for the example.
	(Keymaps): Move internals discussion to Prefix Keymaps.
	(Rebinding): Remove redundant paragraph (stated in Key Binding).
	(Init Rebinding): Document kbd macro.
	(Init File): Link to Find Init.

	* mark.texi (Using Region): Document Delete Selection Mode more
	thoroughly.

	* frames.texi (Mouse Commands): Move most of the description of Delete
	Selection Mode to Using Region, and link to it.
	(Clipboard): Note that paste is bound to clipboard-yank.

	* building.texi (Compilation): Document first-error value of
	compilation-scroll-output.
	(Compilation Mode): Note that compilation-auto-jump-to-first-error
	works as soon as an error is available.  Suggested by Juri Linkov.

	* mini.texi (Passwords): New node.

	* files.texi (Remote Files): Link to Passwords node.

	* emacs.texi (Top): Update node listings.

2008-11-16  Chong Yidong  <cyd@stupidchicken.com>

	* ack.texi (Acknowledgments): Some updating of credits.

	* emacs.texi (Acknowledgments): Add a couple more names.

	* dired.texi (Dired Deletion): Document delete-by-moving-to-trash.

	* files.texi (Directories): Describe delete-directory in text.
	(Misc File Ops): Document use of trash.

2008-11-16  Juanma Barranquero  <lekktu@gmail.com>

	* macos.texi (Mac Customization): Fix typos.

2008-11-14  Chong Yidong  <cyd@stupidchicken.com>

	* macos.texi (Mac OS): Move Cocoa manual from ns-emacs.texi to here,
	replacing previous contents.  Numerous copyedits to adapt ns-emacs to
	the conventions of the main Emacs manual.

	* emacs.texi (Top): Update node listings.

2008-11-12  Chong Yidong  <cyd@stupidchicken.com>

	* cmdargs.texi (Emacs Invocation): Link to Emacs Server.  Note that
	command-line-args is processed during startup.
	(Action Arguments): Correctly describe how file arguments interact with
	the startup screen.  Link to Lisp Interaction for scratch buffer.
	(Initial Options): Link to Command Example for -batch option.
	(Environment): Document initial-environment.

	* entering.texi (Entering Emacs): Note that inhibit-startup-screen
	can't be changed in the site-start file.

2008-11-07  Chong Yidong  <cyd@stupidchicken.com>

	* dired.texi (Dired): Mention C-x C-d too.
	(Dired Enter): Document M-n in the Dired minibuffer.
	(Dired Navigation): Explain dired-goto-file more clearly.
	Document dired-isearch-filenames.
	(Dired Deletion): Remove unnecessary "expunged" terminology.
	(Flagging Many Files): & is now rebound to `% &'.
	(Shell Commands in Dired): Document dired-do-async-shell-command.
	Clarify how multi-file arguments are passed.
	(Misc Dired Features): Document dired-do-isearch.

2008-11-06  Chong Yidong  <cyd@stupidchicken.com>

	* entering.texi (Entering Emacs): Document inhibit-startup-screen.

2008-11-03  Chong Yidong  <cyd@stupidchicken.com>

	* search.texi (Other Repeating Search): Remove obsolete findex entries.

2008-11-01  Chong Yidong  <cyd@stupidchicken.com>

	* programs.texi (Program Modes): Link to Program Indent node.
	(Left Margin Paren): Explain consequences of changing
	open-paren-in-column-0-is-defun-start more concisely.
	(Which Function, Program Indent, Info Lookup): Minor edits.
	(Basic Indent): If region is active, TAB indents the region.
	(Multi-line Indent): If region is active, TAB indents the region.
	Note that indent-region is useful when Transient Mark mode is off.
	(Matching): The delimiter at the cursor is highlighted---the character
	changes color.
	(Symbol Completion): Link to Completion node.

	* misc.texi (Invoking emacsclient): Describe how to use Emacs server in
	a strictly text-only system.

	* abbrevs.texi (Saving Abbrevs): Note that abbrev file is not loaded in
	batch mode.

2008-11-01  Richard M. Stallman  <rms@gnu.org>

	* misc.texi (Document View): Major rewrite.

	* maintaining.texi (Types of Log File): Change logs are older than
	version control.
	(VCS Concepts): Simplify and rearrange.
	(Version Control Systems): Make it clear that Linux is only the kernel.
	(VC Mode Line): Shorten reference to menu item.
	(Basic VC Editing): Clarify VC fileset.  Shorten and simplify.
	(VC Directory Mode): Minor cleanup.
	Unchanged files are hidden, not omitted.
	(VC Directory Commands): Shorten and simplify.
	(Change Log Commands): New node, split from Change Logs.
	(VC Directory Buffer): New node, split from VC Directory Mode.

2008-10-31  Chong Yidong  <cyd@stupidchicken.com>

	* misc.texi (Document View): Rename from Document Files, moved here
	from files.texi.

	* files.texi (Version Control): Move to maintaining.texi.
	Subnodes moved as well.
	(Document Files): Move to misc.texi.

	* maintaining.texi (Change Log): Document log-edit-insert-changelog and
	vc-update-change-log.
	(Version Control): Move here from files.texi.
	(Format of ChangeLog): Make it a subnode of Change Log.

	* emacs.texi (Top): Update node listing.

2008-10-31  Tassilo Horn  <tassilo@member.fsf.org>

	* files.texi (Files): Add a section about document
	files (doc-view-mode).

2008-10-31  Chong Yidong  <cyd@stupidchicken.com>

	* building.texi (Compilation Mode):
	Document compilation-auto-jump-to-first-error.
	(Debuggers): Lower GUD subsections to subsubsections.
	(Starting GUD): Add cindex.
	(Lisp Interaction): Note that scratch is no longer the initial buffer.

2008-10-30  Chong Yidong  <cyd@stupidchicken.com>

	* indent.texi (Indentation): Link to Program Indent.

	* misc.texi (Invoking emacsclient): If Emacs has no available frame, it
	now uses emacsclient's terminal.

2008-10-29  Chong Yidong  <cyd@stupidchicken.com>

	* mark.texi (Using Region): Document use-empty-active-region.

	* emacs.texi (Top): Update node listings.

	* misc.texi (Emacs Server): Rewrite.  Document daemon-mode.
	Don't mention obsolete emacs.bash script.
	(Invoking emacsclient): Rewrite, moving optional arguments to
	emacsclient Options.
	(emacsclient Options): New node.  Document server-use-tcp and
	server-host.

2008-10-28  Chong Yidong  <cyd@stupidchicken.com>

	* indent.texi (Indentation): Replace list with paragraphed text,
	putting description of syntax-driven indentation first.  Document new
	effect of active regions on tab.
	(Tab Stops): Note that editable tab stops affect indentation commands.

2008-10-27  Dan Nicolaescu  <dann@ics.uci.edu>

	* cmdargs.texi (Initial Options): Document -daemon=SERVER_NAME.

2008-10-23  Chong Yidong  <cyd@stupidchicken.com>

	* custom.texi (Function Keys): Note that modified keypad keys are not
	translated.

	* basic.texi (Arguments): Explain how to insert multiple digits.

2008-10-22  Michael Albinus  <michael.albinus@gmx.de>

	* files.texi (Remote Files): Precise selection of default method.
	Rewrite paragraph about disabling remote file names.

2008-10-22  Chong Yidong  <cyd@stupidchicken.com>

	* search.texi (Special Isearch): Document M-TAB is isearch.

	* files.texi (VC Mode Line): Use @kbd instead of @key for mouse
	command.

	* frames.texi: Use @kbd instead of @key for mouse commands throughout.

2008-10-22  Tassilo Horn  <tassilo@member.fsf.org>

	* emacs.texi (Acknowledgments): Add myself to Acknowledgments
	section.

2008-10-21  Chong Yidong  <cyd@stupidchicken.com>

	* vc1-xtra.texi: Move nodes VC Directory Mode and VC Directory Commands
	to files.texi.  Move contents of vc2-xtra.texi here.

	* vc2-xtra.texi: File removed.

	* vc-xtra.texi (Advanced VC Usage): Remove VC Directory Mode and VC
	Directory Commands from the submenu.  Don't include deleted file
	vc2-xtra.texi.

	* files.texi (Visiting): Document find-file-confirm-nonexistent-file.
	(Version Control): Add VC Directory Mode and VC Directory Commands to
	the submenu.
	(Why Version Control?): Use table format.
	(Version Control Systems): Note that Meta-CVS support is gone.
	(VCS Concepts): Note precisely when VC started supporting filesets.
	Remove bogus xref to CVS Options node.
	(Types of Log File): Copyedits.
	(VC Mode Line): Document tooltips and mouse-1 on VC indicator.
	(Basic VC Editing): Content moved from Selecting A Fileset and Doing
	The Right Thing.
	(Selecting A Fileset, Doing The Right Thing): Nodes deleted.
	(Log Buffer): Reorganize node, putting C-c C-c description first.
	(Old Revisions): Use CVS for example, not RCS.
	(Secondary VC Commands): Remove VC Directory Mode and VC Directory
	Commands from the submenu, putting them under Version Control.
	(VC Directory Mode): Move node contents here from vc1-xtra.texi; we
	need to include it in the manual unconditionally, since it is now
	crucial to using distributed version control systems.
	(Comparing Files): Note that diff uses the minibuffer, and that the
	output is shown using Diff mode.
	(Diff Mode): Explain what "patch" and "hunk" mean.
	Document diff-update-on-the-fly, diff-refine-hunk, and
	diff-show-trailing-whitespaces.
	(File Archives): Add rar support.

	* major.texi (Choosing Modes): Make mode selection sequence more
	obvious by describing the steps in order of priority.  Note that
	magic-mode-alist is nil by default.
	Document magic-fallback-mode-alist.

2008-10-20  Chong Yidong  <cyd@stupidchicken.com>

	* frames.texi (Mouse References): Copyedits.

2008-10-20  Tassilo Horn  <tassilo@member.fsf.org>

	* ack.texi (Acknowledgments): Add myself as doc-view author.

2008-10-20  Eli Zaretskii  <eliz@gnu.org>

	* frames.texi (Dialog Boxes): Add @cindex entries.

2008-10-20  Chong Yidong  <cyd@stupidchicken.com>

	* frames.texi (Dialog Boxes): Clarify description of GTK+ file chooser.
	(Text-Only Mouse): Copyedit.

2008-10-19  Chong Yidong  <cyd@stupidchicken.com>

	* frames.texi: Use @key throughout for mouse clicks.
	(Cut/Paste Other App): Document yank-pop-change-selection.
	(Secondary Selection): Fix modified mouse click syntax.
	(Clipboard): Describe Cut, Copy and Paste commands.
	(Mouse References): Not all references are in read-only buffers.
	Copyedits.
	(Creating Frames): Add xref to Init File.
	(Frame Commands): Add xref to Exiting.
	(Scroll Bars): Document GTK vs toolkit behavior.

2008-10-15  Chong Yidong  <cyd@stupidchicken.com>

	* files.texi (Version Control): Copyedits.  Add Bazaar.
	(Version Control Systems): List different VCS's using an itemized list.
	Add Bazaar.
	(VCS Concepts): Copyedits.  Tweak description of file merging.

	* frames.texi (Mouse Commands, Cut/Paste Other App): Rewrite.
	(Cut/Paste Other App): Document select-active-regions and
	x-select-enable-primary.

2008-10-13  Chong Yidong  <cyd@stupidchicken.com>

	* mark.texi (Shift Selection): Correct case in node name.

	* emacs.texi (Top): Update node order in Mark chapter.

2008-10-12  Eli Zaretskii  <eliz@gnu.org>

	* msdog-xtra.texi (MS-DOS): Fix bad pxref.

	* mini.texi (Minibuffer File): Fix markup in last change.  Refer to
	elsewhere in the manual instead of describing yet again the intricacies
	of $HOME on MS-Windows and MS-DOS.

2008-10-12  Chong Yidong  <cyd@stupidchicken.com>

	* mini.texi (Minibuffer File): Add xref to File Names.
	(Minibuffer File): Add discussion of `~' in file names.
	Add insert-default-directory index reference.

	* files.texi (File Names): Reorganize description.
	(Visiting): Add xref to Mode Line.  Copyedits.
	(Save Commands): Mention prefix behavior of C-x C-s.
	(Numbered Backups): Node deleted.
	(Backup Names): Contents of Numbered Backups moved here.  State default
	of version-control variable.
	(Reverting): Copyedits.
	(Version Control): Add additional version control systems.

	* emacs.texi (Top): Delete Numbered Backups node.

	* cmdargs.texi (General Variables): Change Numbered Backups xref to
	Backup Names.
	(Initial Options): Document renamed variable inhibit-startup-screen.

2008-10-11  Romain Francoise  <romain@orebokech.com>

	* kmacro.texi (Edit Keyboard Macro): Lossage is now 300 keys.

2008-10-11  Chong Yidong  <cyd@stupidchicken.com>

	* buffers.texi (Buffers): Add xrefs to Mode Line and Lisp Interaction.
	(Select Buffer): Mention use of minibuffer history.  Describe default
	value of default-major-mode.  Mention that C-x 4 b selects the other
	window.
	(List Buffers): Document CRM indicators in the order they appear.
	(Kill Buffer): Document new command kill-matching buffers.
	(Several Buffers): Move explanation of the relationship between buffer
	list and buffer menu to the top.
	(Indirect Buffers): Document new variable clone-indirect-buffer-hook.

2008-10-10  Chong Yidong  <cyd@stupidchicken.com>

	* entering.texi (Exiting): Document change of C-x C-c to
	save-buffers-kill-terminal.  Document kill-emacs.

2008-09-30  Eli Zaretskii  <eliz@gnu.org>

	* mule.texi (Coding Systems): Don't mention codepage-setup.

	* msdog-xtra.texi (MS-DOS Printing, MS-DOS and MULE): No need to create
	cpNNN coding systems anymore.
	(MS-DOS and MULE): Don't mention code-pages.el.  Don't mention support
	for unibyte mode.  Don't mention line-drawing characters.
	Don't mention dos-unsupported-char-glyph.

2008-09-25  Chong Yidong  <cyd@stupidchicken.com>

	* search.texi (Search): Shorten introduction.
	(Basic Isearch): Add command table.  Discuss reverse isearch and
	isearch highlighting.
	(Repeat Isearch): Move lazy highlighting discussion here.  Add search
	ring to cindex.
	(Special Isearch): Move input methods discussion here.
	(Non-ASCII Isearch): Node deleted, merged with Special Isearch.
	(Isearch Yank): Node deleted, and contents moved into Basic Isearch and
	Repeat Isearch.
	(Isearch Minibuffer): New node.
	(Word Search): Document new word search commands.
	(Regexp Example): Simplify example using sentence-end-base variable.
	(Replace): Reword introduction.
	(Unconditional Replace): Remove unnecessary example.
	(Other Repeating Search): Document new `M-s o' binding.

	* emacs.texi (Top): Update node listings.

2008-09-22  Juanma Barranquero  <lekktu@gmail.com>

	* emacs.texi (Top): Remove Kill Errors from menu.

2008-09-22  Chong Yidong  <cyd@stupidchicken.com>

	* kmacro.texi (Basic Keyboard Macro): Make F3 and F4 the preferred
	interface for defining macros.  Simplify examples.  Note that C-g quits
	macro definitions.
	(Keyboard Macro Counter): Document using F3 to insert counter.
	Give usage example.
	(Keyboard Macro Query): Organize query responses in a table.

	* fixit.texi (Fixit): Favor C-/ keybinding for undo throughout.
	Link to Erasing node.
	(Undo): Reorganize paragraphs for logical flow.  Move keybinding
	rationale to a footnote.
	(Kill Errors): Remove node, due to redundancy with Erasing.
	(Spelling): Move discussion of flyspell to end.  Note new behavior of
	M-$ in active region.  Remove non-ispell-specific keybindings from
	table.

2008-09-21  Dan Nicolaescu  <dann@ics.uci.edu>

	* cmdargs.texi (Initial Options): Document --daemon.

2008-09-20  Glenn Morris  <rgm@gnu.org>

	* files.texi (Numbered Backups): Mention that some modes set
	version-control.

2008-09-20  Jim Blandy  <jimb@red-bean.com>

	* files.texi (Numbered Backups): Reference File Variables, as well.
	Remove discussion of Rmail's implementation.

2008-09-06  Chong Yidong  <cyd@stupidchicken.com>

	* misc.texi (Recursive Edit): Note that top-level exits active
	minibuffers.

	* trouble.texi (Quitting): Likewise.

2008-08-31  Chong Yidong  <cyd@stupidchicken.com>

	* emacs.texi (Top): Add Temporary Face Changes xref.

	* display.texi (Display): Move Temporary Face Changes node to just
	after Standard Faces.
	(Scrolling): Document recenter-top-bottom instead of recenter.
	(Horizontal Scrolling): Move auto hscroll discussion to the top.
	(Faces, Standard Faces, Temporary Face Changes, Useless Whitespace)
	(Display Custom): Copyedits.
	(Optional Mode Line): Document display-battery-mode.

2008-08-27  Romain Francoise  <romain@orebokech.com>

	* custom.texi (Directory Variables): Minor fix.

2008-08-27  Glenn Morris  <rgm@gnu.org>

	* cal-xtra.texi (Advanced Calendar/Diary Usage): Tweak some menu
	descriptions.
	(Calendar Customizing): Tweak layout description.
	Move calendar-today-marker and calendar-today face to the other
	markers.  Condense calendar-star-date and calendar-mark-today
	description.
	(Holiday Customizing): Add oriental and solar holidays.
	Add index entries for Baha'i, Christian, Hebrew and Islamic holidays.
	Fix holiday-float description.  Use zerop in examples.  Be less verbose.
	(Date Display Format): Change ISO format.  Be less verbose.
	(Diary Customizing): Mention day and month abbrev arrays.
	Mention the date-form variables by name.  Update European example.
	(Non-Gregorian Diary): Change node name.  Mention Baha'i functions.
	Condense examples.  Mention diary-entry-symbols by name.
	Condense table for insertion commands.
	(Fancy Diary Display): Mention diary-include-string and
	diary-sexp-entry-symbol.  Condense example.  Add Chinese, Coptic,
	Ethiopic, Persian date functions.  Condense descriptions.

	* calendar.texi (Format of Diary File): Mention diary-nonmarking-symbol.
	(Adding to Diary): Adapt for changed node name.

2008-08-26  Glenn Morris  <rgm@gnu.org>

	* cal-xtra.texi (Non-Gregorian Diary Entries): New name for
	node "Hebrew/Islamic Entries".

	* calendar.texi (Specified Dates): Fix names of iso functions.
	(General Calendar): There may not be another window.
	(Writing Calendar Files, Holidays): Tweak intro.
	(Holidays): Mention Baha'i and Chinese holidays.
	(Sunrise/Sunset): Add M-x calendar-sunrise-sunset-month.
	(Lunar Phases): Remove incorrect reference to calendar-time-zone.
	(To Other Calendar): Add calendar-print-other-dates.
	Refer to "graphic display" rather than "X.
	(From Other Calendar): Add calendar-bahai-goto-date.  Fix reference.
	(Displaying the Diary): Fix whitespace after reference.
	Fix `diary-number-of-entries' reference.
	(Date Formats): Explicitly mention that day names can be abbreviated.
	(Adding to Diary): Add some references to other sections.
	(Special Diary Entries): Fix reference.
	(Appointments): Simplify appt-message-warning-time entry.
	Clarify where times must be.
	(Importing Diary): Comment out icalendar paragraph that does not apply.
	(Time Intervals): Simplify entry for timeclock-ask-before-exiting.

2008-08-23  Glenn Morris  <rgm@gnu.org>

	* fortran-xtra.texi (Fortran): Change description of free form and
	fixed form a bit.  Mention hideshow and imenu.
	(Fortran Motion): Mention fortran-end-of-subprogram,
	fortran-beginning-of-subprogram, fortran-mark-do, fortran-mark-if.
	(Fortran Indent): Minor re-word.
	(ForIndent Commands): Mention fortran-fill-paragraph and
	fortran-fill-statement.
	(ForIndent Cont): Mention fortran-tab-mode-string.
	(Fortran Comments): Mention fortran-comment-line-start-skip.
	(Fortran Columns): Mention font-locking.
	(Fortran Abbrev): Word syntax not relevant with new-style abbrev.

2008-08-23  Johan Bockgård  <bojohan@muon>

	* basic.texi (Moving Point): Fix <prior>/<next> confusion.

2008-08-22  Chong Yidong  <cyd@stupidchicken.com>

	* mini.texi (Minibuffer): Simplify introduction.
	(Minibuffer File): Document tilde in minibuffer filenames.
	(Minibuffer Edit): Mention that the prompt is read-only.  Describe how
	to enter tabs, spaces, and question marks.  Describe behavior of C-a.
	(Completion Example): Update example to current command list.
	(Completion Options): Document `lazy' value of completion-auto-help.
	Update contents of completion-ignored-extensions.
	(Minibuffer History): Describe "future history" list.  State default
	value of history-delete-duplicates.

2008-08-21  Glenn Morris  <rgm@gnu.org>

	* fortran-xtra.texi (Fortran Columns): Document `fortran-line-length'.
	(Fortran Comments): Replace fortran-indent-comment with comment-dwim.

2008-08-17  Chong Yidong  <cyd@stupidchicken.com>

	* regs.texi (Registers): Clarify valid register names.
	(RegPos): Note that buffer is saved and restored too.
	(RegText): Note that mark is reactivated/deactivated.
	(RegConfig): Xref to Windows node.

2008-08-16  Chong Yidong  <cyd@stupidchicken.com>

	* basic.texi (Inserting Text): Provide command name for C-q.

	* killing.texi (Killing): Copyedit.  Define read-only text.
	(Deletion): DEL and C-d were already explained in Erasing; xref there.
	(Killing by Lines): Copyedit.
	(Other Kill Commands): Move M-w description here.
	(Yanking): Move M-w to Other Kill Commands.
	(Kill Ring): Also mention saving text in registers.  Link to Text
	Properties in elisp manual.
	(Accumulating Text): Copyedit.
	(CUA Bindings): Shift selection is now the default.

2008-08-12  Teodor Zlatanov  <tzz@lifelogs.com>

	* maintaining.texi (Change Log): Mention next-error is available.

2008-08-10  Glenn Morris  <rgm@gnu.org>

	* cal-xtra.texi (Calendar Customizing): Mention whitespace variables
	and intermonth text.
	(Holiday Customizing): Add holiday-chinese.

2008-08-08  Eli Zaretskii  <eliz@gnu.org>

	* files.texi (Log Buffer, Diff Mode): Fix last changes.  Add indexing.

2008-08-07  Dan Nicolaescu  <dann@ics.uci.edu>

	* files.texi (Log Buffer): Describe C-c C-d.
	(Diff Mode): Describe C-x 4 A.

2008-08-06  Eli Zaretskii  <eliz@gnu.org>

	* vc1-xtra.texi (VC Directory Mode): Fix last change.

2008-08-06  Dan Nicolaescu  <dann@ics.uci.edu>

	* files.texi (Old Revisions): Update the keys used by vc-annotate and
	describe the new bindings to show the changeset diff, toggle annotation
	visibility, show revisions.
	(VC Status): Describe key bindings for modifying the change comments,
	displaying changeset diffs and annotations.

	* vc1-xtra.texi (VC Directory Mode): Talk about multiple VC systems.

2008-08-05  Nick Roberts  <nickrob@snap.net.nz>

	* vc1-xtra.texi (VC Directory Mode): Fix typo.

2008-08-02  Eli Zaretskii  <eliz@gnu.org>

	* vc1-xtra.texi (VC Directory Mode, VC Directory Commands): Fix English
	and wording.

2008-08-02  Dan Nicolaescu  <dann@ics.uci.edu>

	* vc1-xtra.texi (VC Directory Mode): Fix and improve the info about
	marking/unmarking.  Add descriptions for the multiple file search
	commands.  Improve some old info.

2008-07-31  Chong Yidong  <cyd@stupidchicken.com>

	* display.texi (Visual Line Mode): New node.

	* basic.texi (Inserting Text): Move DEL to deletion node.
	(Moving Point): Add additional alternative key bindings.
	Describe line-move-visual.
	(Erasing): Describe DEL.
	(Basic Undo, Blank Lines, Arguments): Copyedit.
	(Continuation Lines): Mention Visual Line mode.
	(Position Info): Move extended discussion to mule.texi.

	* mule.texi (International Chars): Describe C-x =.

	* emacs.texi (Top): Add Visual Line Mode node.

2008-07-31  Dan Nicolaescu  <dann@ics.uci.edu>

	* emacs.texi: Remove VMS support.

2008-07-30  Dan Nicolaescu  <dann@ics.uci.edu>

	* vc1-xtra.texi (VC Directory Mode): Update the display format and fix
	the vc-dir command name.

2008-07-27  Dan Nicolaescu  <dann@ics.uci.edu>

	* xresources.texi: Remove mentions of Mac Carbon.

2008-07-19  Andreas Schwab  <schwab@suse.de>

	* ns-emacs.texi: Move to ../misc.

2008-07-15  Chong Yidong  <cyd@stupidchicken.com>

	* entering.texi (Exiting): Don't describe text-only terminals as the
	default.  Describe the new startup screen.
	(Exiting): Describe how to kill Emacs first.  Change description of
	iconification to handle modern window systems.

2008-07-15  Adrian Robert  <Adrian.B.Robert@gmail.com>

	* ns-emacs.texi: New file, documents features of Emacs port under
	NeXTstep windowing.

2008-07-15  Chong Yidong  <cyd@stupidchicken.com>

	* entering.texi (Entering Emacs): Update prev node.

	* glossary.texi (Glossary): Remove xref to Text Characters.

	* commands.texi (User Input): Rewrite.  Describe Emacs' behavior
	directly, rather than in the context of ASCII.  Move description of
	special properties of modifier key to new Modifier Keys node.
	(Keys): Copyedit.
	(Text Characters): Delete node.  Multibyte is the default nowadays, and
	the node contents are obsolete.

	* custom.texi (Modifier Keys): New node.

	* emacs.texi (Top): Update node list.

2008-07-13  Chong Yidong  <cyd@stupidchicken.com>

	* emacs.texi (Intro): Increase conciseness slightly.  Remove paragraph
	saying that Emacs provides menus and mouse support (which is par for
	the course).

	* screen.texi (Screen): Copyedit.  Define "buffer" and "current buffer"
	early on.
	(Point): Copyedit.  Relegate historical trivia to a footnote.
	(Mode Line): Explain mode-line format more consistently.
	(Menu Bar): Copyedit.

2008-06-27  Glenn Morris  <rgm@gnu.org>

	* cal-xtra.texi (Sexp Diary Entries):
	* calendar.texi (Lunar Phases): Update for lunar.el name changes.

2008-06-26  Chong Yidong  <cyd@stupidchicken.com>

	* mark.texi (Shift selection): New node.
	(Mark): Copyedits.
	(Persistent Mark): Move to the end of the chapter.

2008-06-20  Eli Zaretskii  <eliz@gnu.org>

	* makefile.w32-in (distclean): Remove makefile.

2008-06-17  Nick Roberts  <nickrob@snap.net.nz>

	* building.texi (Starting GUD): Add an entry for gud-gdb.
	(GDB Graphical Interface): Explain that gud-gdb is now needed for text
	command mode.

2008-06-17  Glenn Morris  <rgm@gnu.org>

	* calendar.texi: Fix references to mouse-2 and mouse-3 in calendar.

2008-06-17  Nick Roberts  <nickrob@snap.net.nz>

	* building.texi (Starting GUD): Expand on remote debugging.
	(Other GDB-UI Buffers): Mention new keyboard bindings.

2008-06-15  Glenn Morris  <rgm@gnu.org>

	* gnu.texi: Use a verbatim license for this invariant section,
	as per etc/GNU.

2008-06-13  Daniel Engeler  <engeler@gmail.com>

	* emacs.texi, misc.texi: Add documentation about serial port access.

2008-06-13  Glenn Morris  <rgm@gnu.org>

	* emacs-xtra.texi, emacs.texi: Update Back-Cover text per
	maintain.info.

2008-06-05  Miles Bader  <miles@gnu.org>

	* display.texi (Temporary Face Changes): Update to reflect function
	renamings in face-remap.el.

2008-06-04  Miles Bader  <miles@gnu.org>

	* display.texi (Temporary Face Changes):
	Add `adjust-buffer-face-height'.  Rewrite description of
	`increase-buffer-face-height' and `decrease-default-face-height' now
	that they aren't bound by default.

2008-06-03  Miles Bader  <miles@gnu.org>

	* display.texi (Temporary Face Changes): New node.

2008-05-31  Eli Zaretskii  <eliz@gnu.org>

	* msdog.texi (Windows Keyboard): Fix text added on 2008-05-29.

2008-05-31  Glenn Morris  <rgm@gnu.org>

	* cal-xtra.texi (Fancy Diary Display): Simplify.

2008-05-30  Glenn Morris  <rgm@gnu.org>

	* cal-xtra.texi (Fancy Diary Display): Update for
	diary-display-function replacing diary-display-hook.

2008-05-29  Drew Adams  <drew.adams@oracle.com>

	* msdog.texi (Windows Keyboard): Add descriptions of
	w32-register-hot-key and w32-unregister-hot-key.

2008-05-21  Tom Tromey  <tromey@redhat.com>

	* custom.texi (Directory Variables): Grammar fix.  Link to Safe File
	Variables node.

2008-05-19  Tom Tromey  <tromey@redhat.com>

	* custom.texi (Variables): Add Directory Variables to menu.
	(Directory Variables): New node.

2008-05-16  Eric S. Raymond  <esr@snark.thyrsus.com>

	* vc2-xtra.texi: Modify an example so it reflects what vc.el now does.

2008-05-15  Eric S. Raymond  <esr@snark.thyrsus.com>

	* vc2-xtra.texi, emacs.texi, files.texi: Snapshots node renamed to
	Revision Tags and rewritten.  Section now uses modern terminology,
	(tags rather than snapshots) and describes post-SCCS systems more
	accurately.

2008-05-10  Eli Zaretskii  <eliz@gnu.org>

	* msdog.texi (Windows Files): Update documentation of
	w32-get-true-file-attributes.

2008-05-09  Eric S. Raymond  <esr@snark.thyrsus.com>

	* files.texi, vc-xtra.texi, vc1-xtra.texi: Document the new VC
	directory mode.

2008-05-08  Chong Yidong  <cyd@stupidchicken.com>

	* killing.texi (Appending Kills): Remove a strangely off-topic index
	entry "television".

2008-05-07  Eric S. Raymond  <esr@snark.thyrsus.com>

	* ack.texi, files.texi, vc2-xtra.texi: Meta-CVS is no longer supported.

2008-05-02  Eric S. Raymond  <esr@snark.thyrsus.com>

	* emacs/buffers.texi, emacs/files.texi (Version-control):
	vc-toggle-read-only is no longer a good idea...

2008-04-29  Glenn Morris  <rgm@gnu.org>

	* cal-xtra.texi (Sexp Diary Entries): Clarify diary-float.

2008-04-22  Juri Linkov  <juri@jurta.org>

	* dired.texi (Subdirectories in Dired): Describe using `^'
	to return to the parent directory.

2008-04-22  Nick Roberts  <nickrob@snap.net.nz>

	* building.texi (GDB-UI Layout, Other GDB-UI Buffers): Update for
	recent changes.

2008-04-19  Nick Roberts  <nickrob@snap.net.nz>

	* building.texi (GDB-UI Layout, Breakpoints Buffer)
	(Other GDB-UI Buffers): Update for recent thread related changes.

2008-04-11  Mirko Vukovic  <mirko.vukovic@gmail.com>  (tiny change)

	* maintaining.texi (Maintaining):
	* emacs.texi (Top): Typo.

2008-04-08  Stefan Monnier  <monnier@iro.umontreal.ca>

	* display.texi (Font Lock): Prefer add-hook to using a non-nil `mode'
	arg in `font-lock-add-keywords'.

2008-04-08  Glenn Morris  <rgm@gnu.org>

	* cal-xtra.texi, calendar.texi: Update for calendar name changes.
	Also add Baha'i calendar references where appropriate.

2008-04-05  Glenn Morris  <rgm@gnu.org>

	* custom.texi (Init File): Byte-compiling .emacs is bad.

2008-04-04  Stefan Monnier  <monnier@iro.umontreal.ca>

	* mini.texi (Minibuffer Edit) <resize-mini-windows>: Adjust default.

2008-03-29  Glenn Morris  <rgm@gnu.org>

	* calendar.texi: Update for `calendar-date-style' replacing
	`european-calendar'.

2008-03-28  Jason Rumney  <jasonr@gnu.org>

	* display.texi (Display Custom): Mention overlay-margin in text.

2008-03-12  Reiner Steib  <Reiner.Steib@gmx.de>

	* custom.texi, dired.texi, mini.texi, mule.texi: Add `referenced in the
	tutorial' comments.

2008-03-28  Chong Yidong  <cyd@stupidchicken.com>

	* mark.texi (Mark): Rearrange nodes.
	(Persistent Mark): Rename from Transient Mark.
	(Mark, Setting Mark, Marking Objects, Persistent Mark, Mark Ring):
	Describe Transient Mark mode as the default.

	* basic.texi (Basic Undo): Don't mention setting the mark, which isn't
	the default behavior with Transient Mark mode off.
	(Position Info): Fix typo.

	* display.texi (Standard Faces): Reference the Mark node.
	Remove discussion of the region face, which is discussed there.

	* emacs.texi (Top): Update node listings.

	* files.texi (Diff Mode, Misc File Ops): Describe Transient Mark mode
	as the default.

	* fixit.texi (Undo): Standardize choice of undo key sequence.
	(Undo, Spelling): Describe Transient Mark mode as the default.

	* frames.texi (Mouse Commands): Treat Transient Mark mode as the
	default.

	* glossary.texi (Glossary): Treat Transient Mark mode as the default.

	* killing.texi (Kill Ring, Accumulating Text): Assume Transient Mark
	mode is the default, and note that the mark is not activated when set.

	* programs.texi (Moving by Defuns, Expressions, Comment Commands):
	Describe Transient Mark mode as the default.

	* search.texi (Basic Isearch): Reference the Mark Ring node.
	(Replace, Unconditional Replace, Other Repeating Search):
	Describe Transient Mark mode as the default.

	* text.texi (Words, Pages, Fill Commands, HTML Mode):
	Describe Transient Mark mode as the default.
	(Paragraphs): Describe how M-h behaves when region is active.

	* trouble.texi (Quitting): Clarify effects of C-g.

2008-03-13  Glenn Morris  <rgm@gnu.org>

	* emacs.texi (EMACSVER): Set to 23.0.60.

2008-03-05  Glenn Morris  <rgm@gnu.org>

	* dired.texi (Hiding Subdirectories): Fix previous change.

2008-03-05  Drew Adams  <drew.adams@oracle.com>

	* dired.texi (Hiding Subdirectories): Document `dired-hide-subdir'.

2008-02-28  Kim F. Storm  <storm@cua.dk>

	* help.texi (Help Files): Move describe-gnu-project to C-h g.
	Move describe-distribution to C-h C-o.
	Move view-emacs-problems to C-h C-p.
	Add view-emacs-debugging on C-h C-d.
	Add view-external-packages on C-h C-e.
	Add view-order-manuals on C-h C-m.

2008-02-17  Ulrich Mueller  <ulm@kph.uni-mainz.de>

	* msdog-xtra.texi (MS-DOS): Docstring fix.

2008-02-09  Eli Zaretskii  <eliz@gnu.org>

	* msdog.texi (Windows Fonts): Use a @table for describing font
	properties.

2008-02-07  Jason Rumney  <jasonr@gnu.org>

	* msdog.texi (Windows Files): w32-get-true-file-attributes default
	value has changed.
	(Windows HOME): Clarify what is meant by "if that fails as well".
	(Windows Fonts): New section.

2008-02-07  D. E. Evans  <sinuhe@gnu.org>  (tiny change)

	* basic.texi (Basic Undo): Remove duplicate "you can".

2008-02-02  Eli Zaretskii  <eliz@gnu.org>

	* maintaining.texi (Tags): Fix last change.

2008-02-02  Michael Albinus  <michael.albinus@gmx.de>

	* tramp.texi: Use new FSF's Back-Cover Text.

2008-01-31  Nick Roberts  <nickrob@snap.net.nz>

	* trouble.texi (Checklist): Direct users to emacs-devel@gnu.org.

2008-01-26  Richard Stallman  <rms@gnu.org>

	* maintaining.texi (Tags): Delete redundant index entry.

2008-01-26  Eli Zaretskii  <eliz@gnu.org>

	* programs.texi (Imenu): Move "@cindex tags" from here...
	* maintaining.texi (Tags): ...to here.

2008-01-23  Kevin Ryde  <user42@zip.com.au>

	* custom.texi (Mouse Buttons): Update elisp xref to "Click Events" on
	click count.

2008-01-21  Juanma Barranquero  <lekktu@gmail.com>

	* entering.texi (Exiting): Fix typo.
	Reported by D. E. Evans <sinuhe@gnu.org>.

2007-12-31  Martin Rudalics  <rudalics@gmx.at>

	* glossary.texi (Glossary): Fix typo.

2007-12-27  Richard Stallman  <rms@gnu.org>

	* text.texi (Formatted Text): Improve menu tag.
	(Editing Format Info): In Info, add duplicate menu of nodes
	about the submenus.
	(Format Faces): Say where Faces menu is found.  Mention Other.
	(Format Colors): Say where these submenus are found.
	(Format Indentation, Format Justification): Likewise.
	(Format Properties): Likewise.

2007-12-22  Richard Stallman  <rms@gnu.org>

	* search.texi (Query Replace): Make exp of query-replace more
	self-contained, and clarify.

	* cc-mode.texi (Getting Started): Change @ref to @pxref.

2007-12-15  Richard Stallman  <rms@gnu.org>

	* files.texi (Auto Save): Clarify definition of auto-saving.

2007-11-26  Richard Stallman  <rms@gnu.org>

	* help.texi (Help Echo): Cleanups.

2007-11-23  Thien-Thi Nguyen  <ttn@gnuvola.org>

	* files.texi (Why Version Control?): Fix typo.
	(VCS Concepts): Fix typos; small tense fix.
	(Selecting a Fileset): Fix typos; small rewording.
	(Log Buffer): Likewise.
	(Old Revisions): Likewise.

2007-11-17  Eli Zaretskii  <eliz@gnu.org>

	* mule.texi (Communication Coding): Fix wording of last change.

2007-11-16  Werner Lemberg  <wl@gnu.org>

	* custom.texi (Specifying File Variables):
	* major.texi (Choosing Modes): Mention '\" in man pages.

2007-11-16  Kenichi Handa  <handa@ni.aist.go.jp>

	* mule.texi (Communication Coding): Document x-select-request-type.

	* frames.texi (Cut/Paste Other App): Mention x-select-request-type.

2007-11-15  Francesco Potortì  <pot@gnu.org>

	* maintaining.texi (TEXTAGS): Note that you can use "-" for stdout with
	--output=file.

2007-11-13  Martin Rudalics  <rudalics@gmx.at>

	* help.texi (Help Summary, Apropos, Misc Help): Fix typos.
	(Help Echo): Avoid mentioning the term "region" here and
	consistently use the term "active text".

2007-11-11  Glenn Morris  <rgm@gnu.org>

	* calendar.texi (Special Diary Entries): Fix Thanksgiving example.

2007-11-10  Paul Pogonyshev  <pogonyshev@gmx.net>

	* search.texi (Query Replace):
	Mention `query-replace-show-replacement'.

2007-11-09  Nick Roberts  <nickrob@snap.net.nz>

	* building.texi (Watch Expressions): Remove obscure sentence.

2007-11-06  Kenichi Handa  <handa@ni.aist.go.jp>

	* mule.texi (Select Input Method): Describe how to activate an input
	method in the text mode.

2007-11-01  Dan Nicolaescu  <dann@ics.uci.edu>

	* cmdargs.texi (Misc Variables): Remove Sun windows info.

2007-10-30  Nick Roberts  <nickrob@snap.net.nz>

	* building.texi (Watch Expressions): Describe gdb-delete-out-of-scope.

2007-10-30  Glenn Morris  <rgm@gnu.org>

	* misc.texi (Directory Tracking): Explain a bit more about
	dirtrack-mode.

2007-10-25  Glenn Morris  <rgm@gnu.org>

	* fortran-xtra.texi (Fortran): F90 mode handles F2003.

2007-10-24  Richard Stallman  <rms@gnu.org>

	* misc.texi (Interactive Shell): Cleanup last change.

2007-10-22  Juri Linkov  <juri@jurta.org>

	* mini.texi (Minibuffer History): Add text about a list of minibuffer
	default values.

2007-10-20  Eric S. Raymond  <esr@snark.thyrsus.com>

	* files.texi: Disambiguate two slightly different uses of the term
	'filesets'.

2007-10-18  Martin Rudalics  <rudalics@gmx.at>

	* trouble.texi (Quitting): Fix typo.

2007-10-18  Glenn Morris  <rgm@gnu.org>

	* frames.texi (Mode Line Mouse): Mention minor mode names.

2007-10-17  Juri Linkov  <juri@jurta.org>

	* text.texi (Fill Commands): Undocument fill-paragraph-or-region.
	fill-paragraph operates on the active region in Transient Mark mode.
	(Fill Prefix, Format Indentation): Replace fill-paragraph-or-region
	with fill-paragraph.

	* basic.texi (Arguments): Replace fill-paragraph-or-region with
	fill-paragraph.

	* fixit.texi (Spelling): ispell-word operates on the active region
	in Transient Mark mode.

2007-10-17  Aaron S. Hawley  <aaronh@garden.org>

	* building.texi (Source Buffers):
	* custom.texi (Init Non-ASCII):
	* glossary.texi (Glossary): Use "key binding" consistently.

2007-10-17  Juanma Barranquero  <lekktu@gmail.com>

	* calendar.texi (Diary): Fix directive.

2007-10-16  Richard Stallman  <rms@gnu.org>

	* calendar.texi (Diary): Clarify text about diary file example.

2007-10-13  Eric S. Raymond  <esr@snark.thyrsus.com>

	* files.texi: Capitalize node names according to convention.

2007-10-13  Glenn Morris  <rgm@gnu.org>

	* misc.texi (Interactive Shell): Correct INSIDE_EMACS reference.

2007-10-11  Eric S. Raymond  <esr@snark.thyrsus.com>

	* emacs.texi:
	* files.texi (Version Systems): Minor fixes to version-control material
	suggested by RMS and Robert J. Chassell.

2007-10-10  Eric S. Raymond  <esr@snark.thyrsus.com>

	* files.texi (Version Systems):
	* vc-xtra.texi:
	* vc1-xtra.texi:
	* vc2-xtra.texi: Merge in changes for new VC with fileset-oriented
	operations.  Change of terminology from `version' to `revision'.
	Revise text for adequate description of VCSes with monotonic IDs.
	* emacs.texi: Change of terminology from `version' to `revision'.

2007-10-09  Eric S. Raymond  <esr@snark.thyrsus.com>

	* files.texi (Version Systems): Describe newer VCses.
	Reorder the descriptions to be chronological.

2007-10-09  Richard Stallman  <rms@gnu.org>

	* display.texi (Cursor Display): Correct how cursor appears
	in nonselected windows.

2007-10-04  Nick Roberts  <nickrob@snap.net.nz>

	* building.texi (GDB Graphical Interface): Remove references to gdba
	and mention gud-gdb.

2007-08-31  Eli Zaretskii  <eliz@gnu.org>

	* rmail.texi (Rmail Sorting): Improve indexing.

2007-10-06  Juri Linkov  <juri@jurta.org>

	* text.texi (Fill Commands): Document fill-paragraph-or-region.
	(Fill Prefix, Format Indentation): Replace fill-paragraph with
	fill-paragraph-or-region.

	* basic.texi (Arguments): Replace fill-paragraph with
	fill-paragraph-or-region.

2007-10-06  Eric S. Raymond  <esr@snark.thyrsus.com>

	* files.texi: Update the section on version control for 2007
	conditions.  None of these changes are new-VC-specific; that
	will come later.

2007-09-15  Glenn Morris  <rgm@gnu.org>

	* calendar.texi (Holidays): Change all instances of `holiday-list' back
	to `list-holidays'.

2007-09-14  Glenn Morris  <rgm@gnu.org>

	* calendar.texi: Update all instances of mark-calendar-holidays,
	list-calendar-holidays, list-holidays with the new names.

2007-09-06  Glenn Morris  <rgm@gnu.org>

	Move manual sources from man/ to subdirectories of doc/.
	Split into the Emacs manual in emacs/, and other manuals in misc/.
	* Makefile.in (INFO_TARGETS, DVI_TARGETS): Reduce to just the Emacs
	manual.
	(infodir): New variable.
	(info): Use $infodir.
	(emacsman): Delete target, not needed any more.
	Move all targets that are not the Emacs manual to misc/Makefile.in.
	(mostlyclean): Remove `gnustmp'.
	* makefile.w32-in (INFO_TARGETS, DVI_TARGETS): Reduce to just the Emacs
	manual.
	(MULTI_INSTALL_INFO, ENVADD, infodir): Go up one more level.
	(emacsman): Delete target, not needed any more.
	(clean): Remove all info files but Emacs manual.
	Move all targets that are not the Emacs manual to misc/Makefile.in.
	* emacs-xtra.texi, emacs.texi (setfilename): Go up one more level.

	* Makefile.in (INFOSOURCES): Delete.
	(.SUFFIXES): Use $(TEXI2DVI) rather than texi2dvi.
	(mostlyclean): Add *.op, *.ops.  Move *.aux *.cps *.fns *.kys *.pgs
	*.vrs *.toc here...
	(maintainer-clean): ...from here.

2007-09-05  Glenn Morris  <rgm@gnu.org>

	* custom.texi (Safe File Variables): Clarify `!' and risky variables.

2007-08-29  Glenn Morris  <rgm@gnu.org>

	* emacs.texi (EMACSVER): Increase to 23.0.50.

2007-08-27  Richard Stallman  <rms@gnu.org>

	* emacs.texi (Top): Clarify menu item for Glossary.

	* display.texi (Faces): Change secn title.
	Clarify not all fonts come from Font Lock.

2007-08-17  Eli Zaretskii  <eliz@gnu.org>

	* basic.texi (Position Info): Add index entry for face at point.
	Mention that character faces are also displayed by "C-u C-x =".

2007-08-08  Glenn Morris  <rgm@gnu.org>

	* glossary.texi (Glossary): Deprecate `iff'.

2007-08-07  Chong Yidong  <cyd@stupidchicken.com>

	* files.texi (File Conveniences): Document point motion keys in Image
	mode.

2007-07-27  Glenn Morris  <rgm@gnu.org>

	* emacs.texi (Copying): Include license text from gpl.texi, rather than
	in-line.

	* gpl.texi: New file with text of GPL.
	* Makefile.in (EMACSSOURCES): Add gpl.texi.

2007-07-26  Dan Nicolaescu  <dann@ics.uci.edu>

	* vc2-xtra.texi (Customizing VC): Add GIT and HG.

	* dired.texi (Wdired): Mention C-x C-q key binding.

2007-07-28  Nick Roberts  <nickrob@snap.net.nz>

	* building.texi (GDB Graphical Interface): Qualify use of "M-x gdba".

2007-07-25  Glenn Morris  <rgm@gnu.org>

	* emacs.texi (Copying): Replace license with GPLv3.

	* Relicense all FSF files to GPLv3 or later.

2007-07-24  Glenn Morris  <rgm@gnu.org>

	* calendar.texi (Writing Calendar Files): cal-tex-diary etc only work
	for some calendars.

2007-07-23  Nick Roberts  <nickrob@snap.net.nz>

	* screen.texi (Mode Line): Describe new mode-line flag that shows if
	default-directory for the current buffer is on a remote machine.

2007-07-21  Eli Zaretskii  <eliz@gnu.org>

	* vc2-xtra.texi (Customizing VC) <vc-handled-backends>: Update the
	default value.

2007-07-21  Richard Stallman  <rms@gnu.org>

	* files.texi (Why Version Control?): Improve previous change.

2007-07-18  Eric S. Raymond  <esr@snark.thyrsus.com>

	* files.texi (Why Version Control?): New node.

2007-07-12  Nick Roberts  <nickrob@snap.net.nz>

	* building.texi (Starting GUD): Add xref to this anchor.

2007-06-24  Karl Berry  <karl@gnu.org>

	* emacs.texi: New Back-Cover Text.

2007-06-07  Alan Mackenzie  <acm@muc.de>

	* display.texi (Optional Mode Line): Document the new form of
	line+column numbers, "(561,2)".

2007-06-06  Juanma Barranquero  <lekktu@gmail.com>

	* maintaining.texi (Create Tags Table): Fix typos.

2007-06-02  Chong Yidong  <cyd@stupidchicken.com>

	* Version 22.1 released.

2007-05-07  Karl Berry  <karl@gnu.org>

	* emacs.texi (EMACSVER): Back to 22.

2007-05-06  Richard Stallman  <rms@gnu.org>

	* maintaining.texi (Create Tags Table): Clean up previous change.

2007-05-05  Francesco Potortì  <pot@gnu.org>

	* maintaining.texi (Create Tags Table): Add text about the dangers of
	making symbolic links to tags files.

2007-05-04  Karl Berry  <karl@gnu.org>

	* emacs.texi (EMACSVER) [smallbook]: 22.1 for printed version, not 22.

2007-05-03  Karl Berry  <karl@gnu.org>

	* emacs.texi (EMACSVER) [smallbook]: 22 for printed version.

	* .cvsignore (*.pdf): New entry.

	* emacs.texi (\urlcolor, \linkcolor) [smallbook]: \let to \Black
	for printing.

2007-05-01  Richard Stallman  <rms@gnu.org>

	* cmdargs.texi (Initial Options): Under --batch, mention --eval.

2007-04-28  Glenn Morris  <rgm@gnu.org>

	* ack.texi (Acknowledgments):
	* anti.texi (Antinews):
	* programs.texi (Program Modes): Restore mention of python.el pending
	consideration of legal status.

2007-04-28  Richard Stallman  <rms@gnu.org>

	* files.texi (File Names): Fixes to ~ description on MS systems.

2007-04-26  Glenn Morris  <rgm@gnu.org>

	* emacs.texi (EMACSVER): Increase to 22.1.50.

2007-04-25  Karl Berry  <karl@gnu.org>

	* emacs.texi: Improve line breaks on copyright page,
	similar layout to lispref, 8.5x11 by default.

	* dired.texi (Image-Dired): Improve line break, fix typo.

2007-04-24  Chong Yidong  <cyd@stupidchicken.com>

	* programs.texi (Program Modes):
	* anti.texi (Antinews):
	* ack.texi (Acknowledgments): python.el removed.

2007-04-23  Chong Yidong  <cyd@stupidchicken.com>

	* display.texi (Highlight Interactively): Correct description of
	hi-lock-file-patterns-policy.

	* files.texi (File Archives): Mention self-extracting executables.

2007-04-23  Eli Zaretskii  <eliz@gnu.org>

	* search.texi (Unconditional Replace, Query Replace): Add xref to
	"Replacement and Case".

2007-04-22  Chong Yidong  <cyd@stupidchicken.com>

	* dired.texi (Image-Dired): Move from Thumbnails node.
	* misc.texi (Thumbnails): Node deleted.
	* emacs.texi (Top): Update node listing.

	* files.texi (File Conveniences):
	* ack.texi (Acknowledgments): Rename "tumme" to "image-dired".

2007-04-21  Richard Stallman  <rms@gnu.org>

	* display.texi (Highlight Interactively): Correct previous change.
	Clarify doc of hi-lock-find-patterns, and move new features into it.

2007-04-20  David Koppelman  <koppel@ece.lsu.edu>

	* display.texi (Highlight Interactively):
	Document hi-lock-file-patterns-policy.

2007-04-20  Martin Rudalics  <rudalics@gmx.at>

	* display.texi (Scrolling): Fix typo.

2007-04-15  Chong Yidong  <cyd@stupidchicken.com>

	* doclicense.texi: Remove node heading, so that it can be included by
	other files.

	* emacs.texi: Insert node heading for GFDL.

2007-04-14  Eli Zaretskii  <eliz@gnu.org>

	* cmdargs.texi (Colors): Qualify "color of window" index entry by
	"command line".

	* display.texi (Faces): Refer to "Creating Frames" for face
	and other frame customizations in .emacs.

	* frames.texi (Creating Frames): Mention that face customizations can
	be put in .emacs.  Add index entries.

2007-04-12  Richard Stallman  <rms@gnu.org>

	* glossary.texi (Glossary): Explain `iff'.

2007-04-11  Karl Berry  <karl@gnu.org>

	* gnu.texi (Top),
	* macos.texi (Mac Font Specs),
	* anti.texi (Antinews),
	* xresources.texi (Resources),
	* misc.texi (Emulation),
	* calendar.texi (Daylight Saving),
	* dired.texi (Dired and Find),
	* rmail.texi (Remote Mailboxes),
	* sending.texi (Mail Headers),
	* programs.texi (Which Function),
	* files.texi (Recover),
	* buffers.texi (Uniquify),
	* frames.texi (Wheeled Mice),
	* killing.texi (Rectangles): Wording to improve breaks in
	8.5x11 format.
	* mule.texi (Language Environments): \hbadness=10000 since there's
	no way to reword.
	* emacs.texi (smallbook): New @set to more easily switch between
	smallbook and 8.5x11.

2007-04-11  Richard Stallman  <rms@gnu.org>

	* files.texi (File Conveniences): Add xref to Tumme.
	Delete text about Thumbnail mode.

2007-04-09  Alan Mackenzie  <acm@muc.de>

	* cmdargs.texi (Initial Options): Call "inhibit-splash-screen" by its
	new name.  Insert concept index entries.

2007-04-08  Chong Yidong  <cyd@stupidchicken.com>

	* display.texi (Standard Faces): Document prefix arg for
	list-faces-display.

	* rmail.texi (Rmail Scrolling): Document rmail-end-of-message.

2007-04-07  Chong Yidong  <cyd@stupidchicken.com>

	* killing.texi (Deletion): Rewrite description of M-\ prefix argument.

	* files.texi (Misc File Ops): Rewrite description of
	insert-file-literally.

2007-03-31  Eli Zaretskii  <eliz@gnu.org>

	* misc.texi (Printing): Postscript -> PostScript.

	* ack.texi (Acknowledgments): Postscript -> PostScript.

	* custom.texi (Init File, Init Non-ASCII): Fix last change.

	* emacs.texi (Top): Fix the menu due to the change in custom.texi
	below.

2007-03-30  Chong Yidong  <cyd@stupidchicken.com>

	* custom.texi (Non-ASCII Rebinding): Node deleted.  Material moved to
	Init Non-ASCII.
	(Init Rebinding, Init Syntax): Link to Init Non-ASCII instead.
	(Init Non-ASCII): New node.

2007-03-28  YAMAMOTO Mitsuharu  <mituharu@math.s.chiba-u.ac.jp>

	* macos.texi (Mac Font Specs): Mention AppleAntiAliasingThreshold.

2007-03-12  Glenn Morris  <rgm@gnu.org>

	* calendar.texi, emacs.texi (Daylight Saving): Rename node from
	"Daylight Savings".

	* calendar.texi: Replace "daylight savings" with "daylight
	saving" in text throughout.

2007-03-04  Richard Stallman  <rms@gnu.org>

	* custom.texi (Safe File Variables): Minor correction.

2007-02-28  Thien-Thi Nguyen  <ttn@gnu.org>

	* rmail.texi (Movemail): Add internal ref.
	Don't indent the intro for the PROTO table.
	Format PROTO table items with @code.

2007-02-26  Nick Roberts  <nickrob@snap.net.nz>

	* building.texi: Remove references to bashdb.

2007-02-19  Juanma Barranquero  <lekktu@gmail.com>

	* mule.texi (Language Environments): Update list of supported language
	environments.

2007-02-14  Kim F. Storm  <storm@cua.dk>

	* building.texi (Grep Searching): Fix lgrep doc.

2007-02-12  Chong Yidong  <cyd@stupidchicken.com>

	* back.texi: Remove unused file.

2007-02-05  Francesco Potortì  <pot@gnu.org>

	* maintaining.texi (Tag Syntax): Now --members is the default for
	etags, not for ctags yet.

2007-02-03  Eli Zaretskii  <eliz@gnu.org>

	* emacs.texi (Top): Update the top-level menus.  Make the detailed menu
	headers compliant with Texinfo guidelines and with what texnfo-upd.el
	expects.  Add comments to prevent people from inadvertently modifying
	the key parts needed by `texinfo-multiple-files-update'.

2007-01-29  Chong Yidong  <cyd@stupidchicken.com>

	* frames.texi (Secondary Selection): Window clicked does not matter
	when mouse-yank-at-point is non-nil.

2007-01-16  Glenn Morris  <rgm@gnu.org>

	* abbrevs.texi (Editing Abbrevs): Describe how to disable a
	system abbrev.

2007-01-11  Richard Stallman  <rms@gnu.org>

	* msdog.texi (Windows Keyboard): Another small cleanup.

2007-01-10  Richard Stallman  <rms@gnu.org>

	* msdog.texi (Windows Keyboard): Yet another try to make
	everyone happy with that passage.

2007-01-05  Richard Stallman  <rms@gnu.org>

	* anti.texi (Antinews): Mention M-x shell scrolling.

2007-01-05  Nick Roberts  <nickrob@snap.net.nz>

	* building.texi (Watch Expressions): Describe gdb-max-children.

2007-01-04  Richard Stallman  <rms@gnu.org>

	* msdog.texi (Windows Keyboard): Clarify previous change.

2007-01-02  Richard Stallman  <rms@gnu.org>

	* custom.texi (Changing a Variable): Minor clarification.
	(Specific Customization): customize-customized => customize-unsaved.

	* entering.texi (Entering Emacs): Clean up text about restarting
	Emacs for each file.

	* misc.texi (Shell Options): Minor cleanup.

	* msdog.texi (Windows Keyboard): Explain that Windows was incompatible
	with Emacs, not vice versa.

	* programs.texi (Symbol Completion): Recommend customizing
	window manager.

	* xresources.texi (Resources): Minor fix.

2007-01-01  Jan Djärv  <jan.h.d@swipnet.se>

	* xresources.texi (Table of Resources): Add scrollBarWidth resource.

2007-01-01  Richard Stallman  <rms@gnu.org>

	* commands.texi (User Input): Document keys stolen by window mangers.

2006-12-31  Richard Stallman  <rms@gnu.org>

	* custom.texi (Specific Customization): Document customize-option
	instead of customize-variable.

2006-12-31  Kim F. Storm  <storm@cua.dk>

	* major.texi (Choosing Modes): Document auto-mode-case-fold.

2006-12-30  Kim F. Storm  <storm@cua.dk>

	* killing.texi (CUA Bindings): Fix typo.

	* xresources.texi (Table of Resources): Mention grow-only value for
	auto-resize-tool-bars.

2006-12-27  Eli Zaretskii  <eliz@gnu.org>

	* msdog.texi (Windows Keyboard): Mention widespread Windows bindings,
	and how to get them back.

2006-12-26  Richard Stallman  <rms@gnu.org>

	* calendar.texi (Holidays): Holiday listing is based on current
	practice, but DST is not.

2006-12-25  Richard Stallman  <rms@gnu.org>

	* emacs.texi (Top): Update subnode menus.

	* mark.texi (Transient Mark): Fix xref.

	* killing.texi (Graphical Kill): Node deleted.
	(Killing): Add xref to Cut and Paste.
	(CUA Bindings): Update xref.

	* frames.texi (Cut and Paste): New section to hold other nodes.
	(Mouse Commands): Node demoted.
	(Cut/Paste Other App): Split out from Mouse Commands.
	(Word and Line Mouse): Likewise.
	(Secondary Selection, Clipboard): Nodes demoted.

2006-12-24  Kevin Ryde  <user42@zip.com.au>

	* calendar.texi (Holidays): US daylight saving begins second Sunday
	in March for 2007 onwards.
	(Daylight Savings): Show new US default daylight saving rules, 2nd
	Sun in Mar to 1st Sun in Nov, now in cal-dst.el.

2006-12-23  Chong Yidong  <cyd@stupidchicken.com>

	* calendar.texi (Scroll Calendar): < and > are switched.

2006-12-23  Kevin Rodgers  <ihs_4664@yahoo.com>

	* killing.texi (Deletion): Describe M-\ prefix argument.

2006-12-23  Richard Stallman  <rms@gnu.org>

	* search.texi (Regexp Search): Explain why forward and reverse regexp
	search are not mirror images.

2006-12-19  Kim F. Storm  <storm@cua.dk>

	* major.texi (Choosing Modes): Describe match-function elements for
	magic-mode-alist.

2006-12-18  Eli Zaretskii  <eliz@gnu.org>

	* msdog.texi (Windows Keyboard): Add a footnote about "Windows" keys
	peculiarities.

2006-12-18  Richard Stallman  <rms@gnu.org>

	* abbrevs.texi (Editing Abbrevs): Fix previous change.

2006-12-17  Alan Mackenzie  <acm@muc.de>

	* programs.texi (Left Margin Paren): Remove the bit which says
	that CC Mode sets open-paren-in-column-0-is-defun-start to nil.
	Discuss some of the issues of setting this option to nil.

2006-12-17  Glenn Morris  <rgm@gnu.org>

	* abbrevs.texi (Editing Abbrevs): Mention system abbrevs.

2006-12-16  Eli Zaretskii  <eliz@gnu.org>

	* msdog.texi (Windows Keyboard): Clarify `w32-recognize-altgr' effect.
	(Windows Files): `w32-get-true-file-attributes' is only relevant for
	NTFS volumes.
	(ls in Lisp): `links' in `ls-lisp-verbosity' is only relevant to NTFS
	volumes.

2006-12-15  Eli Zaretskii  <eliz@gnu.org>

	* text.texi (HTML Mode): Fix "C-c TAB".

2006-12-09  Richard Stallman  <rms@gnu.org>

	* misc.texi (Invoking emacsclient): Simplify TCP file text.

2006-12-08  Kevin Rodgers  <ihs_4664@yahoo.com>

	* files.texi (Misc File Ops): Document insert-file-literally.

2006-12-08  Eli Zaretskii  <eliz@gnu.org>

	* cmdargs.texi (Colors): Note that --color is intended for overriding
	the terminal defaults, not for normal invocation.

	* misc.texi (Emacs Server): Improve wording.  Don't mention the
	``server program''.  Add a cross-reference to "Init File" node.
	(Invoking emacsclient): Add index entries.  Document both short and
	long versions of command-line options.  Document the -f option.

2006-12-06  Richard Stallman  <rms@gnu.org>

	* text.texi (Outline Format): Say to set outline-regexp
	and outline-level with major modes and file local variables.

2006-12-05  Michaël Cadilhac  <michael.cadilhac@lrde.org>

	* anti.texi (Antinews): Mention the alternative to
	`~/.emacs_SHELLNAME', which is `~/.emacs.d/init_SHELLNAME.sh'.

	* misc.texi (Interactive Shell): Ditto.

2006-12-04  Eli Zaretskii  <eliz@gnu.org>

	* emacs.texi (Acknowledgments): Fix Arne J@o{}rgensen's name.

	* ack.texi (Acknowledgments): Fix Arne J@o{}rgensen's name.

2006-12-01  Eli Zaretskii  <eliz@gnu.org>

	* mule.texi (Enabling Multibyte): Rephrase the confusing reference to a
	colon in the mode line.

	* msdog.texi (Windows Processes) [@ifnottex]: Mention w32-shell-execute.

2006-11-26  Nick Roberts  <nickrob@snap.net.nz>

	* building.texi (Watch Expressions): Mention SPC for expanding/
	contracting watch expressions.

2006-11-26  Kim F. Storm  <storm@cua.dk>

	* kmacro.texi (Basic Keyboard Macro): Mention F3/F4 more.

2006-11-26  Nick Roberts  <nickrob@snap.net.nz>

	* building.texi (Debugger Operation): Define text command mode.
	Clarify how tooltips work.
	(GDB Graphical Interface): Explain how to run in text command mode
	more clearly.

2006-11-25  Juanma Barranquero  <lekktu@gmail.com>

	* mule.texi (Defining Fontsets): Fix use of `charset' and `font'.

2006-11-22  Juanma Barranquero  <lekktu@gmail.com>

	* anti.texi (Antinews): Mention --server-file and TCP sockets.

2006-11-18  Chong Yidong  <cyd@stupidchicken.com>

	* misc.texi (Interactive Shell): INSIDE_EMACS is set to t,
	and EMACS is deprecated.

2006-11-18  Juanma Barranquero  <lekktu@gmail.com>

	* makefile.w32-in (emacs.dvi): Remove xresmini.texi.

2006-11-18  Jan Djärv  <jan.h.d@swipnet.se>

	* Makefile.in (emacs.dvi): Remove xresmini.texi.

	* emacs.texi: Include xresources.texi both for info and dvi.

	* xresources.texi: Merge text from xresmini.texi.

2006-11-12  Roberto Rodríguez  <lanubeblanca@googlemail.com>  (tiny change)

	* glossary.texi: Fix typos.

2006-11-06  Richard Stallman  <rms@gnu.org>

	* emacs.texi (Acknowledgments): Fix name spelling, add Anna Bigatti.

	* ack.texi (Acknowledgments): Fix name spelling.

2006-11-01  Juri Linkov  <juri@jurta.org>

	* search.texi (Word Search): Document incremental word search.

2006-10-28  Glenn Morris  <rgm@gnu.org>

	* ack.texi (Acknowledgments): Add cal-html author.

	* calendar.texi (Writing Calendar Files): Rename section (was "LaTeX
	Calendar").  Describe new package cal-html.
	* emacs.texi (Top): Rename old node "LaTeX Calendar" to "Writing
	Calendar Files."

2006-10-23  Richard Stallman  <rms@gnu.org>

	* abbrevs.texi (Expanding Abbrevs): Expansion happens only when
	Abbrev mode is enabled.

2006-10-16  Richard Stallman  <rms@gnu.org>

	* emacs.texi: Update ISBN.

2006-10-11  Kim F. Storm  <storm@cua.dk>

	* emacs.texi (Acknowledgments): Use @dotless{i}.

2006-10-08  Nick Roberts  <nickrob@snap.net.nz>

	* building.texi (Breakpoints Buffer): Mention catchpoints.

2006-10-08  Kim F. Storm  <storm@cua.dk>

	* ack.texi (Acknowledgments): Update.

	* emacs.texi (Acknowledgments): Fix bad @/ form.

2006-10-05  Kim F. Storm  <storm@cua.dk>

	* emacs.texi (Acknowledgments): Add more contributors.

2006-10-03  Richard Stallman  <rms@gnu.org>

	* emacs.texi (Acknowledgments): Update version and edition.

2006-10-01  Karl Berry  <karl@gnu.org>

	* custom.texi (Customization Groups): Page break to keep example buffer
	on one page.

2006-09-30  Karl Berry  <karl@gnu.org>

	* programs.texi (Basic Indent): @need to improve page break.
	* text.texi: Rewording to improve page breaks, and use @LaTeX{}.

2006-09-29  Glenn Morris  <rgm@gnu.org>

	* calendar.texi (Date Formats): Doc fix for european-calendar-style.

2006-09-29  Karl Berry  <karl@gnu.org>

	* windows.texi (Basic Window): Remove forced @break, no longer
	desirable.
	* frames.texi (Frame Commands),
	* mark.texi (Marking Objects): Reword to avoid bad page break.
	* display.texi (Auto Scrolling): Use @tie{} to avoid bad line break.

2006-09-19  Richard Stallman  <rms@gnu.org>

	* frames.texi (Dialog Boxes): Clean up wording: avoid passive,
	stick to present tense.

2006-09-18  Jan Djärv  <jan.h.d@swipnet.se>

	* frames.texi (Dialog Boxes): Rename x-use-old-gtk-file-dialog
	to x-gtk-use-old-file-dialog.
	(Dialog Boxes): Document x-gtk-file-dialog-help-text.

2006-09-15  Jay Belanger  <belanger@truman.edu>

	* emacs.texi (GNU GENERAL PUBLIC LICENSE):
	Change "Library Public License" to "Lesser Public License"
	throughout.  Use "yyyy" to represent year.

2006-09-12  Reiner Steib  <Reiner.Steib@gmx.de>

	* files.texi (Visiting): Add index entry "open file".

2006-09-11  Richard Stallman  <rms@gnu.org>

	* building.texi (Compilation Mode): Clarification.
	(Grep Searching): Add xref to Compilation Mode.

2006-09-08  Richard Stallman  <rms@gnu.org>

	* search.texi (Search): Ref multi-file search commands here.
	(Other Repeating Search): Not here.

2006-08-28  Richard Stallman  <rms@gnu.org>

	* windows.texi (Split Window): Update xref.

	* basic.texi (Continuation Lines): Update xref.

	* indent.texi (Tab Stops): Update xref.

	* emacs.texi (Top): Update subnode menu.

	* display.texi (Line Truncation, Displaying Boundaries): New nodes,
	split out of Display Custom.

2006-08-25  Kim F. Storm  <storm@cua.dk>

	* display.texi (Display Custom): Add variables overline-margin
	and x-underline-at-descent-line.

2006-08-25  Richard Stallman  <rms@gnu.org>

	* entering.texi (Exiting): Rewrite to give graphical displays
	priority over text terminals.

	* search.texi (Incremental Search): Move index entries.

2006-08-23  Chong Yidong  <cyd@stupidchicken.com>

	* custom.texi (Init File): Reference Find Init to avoid "home
	directory" confusion.

2006-08-22  Nick Roberts  <nickrob@snap.net.nz>

	* building.texi (Other GDB-UI Buffers): Describe how to edit
	a value in the locals buffer.

2006-08-21  Richard Stallman  <rms@gnu.org>

	* search.texi (Basic Isearch): Add `isearch' index entry.

2006-08-16  Richard Stallman  <rms@gnu.org>

	* misc.texi (Saving Emacs Sessions): Clean up wording.

	* mark.texi (Marking Objects): Mention term "select all".

	* emacs.texi (Top): Update subnode menu.

	* help.texi (Help Mode): Move node up in file.

2006-08-15  Nick Roberts  <nickrob@snap.net.nz>

	* building.texi (Stack Buffer): Explain fringe arrow.

2006-08-12  Eli Zaretskii  <eliz@gnu.org>

	* misc.texi (Saving Emacs Sessions): Clarify when desktop is restored
	on startup.

2006-08-11  Romain Francoise  <romain@orebokech.com>

	* ack.texi (Acknowledgments): Delete mention to zone-mode.el.

2006-08-10  Sven Joachim  <svenjoac@gmx.de>  (tiny change)

	* mule.texi (Recognize Coding, Text Coding): Fix typos.

2006-08-10  Richard Stallman  <rms@gnu.org>

	* text.texi (Format Faces): Substantial rewrites to deal
	with face merging.  Empty regions don't count.
	Clarify face property inheritance.

2006-08-08  Romain Francoise  <romain@orebokech.com>

	* dired.texi (Marks vs Flags): Fix typo reported by Ari Roponen
	<arjuropo@cc.jyu.fi>.

2006-08-04  Eli Zaretskii  <eliz@gnu.org>

	* cmdargs.texi (Window Size X) <--geometry>: Only width and height
	apply to all frames.

2006-08-01  Richard Stallman  <rms@gnu.org>

	* help.texi (Name Help): Add index entries for describe-variable.

2006-08-01  Nick Roberts  <nickrob@snap.net.nz>

	* building.texi (GDB Graphical Interface): Shorten node names.
	(GDB-UI Layout): Use GDB-related.
	(Other GDB-UI Buffers): Simplify English.

2006-07-31  Richard Stallman  <rms@gnu.org>

	* search.texi (Query Replace): Add xref for Dired's Q command.

2006-07-31  Nick Roberts  <nickrob@snap.net.nz>

	* building.texi (GDB commands in Fringe): Rename to...
	(Source Buffers): ..this and move forward.  Describe hollow arrow and
	new option gdb-find-source-frame.

2006-07-29  Richard Stallman  <rms@gnu.org>

	* dired.texi (Operating on Files): Simplify previous change
	and fix Texinfo usage.

2006-07-29  Eli Zaretskii  <eliz@gnu.org>

	* dired.texi (Operating on Files): Add cross-references.  State the
	Unix commands that do similar things.

2006-07-28  Richard Stallman  <rms@gnu.org>

	* mark.texi (Transient Mark): Clarify that region never disappears
	when Transient Mark mode is off, and not when it is on.

2006-07-27  Richard Stallman  <rms@gnu.org>

	* search.texi (Non-ASCII Isearch): Clarify.  Mention C-q.

2006-07-24  Richard Stallman  <rms@gnu.org>

	* xresources.texi (GTK styles): Fix texinfo usage.

	* commands.texi (User Input): Explain why we teach keyboard cmds.

	* xresources.texi, xresmini.texi, search.texi, programs.texi:
	* misc.texi, kmacro.texi, killing.texi, glossary.texi:
	* fortran-xtra.texi, files.texi, emacs.texi, emacs-xtra.texi:
	* doclicense.texi, display.texi, dired.texi, basic.texi:
	* anti.texi, ack.texi: Move periods and commas inside quotes.

2006-07-22  Eli Zaretskii  <eliz@gnu.org>

	* cmdargs.texi (General Variables): Document EMAIL.

2006-07-21  Eli Zaretskii  <eliz@gnu.org>

	* frames.texi (Frame Commands): Mention that focus-follows-mouse
	doesn't have effect on MS-Windows.

2006-07-17  Richard Stallman  <rms@gnu.org>

	* building.texi (Grep Searching): Explain about chaining grep commands.

2006-07-10  Nick Roberts  <nickrob@snap.net.nz>

	* killing.texi, mini.texi: Fix typos.

2006-07-09  Chong Yidong  <cyd@stupidchicken.com>

	* misc.texi (Invoking emacsclient): Document behavior when emacsclient
	is invoked for multiple files.

2006-07-08  Eli Zaretskii  <eliz@gnu.org>

	* msdog.texi (Windows Keyboard) [@iftex]: Add an @inforef to the
	on-line manual for the rest of this node.
	(Windows Mouse) <w32-pass-extra-mouse-buttons-to-system>: Include
	unconditionally.
	(Windows Processes) <w32-quote-process-args>: Include unconditionally.
	Improve wording.
	(Windows Printing): Improve wording.
	(Windows Misc) [@iftex]: Add an @inforef to the on-line manual for the
	rest of this node.

2006-07-05  Thien-Thi Nguyen  <ttn@gnu.org>

	* building.texi (Lisp Eval): Throughout, replace eval-current-buffer
	with eval-buffer.

2006-07-05  Nick Roberts  <nickrob@snap.net.nz>

	* mule.texi (Coding Systems, Specify Coding): Link descriptions
	of character translation.

2006-07-04  Nick Roberts  <nickrob@snap.net.nz>

	* rmail.texi (Remote Mailboxes): Add missing @code keyword.

2006-07-03  Karl Berry  <karl@gnu.org>

	* emacs.texi (\hbadness): Set to 6000 so we aren't bothered by
	not-too-underfull hboxes in the TeX output.
	* abbrevs.texi, buffers.texi, building.texi, calendar.texi,
	* cmdargs.texi, custom.texi, dired.texi, macos.texi,
	* maintaining.texi, misc.texi, mule.texi, programs.texi, rmail.texi,
	* sending.texi, text.texi: Fix overfull/underfull boxes.

2006-07-03  Romain Francoise  <romain@orebokech.com>

	* m-x.texi (M-x): Fix.

2006-07-03  Richard Stallman  <rms@gnu.org>

	* search.texi (Other Repeating Search): filename -> file name.

	* misc.texi (Narrowing): Minor cleanups.

	* files.texi (Visiting): filename -> file name.

	* emacs.texi (Top): Update subnode menus.

	* mule.texi (Coding Systems): Move char translation stuff here.
	(Specify Coding, Output Coding): New nodes, out of Recognize Coding.
	(Recognize Coding): Substantial local rewrites.
	(International): Update menu.

	* display.texi (Auto Scrolling): New node, broken out of Scrolling.
	(Scrolling): Substantial local rewrites.
	(Display): Update menu and intro.

	* dired.texi: filename -> file name.

	* custom.texi (Safe File Variables): Texinfo usage fix.

2006-07-03  Teodor Zlatanov  <tzz@lifelogs.com>

	* help.texi, m-x.texi: Lots of cleanups.

2006-06-30  Eli Zaretskii  <eliz@gnu.org>

	* msdog.texi (ls in Lisp, Windows Keyboard, Windows Mouse)
	(Windows Processes, Windows Misc): Shorten the printed version by
	selectively conditioning less important portions by @ifnottex.

2006-06-27  Richard Stallman  <rms@gnu.org>

	* mini.texi (Minibuffer File): Minor cleanup.

2006-06-25  Nick Roberts  <nickrob@snap.net.nz>

	* frames.texi (XTerm Mouse): Rename to...
	(Text-Only Mouse): ...this.  Mention t-mouse-mode.

	* emacs.texi (Top): Use new node name.

2006-06-24  Eli Zaretskii  <eliz@gnu.org>

	* emacs.texi (Top): Update the detailed menu according to changes in
	msdog.texi.

	* msdog.texi (Windows Keyboard): New section.
	(Windows Mouse): New section.
	(Windows System Menu): Remove section (text merged with "Windows
	Keyboard").
	(Windows Misc): New section.

	* dired.texi (Dired Enter): Refer to msdog.texi for ls-lisp emulation.

	* msdog.texi (ls in Lisp): New section.

	* files.texi (Visiting): Document case-insensitive wildcard matching
	under find-file-wildcards.

2006-06-16  YAMAMOTO Mitsuharu  <mituharu@math.s.chiba-u.ac.jp>

	* macos.texi (Mac Input): Add description of mac-function-modifier.
	Now Unicode keyboard layouts work.

2006-06-10  Richard Stallman  <rms@gnu.org>

	* mule.texi (Recognize Coding): Clarify previous change.

2006-06-09  Kenichi Handa  <handa@m17n.org>

	* mule.texi (Recognize Coding): Describe the convention of "CODING!"
	notation.

2006-06-07  Kevin Ryde  <user42@zip.com.au>

	* mule.texi (Coding Systems): Footnote xref "MS-DOS and MULE" in main
	manual for @ifnottex, but in emacs-extra for @iftex.

	* cmdargs.texi (General Variables): Fix smtpmail xref.

2006-05-29  Stefan Monnier  <monnier@iro.umontreal.ca>

	* programs.texi (Comment Commands):
	* custom.texi (Specifying File Variables):
	Use ;; instead of ;;; to better follow coding conventions.

2006-06-07  Nick Roberts  <nickrob@snap.net.nz>

	* building.texi (Watch Expressions): Move node to end.
	(GDB Graphical Interface): Move description of clicks in fringe...
	(GDB commands in the Fringe): ...to here.  New node.

2006-06-05  Romain Francoise  <romain@orebokech.com>

	* xresmini.texi (GTK resources): Fix various typos.

2006-06-05  Nick Roberts  <nickrob@snap.net.nz>

	* building.texi (GDB Graphical Interface): Update bindings.
	(Commands of GUD): Add gud-print.  Remove gud-run.
	Restate availability more generally.

2006-06-03  Teodor Zlatanov  <tzz@lifelogs.com>

	* mini.texi: Lots of cleanups.

2006-06-01  Luc Teirlinck  <teirllm@auburn.edu>

	* misc.texi (Shell History Copying): Update descriptions of `C-c RET'
	and Mouse-2.

2006-06-01  Jan Djärv  <jan.h.d@swipnet.se>

	* screen.texi (Menu Bar): Change menu-bar-start to menu-bar-open.

2006-05-31  Richard Stallman  <rms@gnu.org>

	* basic.texi (Moving Point): Fix previous change.

2006-05-29  Jan Djärv  <jan.h.d@swipnet.se>

	* screen.texi (Menu Bar): F10 for Gtk+/Lesstif/Lucid menus.

2006-05-28  Teodor Zlatanov  <tzz@lifelogs.com>

	* basic.texi: Many simplifications and improvements in wording.

2006-05-26  Nick Roberts  <nickrob@snap.net.nz>

	* anti.texi (Antinews): Create a node for gdb-ui.

2006-05-22  Reiner Steib  <Reiner.Steib@gmx.de>

	* frames.texi (Menu Bars, Tool Bars): Add index entries.

2006-05-20  Richard Stallman  <rms@gnu.org>

	* dired.texi (Dired Navigation): dired-goto-file is now j.

2006-05-20  Eli Zaretskii  <eliz@gnu.org>

	* mule.texi (Coding Systems): Mention the undecided-* coding systems
	and their aliases.

	* msdog.texi (Windows Printing): Mention non-support of plain text
	printing with some el-cheapo printers, and suggest a workaround.

2006-05-20  Kevin Ryde  <user42@zip.com.au>

	* text.texi (TeX Print): tex-dvi-view-command has a default value,
	remove the bit saying you must set it.

2006-05-19  Luc Teirlinck  <teirllm@auburn.edu>

	* trouble.texi (Checklist):
	* text.texi (Text, Auto Fill, Text Mode):
	* search.texi (Nonincremental Search):
	* rmail.texi (Rmail Labels):
	* mule.texi (Input Methods, Multibyte Conversion):
	* misc.texi (Gnus, Where to Look, PostScript):
	* maintaining.texi (Create Tags Table):
	* indent.texi (Indentation Commands):
	* fixit.texi (Spelling):
	* emacs.texi (Copying):
	* custom.texi (Init File): ifinfo -> ifnottex.

2006-05-17  Richard Stallman  <rms@gnu.org>

	* files.texi (Diff Mode): Mention C-x `.

2006-05-08  Richard Stallman  <rms@gnu.org>

	* custom.texi (Disabling): Textual cleanups.

2006-05-12  Glenn Morris  <rgm@gnu.org>

	* calendar.texi (Displaying the Diary, Format of Diary File):
	Refer to diary-view-entries, diary-list-entries,
	diary-show-all-entries rather than obsolete aliases.

2006-05-12  Eli Zaretskii  <eliz@gnu.org>

	* calendar.texi (Calendar/Diary, Holidays, Displaying the Diary)
	(Displaying the Diary, Special Diary Entries, Importing Diary):
	* building.texi (Compilation Shell):
	* buffers.texi (Several Buffers) [iftex]: Replace @xref's to
	emacs-xtra with @inforef's.

	* files.texi (Visiting): Fix wording.

	* mule.texi (Coding Systems, Text Coding): More indexing.
	Mention that C-x RET f can set eol conversion.

2006-05-07  Jan Djärv  <jan.h.d@swipnet.se>

	* xresmini.texi (GTK resources): Insert GTK description.

	* xresources.texi (GTK resources): metafont should be menufont.

2006-05-06  Michael Albinus  <michael.albinus@gmx.de>

	* mini.texi (Completion Options): Completion of remote files'
	method, user name and host name is active only in partial
	completion mode.

2006-05-06  Eli Zaretskii  <eliz@gnu.org>

	* makefile.w32-in (emacs.dvi):
	* Makefile.in (emacs.dvi): Add xresmini.texi.

	* xresmini.texi (Table of Resources): Remove xref to non-existent
	node "LessTif Resources".

	* msdog.texi (Microsoft Windows):
	* calendar.texi (Calendar/Diary, Displaying the Diary)
	(Special Diary Entries, Importing Diary, Holidays):
	* programs.texi (Program Modes):
	* text.texi (Text):
	* buffers.texi (Several Buffers):
	* files.texi (Comparing Files): Fix cross-references to emacs-xtra.

2006-05-06  Eli Zaretskii  <eliz@gnu.org>

	The following changes merge the emacs-xtra manual into the main
	manual, but only for on-line version of the manual.

	* vc2-xtra.texi (Version Backups, Local Version Control)
	(Making Snapshots, Change Logs and VC, Version Headers)
	(Customizing VC, CVS Options) [ifnottex]: Conditional xref's for
	on-line manual.

	* vc1-xtra.texi (VC Dired Mode) [ifnottex]: Conditional xref's
	for on-line manual.

	* msdog-xtra.texi (MS-DOS, MS-DOS Keyboard, MS-DOS Mouse)
	(MS-DOS Display, MS-DOS File Names, MS-DOS Printing)
	(MS-DOS and MULE, MS-DOS Processes) [ifnottex]: Conditional xref's
	for on-line manual.

	* fortran-xtra.texi (Fortran, Fortran Autofill)
	(Fortran Autofill, Fortran Abbrev) [ifnottex]: Conditional xref's
	for on-line manual.

	* picture-xtra.texi (Basic Picture, Rectangles in Picture) [ifnottex]:
	Conditional xref's for on-line manual.

	* emerge-xtra.texi (Emerge, Overview of Emerge)
	(Fine Points of Emerge) [ifnottex]: Conditional xref's for on-line
	manual.

	* Makefile.in (INFO_TARGETS): Remove ../info/emacs-xtra.
	(EMACS_XTRA): New variable, lists the new *-xtra.texi files.
	(EMACSSOURCES): Use EMACS_XTRA.
	(../info/emacs-xtra): Remove.
	(emacs-xtra.dvi): Add EMACS_XTRA to prerequisites.

	* makefile.w32-in (INFO_TARGETS): Remove $(infodir)/emacs-xtra.
	(EMACS_XTRA): New variable, lists the new *-xtra.texi files.
	(EMACSSOURCES): Use EMACS_XTRA.
	($(infodir)/emacs-xtra): Remove.
	(emacs-xtra.dvi): Add EMACS_XTRA to prerequisites.

	* trouble.texi (Quitting):
	* text.texi (Text):
	* programs.texi (Program Modes):
	* msdog.texi (Microsoft Windows):
	* frames.texi (Frames):
	* files.texi (Backup, Version Control, VC Concepts)
	(Types of Log File, Advanced C-x v v, Log Buffer, Old Versions)
	(Registering, VC Status, VC Undo, Multi-User Branching)
	(Comparing Files):
	* calendar.texi (Calendar/Diary, Holidays, Displaying the Diary)
	(Displaying the Diary, Special Diary Entries, Importing Diary):
	* buffers.texi (Several Buffers): Replace inforef to emacs-xtra by
	conditional xref's, depending on @iftex/@ifnottex.

	* msdog.texi (Microsoft Windows) [ifnottex]: Add menu entry for
	"MS-DOS".  @include msdog-xtra.texi.

	* programs.texi (Programs) [ifnottex]: Add menu entry for "Fortran".
	<Top Level> [ifnottex]: @include fortran-xtra.texi.

	* files.texi (Secondary VC Commands) [ifnottex]: Add menu entries
	for vc-xtra.texi subsections.
	(VC Undo) [ifnottex]: @include vc1-xtra.texi and @lowersections it.
	(Multi-User Branching) [ifnottex]: @include vc2-xtra.texi.

	* sending.texi (Sending Mail): A @node line without explicit Prev,
	Next, and Up links.

	* abbrevs.texi (Abbrevs): A @node line without explicit Prev,
	Next, and Up links.

	* emacs.texi (Top) [ifnottex]: Add menu entries for "Picture Mode"
	and its sections.  @include picture-xtra.texi.

	* maintaining.texi (Maintaining) [ifnottex]: Add menu entry for
	"Emerge".
	(List Tags) [ifnottex]: @include emerge-xtra.texi.

	* cal-xtra.texi (Daylight Savings): Remove this node: it is an
	exact duplicate of its name-sake in calendar.texi.

	* calendar.texi (Calendar/Diary) [ifnottex]: Add menu item for
	"Advanced Calendar/Diary Usage".
	(Time Intervals) [ifnottex]: @include cal-xtra.texi.

	* dired.texi (Subdirectories in Dired) [ifnottex]: @include
	dired-xtra.texi.
	(Dired) [ifnottex]: Add menu entry for "Subdir Switches".

	* files.texi (Reverting) [ifnottex]: @include arevert-xtra.texi.
	(Files) [ifnottex]: Add menu entry for Autorevert.

	* emacs-xtra.texi (Introduction): Reword to make consistent with
	printed version only.
	<Top level>: Remove the body of all chapters and move them to the
	new *-xtra.texi files.  Use @raisesections and @lowersections to
	convert sections to chapters etc.

	* msdog-xtra.texi:
	* fortran-xtra.texi:
	* vc-xtra.texi:
	* vc1-xtra.texi:
	* vc2-xtra.texi:
	* emerge-xtra.texi:
	* cal-xtra.texi:
	* dired-xtra.texi:
	* arevert-xtra.texi: New files, with text from respective chapters
	of emacs-xtra.texi.  Convert each @chapter into @section, @section
	into @subsection, etc.

	* emacs-xtra.texi (MS-DOS): Rename from "MS-DOG".  All references
	updated.

	* msdog.texi (Microsoft Windows): Rename from "Emacs and Microsoft
	Windows".  All references updated.

2006-05-06  YAMAMOTO Mitsuharu  <mituharu@math.s.chiba-u.ac.jp>

	* macos.texi (Mac Input): Mention input from Character Palette.
	(Mac Font Specs): Fix typo.

2006-05-05  Richard Stallman  <rms@gnu.org>

	* files.texi (Diff Mode): Minor cleanup.

2006-05-05  Karl Berry  <karl@gnu.org>

	* emacs.texi: Call @fonttextsize 10, inside @tex to avoid
	errors from the current release of makeinfo (4.8).
	* help.texi (Library Keywords): Change widest word in multitable
	template from `emulations' to `convenience'.  (Not sure if this is
	related to the font change.)

2006-05-05  Eli Zaretskii  <eliz@gnu.org>

	* files.texi (File Names): Add a footnote about limited support of
	~USER on MS-Windows.

	* cmdargs.texi (Initial Options): Add a footnote about limited
	support of ~USER on MS-Windows.

2006-05-03  Richard Stallman  <rms@gnu.org>

	* files.texi (Diff Mode): Node moved here.
	(Comparing Files): Delete what duplicates new node.
	(Files): Put Diff Mode in menu.

	* misc.texi (Diff Mode): Move to files.texi.

	* emacs.texi (Top): Update menu for Diff Mode.

	* trouble.texi (Emergency Escape): Simplify.

	* emacs.texi (Top): Minor clarification.

2006-05-03  Teodor Zlatanov  <tzz@lifelogs.com>

	* commands.texi, entering.texi, screen.texi: Many simplifications.

2006-05-03  Richard Stallman  <rms@gnu.org>

	* commands.texi (Text Characters): Delete paragraph about unibyte
	non-ASCII printing chars.

	* killing.texi (Killing): Say "graphical displays".
	* display.texi: Say "graphical displays".

	* cmdargs.texi (Misc X): Say "graphical displays".

2006-05-01  Richard Stallman  <rms@gnu.org>

	* emacs.texi (Top): Add Diff Mode to menu.

2006-05-01  Aaron S. Hawley  <Aaron.Hawley@uvm.edu>

	* misc.texi (Diff Mode): New node.

2006-05-01  YAMAMOTO Mitsuharu  <mituharu@math.s.chiba-u.ac.jp>

	* macos.texi (Mac International): Now Carbon Emacs has ATSUI support.
	(Mac Environment Variables): Shorten example line.
	(Mac Font Specs): Shorten lisp lines.  Add descriptions for ATSUI.

2006-05-01  Nick Roberts  <nickrob@snap.net.nz>

	* building.texi (GUD Customization): Describe cases %d and %c.
	Update description for %e.

2006-04-30  Glenn Morris  <rgm@gnu.org>

	* calendar.texi (LaTeX Calendar): Mention cal-tex-preamble-extra.

2006-04-29  Dan Nicolaescu  <dann@ics.uci.edu>

	* custom.texi (Examining): Update C-h v output example.

2006-04-29  Kim F. Storm  <storm@cua.dk>

	* building.texi (Grep Searching): Add lgrep and rgrep.

2006-04-23  Richard Stallman  <rms@gnu.org>

	* emacs.texi [TeX]: Use xresmini.texi instead of xresources.texi.

	* xresmini.texi: New file.

	* xresources.texi (Face Resources): Split table into font resources
	and the rest.  Combine similar attributes for brevity.

2006-04-21  Eli Zaretskii  <eliz@gnu.org>

	* emacs-xtra.texi (MS-DOS File Names): Remove section about
	backslashes and case-insensitivity in file names (moved to the
	main manual).
	(MS-DOS Printing): Move most of the text to the main manual.

	* msdog.texi (Windows Files, Windows HOME, MS-Windows Printing):
	New nodes.
	(Windows Processes, Windows System Menu): Add index entries and
	fix wording.

2006-04-18  J.D. Smith  <jdsmith@as.arizona.edu>

	* misc.texi (Shell Ring): Add notes on saved input when
	navigating off the end of the history list.

2006-04-18  Chong Yidong  <cyd@mit.edu>

	* misc.texi (Shell Options): Correct default value of
	comint-scroll-show-maximum-output.

2006-04-18  Nick Roberts  <nickrob@snap.net.nz>

	* building.texi (Watch Expressions): Update.

2006-04-12  Richard Stallman  <rms@gnu.org>

	* search.texi: Clean up previous change.

2006-04-12  Eli Zaretskii  <eliz@gnu.org>

	* search.texi (Regexp Backslash, Regexp Replace): Add index
	entries for ``back reference'' and mention the term itself in the
	text.

2006-04-11  Richard Stallman  <rms@gnu.org>

	* custom.texi (Safe File Variables):
	Document enable-local-variables = :safe.

2006-04-11  Karl Berry  <karl@gnu.org>

	* emacs-xtra.texi, emacs.texi (Dired under VC, VC Dired Commands)
	(Remote Repositories, Version Backups, Local Version Control)
	(Snapshots, Making and Using Snapshots, Snapshot Caveats)
	(Miscellaneous Commands and Features of VC, Change Logs and VC)
	(Renaming VC Work Files and Master Files)
	(Inserting Version Control Headers, Customizing VC, General Options)
	(Options for RCS and SCCS, Options specific for CVS): Move all
	these nodes to emacs-xtra.texi, for brevity.
	* cmdargs.texi, files.texi: Change cross-references.

2006-04-11  J.D. Smith  <jdsmith@as.arizona.edu>

	* files.texi (Old Versions): Update description of vc-annotate's
	use of color to indicate date ranges.

2006-04-09  Kevin Ryde  <user42@zip.com.au>

	* sending.texi (Mail Sending): In send-mail-function @pxref smtpmail,
	put info and printed manual names the right way around.

2006-04-09  Karl Berry  <karl@gnu.org>

	* msdog.texi, emacs-xtra.texi: Move all the MS-DOS material to
	emacs-xtra.texi, leaving only MS Windows information.
	* building.texi, emacs.texi, frames.texi, gnu.texi, macos.texi,
	* msdog.texi, mule.texi, trouble.texi: Change cross-references and
	node names.

	* emacs.texi: Move @summarycontents and @contents to the beginning
	of the file.

2006-04-08  Kevin Ryde  <user42@zip.com.au>

	* text.texi (Fill Commands): fill-nobreak-predicate is now a hook.

2006-04-07  Richard Stallman  <rms@gnu.org>

	* programs.texi (Comments, Comment Commands, Options for Comments)
	(Multi-Line Comments): "Align", not "indent".
	(Basic Indent): C-j deletes trailing whitespace before the newline.

2006-04-06  Richard Stallman  <rms@gnu.org>

	* programs.texi (Basic Indent): Clarify relationship of C-j to TAB.

2006-04-06  Eli Zaretskii  <eliz@gnu.org>

	* killing.texi (Rectangles): Add index entry for marking a rectangle.

2006-04-05  Richard Stallman  <rms@gnu.org>

	* emacs.texi (Top): Update subnode menu.

	* trouble.texi (Unasked-for Search): Node deleted.
	(Lossage): Delete from menu.

2006-04-04  Richard Stallman  <rms@gnu.org>

	* trouble.texi: Various cleanups.
	(Checklist): Don't bother saying how to snail a bug report.
	(Emergency Escape): Much rewriting.
	(After a Crash): Rename the core dump immediately.
	(Total Frustration): Call it a psychotherapist.
	(Bug Criteria): Avoid "illegal instruction".
	(Sending Patches): We always put the contributor's name in.

	* misc.texi (Thumbnails): Minor correction.

2006-04-03  Richard Stallman  <rms@gnu.org>

	* misc.texi (Thumbnails): Minor cleanup.

2006-04-02  Karl Berry  <karl@gnu.org>

	* sending.texi (Mail Sending): pxref to Top needs five args.

	* texinfo.tex: Update to current version (2006-03-21.13).

2006-03-31  Richard Stallman  <rms@gnu.org>

	* emacs.texi (Top): Update subnode menu.

	* help.texi (Help Mode): Cleanup.

	* dired.texi: Many cleanups.
	(Dired Deletion): Describe dired-recursive-deletes.
	(Operating on Files): dired-create-directory moved.
	(Misc Dired Features): Move to here.
	(Tumme): Node moved to misc.texi.

	* custom.texi: Many cleanups.
	(Minor Modes): Don't mention ISO Accents Mode.
	(Examining): Update C-h v output example.
	(Hooks): Add index and xref for add-hook.
	(Locals): Delete list of vars that are always per-buffer.  Rearrange.
	(Local Keymaps): Don't mention lisp-mode-map, c-mode-map.

	* misc.texi: Many cleanups.
	(beginning): Add to summary of topics.
	(Shell): Put eshell xref at the end.  Remove eshell from table.
	(Thumbnails): New node.

2006-03-28  Eli Zaretskii  <eliz@gnu.org>

	* files.texi (File Name Cache): Make it clear that the cache is
	not persistent.

2006-03-25  Karl Berry  <karl@gnu.org>

	* emacs-xtra.texi, emacs.texi, gnu.texi:
	(1) use @copyright{} instead of (C) in typeset text;
	(2) do not indent copyright year list (or anything else).

2006-03-21  Juanma Barranquero  <lekktu@gmail.com>

	* files.texi (VC Dired Mode): Remove misplaced brackets.

2006-03-21  Andre Spiegel  <spiegel@gnu.org>

	* files.texi: Various updates and clarifications in the VC chapter.

2006-03-19  Luc Teirlinck  <teirllm@auburn.edu>

	* help.texi (Help Mode): Document "C-c C-c".

2006-03-16  Luc Teirlinck  <teirllm@auburn.edu>

	* emacs-xtra.texi (Top): Avoid ugly continuation line in
	menu in the standalone Info reader.

2006-03-15  Chong Yidong  <cyd@stupidchicken.com>

	* emacs-xtra.texi (Emerge, Picture Mode, Fortran): New chapters,
	moved here from Emacs manual.

	* programs.texi (Fortran): Section moved to emacs-xtra.
	(Program Modes): Xref to Fortran in emacs-xtra.

	* maintaining.texi (Emerge): Move to emacs-xtra.
	* files.texi (Comparing Files): Xref to Emerge in emacs-xtra.

	* picture.texi: File deleted.
	* Makefile.in:
	* makefile.w32-in: Remove picture.texi.

	* text.texi (Text): Xref to Picture Mode in emacs-xtra.
	* abbrevs.texi (Abbrevs):
	* sending.texi (Sending Mail): Picture node removed.

	* emacs.texi (Top): Update node listings.

2006-03-12  Richard Stallman  <rms@gnu.org>

	* calendar.texi: Various cleanups.

2006-03-11  Luc Teirlinck  <teirllm@auburn.edu>

	* search.texi (Regexps): Use @samp for regexp that is not in Lisp
	syntax.

2006-03-08  Luc Teirlinck  <teirllm@auburn.edu>

	* search.texi (Regexps): More accurately describe which characters
	are special in which situations.  Recommend _not_ to quote `]' or
	`-' when they are not special.

2006-02-28  Andre Spiegel  <spiegel@gnu.org>

	* files.texi (Old Versions): Clarify operation of C-x v =.

2006-02-21  Nick Roberts  <nickrob@snap.net.nz>

	* building.texi (Watch Expressions): Update and describe
	gdb-speedbar-auto-raise.

2006-02-19  Richard M. Stallman  <rms@gnu.org>

	* emacs.texi: Use @smallbook.
	(Top): Update ref to Emacs paper, delete ref to Cookbook.
	Update subnode menu.

	* building.texi (Lisp Interaction): Minor addition.

2006-02-18  Nick Roberts  <nickrob@snap.net.nz>

	* building.texi (Watch Expressions): Update and be more precise.

2006-02-15  Francesco Potortì  <pot@gnu.org>

	* maintaining.texi (Create Tags Table): Explain why the
	exception when etags writes to files under the /dev tree.

2006-02-14  Richard M. Stallman  <rms@gnu.org>

	* custom.texi (Safe File Variables): Lots of clarification.
	Renamed from Unsafe File Variables.

2006-02-14  Chong Yidong  <cyd@stupidchicken.com>

	* custom.texi (Unsafe File Variables): File variable confirmation
	assumed denied in batch mode.

2006-02-14  Richard M. Stallman  <rms@gnu.org>

	* building.texi (GDB User Interface Layout): Don't say `inferior'
	for program being debugged.

2006-02-15  Nick Roberts  <nickrob@snap.net.nz>

	* building.texi (GDB Graphical Interface):
	Replace gdb-use-inferior-io-buffer with gdb-use-separate-io-buffer.

2006-02-13  Chong Yidong  <cyd@stupidchicken.com>

	* custom.texi (Specifying File Variables, Unsafe File Variables):
	New nodes, split from File Variables.  Document new file local
	variable behavior.

2006-02-13  YAMAMOTO Mitsuharu  <mituharu@math.s.chiba-u.ac.jp>

	* display.texi (Standard Faces):
	* files.texi (Visiting):
	* frames.texi (Clipboard):
	* glossary.texi (Glossary) <Clipboard>:
	* xresources.texi (X Resources): Mention Mac OS port.

2006-02-12  Richard M. Stallman  <rms@gnu.org>

	* building.texi (Building): Clarify topic in intro.

	* maintaining.texi (Maintaining): Change title; clarify topic.
	Delete duplicate index entries.

	* building.texi (Other GDB User Interface Buffers): Clarifications.

	* text.texi (Cell Commands): Clarifications.

	* programs.texi (Defuns): Delete duplicate explanation of
	left-margin paren convention.
	(Hungry Delete): Minor cleanup.

2006-02-11  Mathias Dahl  <mathias.dahl@gmail.com>

	* dired.texi (Tumme): More tumme documentation.

2006-02-11  Alan Mackenzie  <acm@muc.de>

	* programs.texi ("Hungry Delete"): Correct the appellation of the
	backspace and delete keys to @kbd{DEL} and @kbd{DELETE}.

2006-02-11  Mathias Dahl  <mathias.dahl@gmail.com>

	* dired.texi (Tumme): Fix small bug.

2006-02-10  YAMAMOTO Mitsuharu  <mituharu@math.s.chiba-u.ac.jp>

	* macos.texi (Mac International): Rename "fontset-mac" to
	"fontset-standard".

2006-02-09  Mathias Dahl  <mathias.dah@gmail.com>

	* dired.texi (Tumme): Basic documentation for Tumme added.

2006-02-07  Luc Teirlinck  <teirllm@auburn.edu>

	* mule.texi (International):
	* programs.texi (Basic Indent): Fix typos.

	* custom.texi (Minor Modes):
	* display.texi (Text Display):
	* commands.texi (Text Characters): Update xrefs.

2006-02-07  Richard M. Stallman  <rms@gnu.org>

	* emacs.texi (Top): Update subnode menu.
	Update info on old Emacs papers.
	(Intro): "Graphical display", not window system.

	* xresources.texi (GTK styles): Minor clarifications.

	* trouble.texi: "Graphical display", not window system.
	(Stuck Recursive): Minor clarification.

	* text.texi: Minor clarifications.
	(Sentences): Explain why two-space convention is better.
	Explain sentence-end-without-period here.
	(Fill Commands): Not here.
	(Refill): Node moved down.
	(Filling): Update menu.
	(Table Creation, Cell Justification, Column Commands): Clarify.

	* sending.texi: Minor clarifications.

	* search.texi (Regexp Backslash): Clarification.

	* rmail.texi: Minor cleanups.
	(Rmail): Delete digression about `rmail-mode'.
	(Rmail Inbox): Delete false advice wrt rmail-primary-inbox-list.
	(Rmail Files): Mention C-u M-x rmail.
	(Rmail Reply): Mention References.
	(Rmail Display): Mention rmail-nonignored-headers.

	* programs.texi: Minor cleanups.
	(Comment Commands): Mention momentary Transient Mark mode.
	(Matching): Be more specific about customizing show-paren-mode.
	(Info Lookup): Don't list the modes that support C-h S.
	Just say what it does in an unsupported mode.
	(Man Page): Delete excessive info on customizing woman.
	(Motion in C): Don't mention c-for/backward-into-nomenclature.

	* abbrevs.texi: Minor clarifications.
	(Dabbrev Customization): Talk about "dynamic abbrev expansion",
	not "dynamic abbrevs" as if they were a kind of abbrev.

	* picture.texi (Picture): Minor cleanup.

	* mule.texi (Communication Coding): Say "other applications".
	(Fontsets): Not specific to X.  Add xref to X Resources.
	(Unibyte Mode): Rename from Single-Byte Character Support.
	"Graphical display", not window system.
	(International): Update menu.

	* maintaining.texi (Format of ChangeLog):
	New node, split out from ChangeLog.
	(ChangeLog): Clarifications in the remaining text.
	(Create Tags Table, Etags Regexps, Select Tags Table): Cleanups.
	(Find Tag): Add @w.
	(Tags Search): Explain tag table order here.  Simplify grep ref.
	(List Tags): tags-tag-face is a variable, not a face.
	(Emerge): Cleanups.

	* kmacro.texi (Keyboard Macro Counter): Rewrite for clarity.
	(Keyboard Macros): Avoid "the user".

	* killing.texi: "Graphical display", not window system.

	* help.texi (Help Echo): "Graphical display", not window system.

	* glossary.texi: Say "you", not "the user".  Say "graphical display".

	* frames.texi: Minor cleanups.  "Graphical display", not window system.

	* files.texi (Visiting): Make drag-and-drop not X-specific.

	* custom.texi: Minor cleanups.  "Graphical display", not window system.

	* cmdargs.texi: Minor cleanups.

	* building.texi (Compilation): Move and split kill-compilation para.
	Add para about multiple compilers.
	(Compilation Mode): Commands also available in grep mode and others.
	Mention C-u C-x ` more tutorially.  Clarify C-x `.
	(Compilation Shell): Clarify.  Put Bash example first.
	(Grep Searching): Minor cleanups; add @w.
	(Debuggers): Minor cleanups.
	(Starting GUD): Make GDB xgraphical mode issue clearer.
	(Debugger Operation): Lots of clarifications including
	GDB tooltip side-effect issue.
	(Commands of GUD): Clarify.
	(GUD Customization): Add bashdb-mode-hook.
	(GDB Graphical Interface): Rewrite for clarity.
	(GDB User Interface Layout): Rewrite for clarity.
	(Stack Buffer, Watch Expressions): Likewise.
	(Other GDB User Interface Buffers): Cleanups.
	(Lisp Libraries, External Lisp): Cleanup.

	* basic.texi (Position Info): "Graphical displays", rather than
	window systems.

	* anti.texi: Minor cleanup.

2006-02-03  Eli Zaretskii  <eliz@gnu.org>

	* custom.texi (Init File, Find Init): Add cross-references to
	where $HOME is described.

2006-02-01  Luc Teirlinck  <teirllm@auburn.edu>

	* frames.texi (Frame Parameters): Remove @item for S-Mouse-1; it
	is not inside the @table.

	* emacs.texi (Top): Correct node name.

	* files.texi (File Names): Fix @xref.
	(Reverting): Fix typo.

	* mule.texi (International): Correct node name.

	* kmacro.texi (Save Keyboard Macro): Add missing @kbd to @table.

2006-02-01  Richard M. Stallman  <rms@gnu.org>

	* emacs.texi (Top): Update subnode menu.

	* mule.texi: Minor clarifications.
	Reduce the specific references to X Windows.
	Refer to "graphical" terminals, rather than window systems.
	(Text Coding): Rename from Specify Coding.
	(Communication Coding, File Name Coding, Terminal Coding):
	New nodes split out from Text Coding.

	* kmacro.texi: Minor clarifications.
	(Keyboard Macro Ring): Comment out some excessive commands.
	(Basic Keyboard Macro): Split up the table, putting part in each node.

	* major.texi: Minor clarifications.

	* misc.texi (Single Shell, Interactive Shell): Fix xrefs.

	* windows.texi: Minor clarifications.
	(Change Window): Don't describe mode-line mouse cmds here.
	Add xref to Mode Line Mouse.

	* msdog.texi (Text and Binary, MS-DOS and MULE): Fix xrefs.

	* macos.texi (Mac International): Fix xref.

	* indent.texi: Minor clarifications.

	* frames.texi: Minor clarifications.
	Reduce the specific references to X Windows.
	Refer to "graphical" terminals, rather than window systems.
	(Frame Parameters): Don't mention commands like
	set-foreground-color.  Just say to customize a face.
	(Drag and Drop): Lisp-level stuff moved to Emacs Lisp manual.

	* files.texi: Minor clarifications.
	(Numbered Backups): New node, split out from Backup Names.

	* display.texi (Font Lock): C mode no longer depends on (-in-col-0.

	* cmdargs.texi (General Variables): Fix xref.

	* buffers.texi: Minor clarifications.

2006-01-31  Richard M. Stallman  <rms@gnu.org>

	* display.texi (Scrolling, Horizontal Scrolling, Follow Mode):
	Nodes moved to top.

	* display.texi: Minor clarifications.
	(Display): Rearrange menu.
	(Standard Faces): Mention query-replace face.
	(Faces): Simplify.
	(Font Lock): Simplify face customization info.
	(Highlight Changes): Node merged into Highlight Interactively.
	(Highlight Interactively): Much rewriting and cleanup.
	(Optional Mode Line): Narrowed line number not good for goto-line.
	Simplify face customization advice.
	(Text Display): Mention use of escape-glyph face.
	Move ctl-arrow and tab-width here.
	(Display Custom): Move no-redraw-on-reenter to end of node.

	* search.texi: Minor clarifications.
	(Isearch Scroll): Simplify.
	(Other Repeating Search): Document multi-occur-in-matching-buffers.

	* regs.texi (Registers): Mention bookmarks here.

	* mark.texi: Minor clarifications.
	(Selective Undo): Node deleted.

	* m-x.texi: Minor clarifications.

	* killing.texi: Minor clarifications.
	Refer to "graphical" terminals, rather than window systems.

	* help.texi: Clarifications.
	(Help): Don't describe C-h F and C-h K here.
	(Key Help): Describe C-h K here.
	(Name Help): Mention Emacs Lisp Intro.
	Describe C-h F here.
	(Misc Help): Mention C-h F and C-h K only briefly.

	* fixit.texi (Undo): New node, mostly copied from basic.texi.
	Selective undo text merged in.
	(Spelling): Mention Aspell along with Ispell.

	* emacs.texi (Top): Update subnode menus.

	* basic.texi (Basic Undo): Rename from Undo.  Most of text
	moved to new Undo node.

2006-01-29  Chong Yidong  <cyd@stupidchicken.com>

	* basic.texi (Continuation Lines, Inserting Text):
	Mention longlines mode.

2006-01-29  Richard M. Stallman  <rms@gnu.org>

	* screen.texi: Minor cleanups.
	(Screen): Clean up the intro paragraphs.
	(Mode Line): Lots of rewriting.  Handle frame-name better.
	eol-mnemonic-... vars moved out.

	* emacs.texi (Top): Change menu item for MS-DOS node.
	Update subnode menu.

	* msdog.texi (MS-DOS): Rewrite intro to explain how this
	chapter relates to Windows.  Title changed.

	* mini.texi: Minor cleanups.

	* mark.texi (Selective Undo): New node, text moved from basic.texi.
	(Mark): Put it in the menu.

	* entering.texi: Minor cleanups.

	* emacs.texi (Top): Add xref to Mac chapter; explain Windows better.
	(Intro): Refer to "graphical" terminals, rather than X.

	* display.texi (Display Custom): Add xref to Variables.
	(Optional Mode Line): eol-mnemonic-... vars moved here.

	* commands.texi: Minor cleanups.  Refer to "graphical" terminals,
	rather than X.

	* basic.texi: Minor cleanups.
	(Undo): selective-undo moved.

2006-01-25  Luc Teirlinck  <teirllm@auburn.edu>

	* anti.texi (Antinews): Various corrections and additions.

2006-01-23  Juri Linkov  <juri@jurta.org>

	* custom.texi (Easy Customization, Customization Groups)
	(Browsing Custom): Mention links along with buttons.

2006-01-21  Eli Zaretskii  <eliz@gnu.org>

	* text.texi (TeX Print): Use @key for TAB.

	* kmacro.texi (Keyboard Macro Step-Edit): Use @key for TAB.

2006-01-15  Sven Joachim  <svenjoac@gmx.de>  (tiny change)

	* files.texi (File Aliases): Don't claim that usually separate
	buffers are created for two file names that name the same data.
	Mention additional situations where different names mean the same
	file on disk.

2006-01-19  Richard M. Stallman  <rms@gnu.org>

	* killing.texi (Deletion): Upcase @key argument.

	* custom.texi (Custom Themes): Minor cleanup.

	* programs.texi (Hungry Delete): Upcase @key argument.

2006-01-16  Juri Linkov  <juri@jurta.org>

	* display.texi (Standard Faces): Add `mode-line-buffer-id'.
	Move `mode-line-highlight' before `mode-line-buffer-id'.

2006-01-14  Richard M. Stallman  <rms@gnu.org>

	* basic.texi (Inserting Text): Minor cleanup.

2006-01-11  Luc Teirlinck  <teirllm@auburn.edu>

	* custom.texi (Changing a Variable, Face Customization):
	Update for changes in Custom menus.

2006-01-05  YAMAMOTO Mitsuharu  <mituharu@math.s.chiba-u.ac.jp>

	* macos.texi (Mac International): Undo last change.

2006-01-02  Chong Yidong  <cyd@stupidchicken.com>

	* custom.texi (Custom Themes): Describe the new
	customize-create-theme interface.

2005-12-30  Juri Linkov  <juri@jurta.org>

	* basic.texi (Position Info): Update example.

2005-12-27  Jan Djärv  <jan.h.d@swipnet.se>

	* frames.texi (Dialog Boxes): Add x-gtk-show-hidden-files.

2005-12-24  Chong Yidong  <cyd@stupidchicken.com>

	* custom.texi (Custom Themes): `load-theme' always loads.

2005-12-23  Juri Linkov  <juri@jurta.org>

	* display.texi (Highlight Interactively): Use double space to
	separate sentences.  Replace C-p with M-p, and C-n with M-n.

2005-12-22  Richard M. Stallman  <rms@gnu.org>

	* custom.texi (Easy Customization and subnodes):
	Replace "active field" with "button".
	Use "user option" only for variables.
	Use "setting" for variable-or-face.

2005-12-22  Luc Teirlinck  <teirllm@auburn.edu>

	* buffers.texi (Select Buffer): Change order in table to make
	"Similar" refer to the correct item.
	(Indirect Buffers): Minor rewording.

2005-12-20  Juri Linkov  <juri@jurta.org>

	* files.texi (VC Status): Put P and N near p and n.

2005-12-19  Richard M. Stallman  <rms@gnu.org>

	* programs.texi (Electric C): Delete the info about newline control.
	(Other C Commands): Minor cleanup.
	(Left Margin Paren): Minor cleanup.

2005-12-19  Luc Teirlinck  <teirllm@auburn.edu>

	* custom.texi (Easy Customization): Add "Browsing Custom" to menu.
	(Customization Groups): Delete text moved to "Browsing Custom".
	(Browsing Custom): New node.
	(Specific Customization): Clarify which commands only work for
	loaded options.

2005-12-18  Bill Wohler  <wohler@newt.com>

	* frames.texi (Tool Bars): Shorten text of previous change.

2005-12-18  Aaron S. Hawley  <Aaron.Hawley@uvm.edu>

	* files.texi (VC Status): Document log-view mode.

2005-12-18  Bill Wohler  <wohler@newt.com>

	* frames.texi (Tool Bars): Mention that you can turn off tool bars
	permanently via the customize interface.

2005-12-16  Ralf Angeli  <angeli@iwi.uni-sb.de>

	* killing.texi (Killing by Lines): Document `kill-whole-line'
	function.

2005-12-16  Lőrentey Károly  <lorentey@elte.hu>

	* buffers.texi (Select Buffer): Change `prev-buffer' to
	`previous-buffer'.  Indicate that these functions use a frame
	local buffer list.

2005-12-12  Richard M. Stallman  <rms@gnu.org>

	* custom.texi (Easy Customization): Change menu comment.
	(Prefix Keymaps): Fix spelling of Control-X-prefix.

	* help.texi (Apropos): Rewrite.  Talk about "apropos patterns".
	(Help): Among the Apropos commands, describe only C-h a here.

2005-12-11  Richard M. Stallman  <rms@gnu.org>

	* programs.texi (Options for Comments): Comment-end starts with space.

	* glossary.texi (Glossary): Minor cleanup.

	* files.texi (Old Versions): Use @table.

2005-12-10  David Koppelman  <koppel@ece.lsu.edu>

	* display.texi (Highlight Interactively): Include
	global-hi-lock-mode.  Add miscellaneous details and elaborations.

2005-12-09  Richard M. Stallman  <rms@gnu.org>

	* display.texi (Font Lock): Delete the Global FL menu item.

2005-12-09  Luc Teirlinck  <teirllm@auburn.edu>

	* custom.texi (Minibuffer Maps): Mention the maps for file name
	completion.

2005-12-09  Kim F. Storm  <storm@cua.dk>

	* killing.texi (CUA Bindings): Describe how to use C-x and C-c as
	prefix keys even when mark is active.  Describe that RET moves
	cursor to next corner in rectangle; clarify insert around rectangle.

2005-12-08  Luc Teirlinck  <teirllm@auburn.edu>

	* custom.texi (Customization): Use xref to elisp manual for
	non-TeX output.
	(Minor Modes): Update.
	(Customization Groups, Changing a Variable, Face Customization):
	Update for new appearance of Custom buffers.
	(Changing a Variable): `custom-buffer-done-function' has been
	replaced by `custom-buffer-done-kill'.
	(Specific Customization): In the `customize-group' buffer, a
	subgroup's contents are not "hidden".  They are not included at
	all.  They have no [Show] button.
	(Mouse Buttons): Add pxref to description of mouse event lists in
	Elisp manual.  Add `menu-bar' and `header-line' dummy prefix keys.
	(Find Init): Emacs now looks for ~/.emacs.d/init.el instead of
	~/.emacs.d/.emacs, if it can not find ~/.emacs(.el).

2005-12-08  Richard M. Stallman  <rms@gnu.org>

	* mini.texi (Completion Commands, Completion):
	In file name input, SPC does not do completion.

2005-12-08  Nick Roberts  <nickrob@snap.net.nz>

	* building.texi (GDB Graphical Interface): Explain screen size
	setting.
	(Other GDB User Interface Buffers): Describe features specific to
	GDB 6.4.

2005-12-01  Nick Roberts  <nickrob@snap.net.nz>

	* building.texi (GDB User Interface Layout): Describe how to
	kill associated buffers.
	(Breakpoints Buffer): Use D instead of d for gdb-delete-breakpoint.
	(Watch Expressions): Be more precise.
	(Other GDB User Interface Buffers): Describe how to change a
	register value.

2005-11-24  YAMAMOTO Mitsuharu  <mituharu@math.s.chiba-u.ac.jp>

	* macos.texi (Mac Input): Remove description of
	mac-command-key-is-meta.  Add descriptions of
	mac-control-modifier, mac-command-modifier, and
	mac-option-modifier.
	(Mac International): Fix description of conversion of clipboard data.
	(Mac Font Specs): Add example of font customization by face attributes.

2005-11-22  Nick Roberts  <nickrob@snap.net.nz>

	* building.texi (Watch Expressions): Expand description.
	(Other GDB User Interface Buffers): Describe local map for
	gud-watch.

2005-11-21  Chong Yidong  <cyd@stupidchicken.com>

	* display.texi (Font Lock): Font lock is enabled by default now.

2005-11-20  Juri Linkov  <juri@jurta.org>

	* basic.texi (Position Info): Update examples of the output.
	Remove the fact that examples are produced in the TeXinfo buffer,
	because in the Info reader users will get a different output from
	`C-x ='.

	* building.texi (Compilation Mode): Remove paragraph duplicated
	from the node `Compilation'.  Add `compilation-skip-threshold'.

	* display.texi (Font Lock): Suggest more user-friendly method of
	finding all Font Lock faces (M-x customize-group RET font-lock-faces).

2005-11-18  Richard M. Stallman  <rms@gnu.org>

	* files.texi (Registering): Mention @@ in mode line.

	* mini.texi (Minibuffer File): Clarify previous change.  Add @findex.

2005-11-08  Aaron S. Hawley  <Aaron.Hawley@uvm.edu>

	* files.texi (Renaming and VC): Some back-ends don't
	handle renaming.

2005-11-17  Juri Linkov  <juri@jurta.org>

	* emacs.texi (Top):
	* display.texi (Highlight Interactively): Put this font-lock based
	mode near Font Lock node.

2005-11-16  Chong Yidong  <cyd@stupidchicken.com>

	* ack.texi (Acknowledgments): Acknowledge Andrew Zhilin for Emacs
	icons.

2005-11-12  Kim F. Storm  <storm@cua.dk>

	* help.texi (Help): Fix C-h a entry.  Add C-h d entry.
	(Help Summary): Add C-h d and C-h e.
	(Apropos): Clarify that all apropos commands may search for either
	list of words or a regexp.  Add C-h d for apropos-documentation.
	Describe apropos-documentation-sort-by-scores user option.

2005-11-09  Luc Teirlinck  <teirllm@auburn.edu>

	* killing.texi (CUA Bindings): Add @section.

2005-11-10  Kim F. Storm  <storm@cua.dk>

	* emacs.texi (Top): Add CUA Bindings entry to menu.

	* killing.texi (CUA Bindings): New node.  Moved here from
	misc.texi and extended with info on rectangle commands and
	rectangle highlighting, interface to registers, and the global
	mark feature.

	* misc.texi (Emulation): Move CUA bindings item to killing.texi.

	* regs.texi: Prev link points to CUA Bindings node.

2005-11-07  Luc Teirlinck  <teirllm@auburn.edu>

	* help.texi (Help Echo): By default, help echos are only shown on
	mouse-over, not on point-over.

2005-11-04  Jérôme Marant  <jerome@marant.org>

	* misc.texi (Shell Mode): Describe how to activate password echoing.

2005-11-04  Romain Francoise  <romain@orebokech.com>

	* mark.texi (Mark Ring): Fix typo.

2005-11-03  Richard M. Stallman  <rms@gnu.org>

	* mark.texi (Mark Ring): Mention set-mark-command-repeat-pop.

2005-11-01  Bill Wohler  <wohler@newt.com>

	* help.texi (Help Mode): Fix typo.

2005-11-01  Nick Roberts  <nickrob@snap.net.nz>

	* building.texi (Other GDB User Interface Buffers):
	Describe the command gdb-use-inferior-io-buffer.

2005-10-31  Romain Francoise  <romain@orebokech.com>

	* files.texi (Compressed Files): Fix typo.

	* buffers.texi (Misc Buffer): Downcase `*shell*'.

	* windows.texi (Force Same Window): Likewise.

2005-10-30  Bill Wohler  <wohler@newt.com>

	* help.texi (Help Mode): URLs viewed with browse-url.

2005-10-31  Nick Roberts  <nickrob@snap.net.nz>

	* building.texi (GDB Graphical Interface): Don't reference
	gdb-mouse-set-clear-breakpoint.  Explain gdb-mouse-until
	must stay in same frame.

2005-10-29  Chong Yidong  <cyd@stupidchicken.com>

	* custom.texi (Init File): Document ~/.emacs.d/init.el.

	* anti.texi (Antinews): Likewise.

2005-10-28  Bill Wohler  <wohler@newt.com>

	* help.texi (Help): Help mode now creates hyperlinks for URLs.

2005-10-28  Richard M. Stallman  <rms@gnu.org>

	* files.texi (Visiting): Explain how to enter ? in a file name.

	* trouble.texi (Memory Full): Mention !MEM FULL! in mode line.

2005-10-25  Nick Roberts  <nickrob@snap.net.nz>

	* building.texi (GDB Graphical Interface):
	Describe gdb-mouse-until.

2005-10-23  Richard M. Stallman  <rms@gnu.org>

	* custom.texi (Init File): Recommend when to use site-start.el.

2005-10-21  Juri Linkov  <juri@jurta.org>

	* custom.texi (Examining): Mention accessing the old variable
	value via M-n in set-variable.

2005-10-18  Romain Francoise  <romain@orebokech.com>

	* files.texi (Version Systems): Capitalize GNU.

2005-10-18  Nick Roberts  <nickrob@snap.net.nz>

	* building.texi (Compilation Mode): Remove redundant paragraph.
	(Watch Expressions): Remove paragraph to reflect code change.

2005-10-16  Richard M. Stallman  <rms@gnu.org>

	* building.texi (Compilation Mode, Compilation): Clarified.

2005-10-15  Richard M. Stallman  <rms@gnu.org>

	* misc.texi (Saving Emacs Sessions): Mention savehist library.

2005-10-13  Kenichi Handa  <handa@m17n.org>

	* basic.texi (Position Info): Fix previous change.

2005-10-12  Jan Djärv  <jan.h.d@swipnet.se>

	* cmdargs.texi (Icons X): Fix typo.

2005-10-12  Kenichi Handa  <handa@m17n.org>

	* basic.texi (Position Info): Describe the case that Emacs shows
	"part of display ...".

2005-10-10  Jan Djärv  <jan.h.d@swipnet.se>

	* cmdargs.texi (Icons X): -nb => -nbi.

2005-10-10  Chong Yidong  <cyd@stupidchicken.com>

	* frames.texi (Speedbar): A couple more clarifications.

2005-10-11  Nick Roberts  <nickrob@snap.net.nz>

	* building.texi (GDB User Interface Layout): Improve diagram.
	(Watch Expressions): Explain how to make speedbar global.
	(Other GDB User Interface Buffers): Make references more precise.

2005-10-09  Richard M. Stallman  <rms@gnu.org>

	* frames.texi (Speedbar): Clarify the text.

2005-10-09  Chong Yidong  <cyd@stupidchicken.com>

	* frames.texi (Speedbar): Add information on keybindings,
	dismissing the speedbar, and buffer display mode.  Link to
	speedbar manual.

2005-10-09  Jan Djärv  <jan.h.d@swipnet.se>

	* cmdargs.texi (Icons X): Remove options -i, -itype, --icon-type,
	added -nb, --no-bitmap-icon.

2005-10-07  Nick Roberts  <nickrob@snap.net.nz>

	* building.texi (GDB Graphical Interface): Add variables and
	functions to indices.  Be more precise.

2005-10-03  Jan Djärv  <jan.h.d@swipnet.se>

	* frames.texi (Drag and Drop): Remove the x- from
	x-dnd-open-file-other-window and xdnd-protocol-alist.

2005-09-30  Romain Francoise  <romain@orebokech.com>

	* mini.texi (Minibuffer): The default value now appears before the
	colon in minibuffer prompts.

2005-09-25  Richard M. Stallman  <rms@gnu.org>

	* search.texi (Regexp Search): Doc search-whitespace-regexp.

2005-09-20  Emanuele Giaquinta  <emanuele.giaquinta@gmail.com>  (tiny change)

	* text.texi (Paragraphs): Correction about Paragraph-Indent Text mode.

2005-09-21  YAMAMOTO Mitsuharu  <mituharu@math.s.chiba-u.ac.jp>

	* emacs.texi (Top): Update submenus from macos.texi.

	* macos.texi: Change `Mac OS 8 or 9' to `Mac OS Classic'.
	(Mac OS): Update feature support status.
	(Mac Input): List supported input scripts.  Remove description
	about `mac-keyboard-text-encoding'.  Mention mouse button
	emulation and related variables.
	(Mac International): Mention Central European and Cyrillic
	support.  Now `keyboard-coding-system' is dynamically changed.
	Add description about coding system for selection.
	Add description about language environment.
	(Mac Environment Variables):
	Mention `~/.MacOSX/environment.plist'.  Give example of command line
	arguments.  Add Preferences support.
	(Mac Directories): Explicitly state that this node is for Mac OS
	Classic only.
	(Mac Font Specs): Mention specification for scalable fonts.
	List supported charsets.  Add preferred way of creating fontsets.
	Add description about `mac-allow-anti-aliasing'.
	(Mac Functions): Add descriptions about `mac-set-file-creator',
	`mac-get-file-creator', `mac-set-file-type', `mac-get-file-type',
	and `mac-get-preference'.

2005-09-16  Romain Francoise  <romain@orebokech.com>

	Update all files to specify GFDL version 1.2.

	* doclicense.texi (GNU Free Documentation License): Update to
	version 1.2.

2005-09-15  Richard M. Stallman  <rms@gnu.org>

	* buffers.texi (List Buffers): Fix xref.

	* rmail.texi (Rmail Basics): Fix xref.

	* emacs.texi (Top): Update subnode menus.

	* files.texi (Saving Commands): New node, broken out of Saving.
	(Customize Save): New node, broken out of Saving.
	Clarify effect of write-region-inhibit-fsync.
	(Misc File Ops): Say write-region-inhibit-fsync affects write-region.

2005-09-14  Romain Francoise  <romain@orebokech.com>

	* files.texi (Saving): Mention write-region-inhibit-fsync.

2005-09-05  Chong Yidong  <cyd@stupidchicken.com>

	* custom.texi (Custom Themes): New node.

2005-09-03  Richard M. Stallman  <rms@gnu.org>

	* search.texi (Search Case): Mention vars that control
	case-fold-search for various operations.

2005-08-22  Juri Linkov  <juri@jurta.org>

	* display.texi (Standard Faces): Merge the text from
	`(elisp)Standard Faces' into this node.

2005-08-18  Luc Teirlinck  <teirllm@auburn.edu>

	* emacs.texi (Top): Delete menu item for deleted node
	Keyboard Translations.

2005-08-18  Richard M. Stallman  <rms@gnu.org>

	* trouble.texi (Unasked-for Search):
	Delete xref to Keyboard Translations.

	* glossary.texi (Glossary): Delete xref.

	* custom.texi (Minor Modes): Say that the list here is not complete.
	(Keyboard Translations): Node deleted.
	(Disabling): Delete xref to it.
	(Customization Groups): Fix Custom buffer example.
	(Hooks): Mention remove-hooks.

2005-08-17  Luc Teirlinck  <teirllm@auburn.edu>

	* building.texi (GDB Graphical Interface): Improve filling of menu
	item.

2005-08-18  Nick Roberts  <nickrob@snap.net.nz>

	* building.texi (GDB Graphical Interface): Use better node names.

2005-08-14  Richard M. Stallman  <rms@gnu.org>

	* text.texi (Sentences): Fix xref.

2005-08-14  Juri Linkov  <juri@jurta.org>

	* building.texi (Compilation, Grep Searching): Move grep command
	headings from `Compilation' to `Grep Searching'.

	* dired.texi (Dired and Find):
	* maintaining.texi (Tags Search): Replace grep xref to
	`Compilation' node with `Grep Searching'.

	* files.texi (Comparing Files): Replace xref to `Compilation' with
	`Compilation Mode'.

2005-08-13  Alan Mackenzie  <acm@muc.de>

	* search.texi (Non-ASCII Isearch): Correct a typo.
	(Replacement Commands): Mention query-replace key binding.

2005-08-11  Richard M. Stallman  <rms@gnu.org>

	* programs.texi (Options for Comments): Fix xref.

	* search.texi (Regexp Backslash, Regexp Example): New nodes split
	out of Regexps.

2005-08-09  Juri Linkov  <juri@jurta.org>

	* building.texi (Compilation): Use `itemx' instead of `item'.
	(Grep Searching): Simplify phrase.

	* display.texi (Standard Faces): Describe vertical-border on
	window systems.

	* windows.texi (Split Window): Simplify phrase and mention
	vertical-border face.

2005-08-09  Richard M. Stallman  <rms@gnu.org>

	* files.texi (Comparing Files): Clarify compare-windows.

	* calendar.texi (Scroll Calendar): Document < and > in calendar.

2005-08-06  Eli Zaretskii  <eliz@gnu.org>

	* mule.texi (Coding Systems): Rephrase the paragraph about
	codepages: no need for "M-x codepage-setup" anymore, except on
	MS-DOS.

	* msdog.texi (MS-DOS and MULE): Clarify that this section is for
	the MS-DOS port only.

2005-07-30  Eli Zaretskii  <eliz@gnu.org>

	* makefile.w32-in (info): Don't run multi-install-info.bat.
	($(infodir)/dir): New target, produced by running
	multi-install-info.bat.

2005-07-22  Eli Zaretskii  <eliz@gnu.org>

	* files.texi (Quoted File Names): Add index entry.

2005-07-19  Juri Linkov  <juri@jurta.org>

	* files.texi (Comparing Files): Mention resync for `compare-windows'.

2005-07-18  Juri Linkov  <juri@jurta.org>

	* custom.texi (Easy Customization):
	* files.texi (Old Versions):
	* frames.texi (Wheeled Mice):
	* mule.texi (Specify Coding):
	* text.texi (Cell Justification):
	* trouble.texi (After a Crash):
	* xresources.texi (GTK styles):
	Delete duplicate duplicate words.

2005-07-17  Richard M. Stallman  <rms@gnu.org>

	* frames.texi (Creating Frames): Fix foreground color example.

	* custom.texi (Init Examples): Clean up text about conditionals.

2005-07-16  Richard M. Stallman  <rms@gnu.org>

	* mini.texi (Completion Commands): Fix command name for ?.

2005-07-16  Eli Zaretskii  <eliz@gnu.org>

	* display.texi (Standard Faces): Explain that customization of
	`menu' face has no effect on w32 and with GTK.
	Add cross-references.

	* cmdargs.texi (General Variables): Clarify the default location
	of $HOME on w32 systems.

2005-07-15  Jason Rumney  <jasonr@gnu.org>

	* cmdargs.texi (General Variables): Default HOME on MS Windows has
	changed.

2005-07-08  Kenichi Handa  <handa@m17n.org>

	* mule.texi (Recognize Coding):
	Recommend revert-buffer-with-coding-system instead of revert-buffer.

2005-07-07  Richard M. Stallman  <rms@gnu.org>

	* anti.texi (Antinews): Mention mode-line-inverse-video.

	* files.texi (Saving): Minor correction about C-x C-w.

	* display.texi (Display Custom): Don't mention mode-line-inverse-video.

2005-07-07  Luc Teirlinck  <teirllm@auburn.edu>

	* search.texi (Isearch Scroll): Add example of using the
	`isearch-scroll' property.
	(Slow Isearch): Reference anchor for `baud-rate' instead of entire
	`Display Custom' node.
	(Regexp Replace): Put text that requires Emacs Lisp knowledge last
	and de-emphasize it.
	(Other Repeating Search): `occur' currently can not correctly
	handle multiline matches.  Correct, clarify and update description
	of `flush-lines' and `keep-lines'.

	* display.texi (Display Custom): Add anchor for `baud-rate'.

2005-07-07  Richard M. Stallman  <rms@gnu.org>

	* gnu.texi: Update where to get GNU status; add refs for how to help.
	Add footnotes 6 and 7.

2005-07-04  Lute Kamstra  <lute@gnu.org>

	Update FSF's address in GPL notices.

	* doclicense.texi (GNU Free Documentation License):
	* trouble.texi (Checklist): Update FSF's address.

2005-06-24  Richard M. Stallman  <rms@gnu.org>

	* display.texi (Text Display): Change index entries.

2005-06-24  Eli Zaretskii  <eliz@gnu.org>

	* makefile.w32-in (MAKEINFO): Use --force.
	(INFO_TARGETS, DVI_TARGETS): Make identical to the lists in
	Makefile.in.

2005-06-23  Richard M. Stallman  <rms@gnu.org>

	* anti.texi (Antinews): Rename show-nonbreak-escape to
	nobreak-char-display.

	* emacs.texi (Top): Update detailed node listing.

	* display.texi (Text Display): Rename show-nonbreak-escape
	to nobreak-char-display and no-break-space to nobreak-space.
	(Standard Faces): Split up the list of standard faces
	and put it in a separate node.  Add nobreak-space and
	escape-glyph.

2005-06-23  Lute Kamstra  <lute@gnu.org>

	* mule.texi (Select Input Method): Fix typo.

2005-06-23  Kenichi Handa  <handa@m17n.org>

	* mule.texi (International): List all supported scripts.
	Adjust text for that leim is now included in the normal Emacs
	distribution.
	(Language Environments): List all language environments.
	Intlfonts contains fonts for most supported scripts, not all..
	(Select Input Method): Refer to C-u C-x = to see how to type to
	input a specific character.
	(Recognize Coding): Fix typo, china-iso-8bit -> chinese-iso-8bit.

2005-06-23  Juanma Barranquero  <lekktu@gmail.com>

	* building.texi (Grep Searching): Texinfo usage fix.

2005-06-22  Miles Bader  <miles@gnu.org>

	* display.texi (Faces): Change `vertical-divider' to `vertical-border'.

2005-06-20  Miles Bader  <miles@gnu.org>

	* display.texi (Faces): Add `vertical-divider'.

2005-06-17  Richard M. Stallman  <rms@gnu.org>

	* text.texi (Adaptive Fill): Minor clarification.

2005-06-10  Lute Kamstra  <lute@gnu.org>

	* emacs.texi (Top): Correct version number.
	* anti.texi (Antinews): Correct version number.  Use EMACSVER to
	refer to the current version of Emacs.

2005-06-08  Luc Teirlinck  <teirllm@auburn.edu>

	* files.texi (Log Buffer): Document when there can be more than
	one file to be committed.

2005-06-08  Juri Linkov  <juri@jurta.org>

	* display.texi (Faces): Add `shadow' face.

2005-06-07  Masatake YAMATO  <jet@gyve.org>

	* display.texi (Faces): Write about mode-line-highlight.

2005-06-06  Richard M. Stallman  <rms@gnu.org>

	* misc.texi (Printing Package): Explain how to initialize
	printing package.

	* cmdargs.texi (Action Arguments): Clarify directory default for -l.

2005-06-05  Chong Yidong  <cyd@stupidchicken.com>

	* emacs.texi: Rename Hardcopy to Printing.
	Make PostScript and PostScript Variables subnodes of it.

	* misc.texi (Printing): Rename node from Hardcopy.
	Mention menu bar options.
	Move PostScript and PostScript Variables to submenu.
	(Printing package): New node.

	* mark.texi (Using Region): Change Hardcopy xref to Printing.

	* dired.texi (Operating on Files): Likewise.

	* calendar.texi (Displaying the Diary): Likewise.

	* msdog.texi (MS-DOS Printing, MS-DOS Processes): Likewise.

	* glossary.texi (Glossary): Likewise.

	* frames.texi (Mode Line Mouse): Mention mode-line-highlight
	effect.

2005-06-04  Richard M. Stallman  <rms@gnu.org>

	* trouble.texi (After a Crash): Polish previous change.

2005-05-30  Noah Friedman  <friedman@splode.com>

	* trouble.texi (After a Crash): Mention emacs-buffer.gdb as a
	recovery mechanism.

2005-05-28  Nick Roberts  <nickrob@snap.net.nz>

	* building.texi (Other Buffers): SPC toggles display of
	floating point registers.

2005-05-27  Nick Roberts  <nickrob@snap.net.nz>

	* files.texi (Log Buffer): Merge in description of Log Edit
	mode from pcl-cvs.texi.

2005-05-26  Richard M. Stallman  <rms@gnu.org>

	* building.texi (Lisp Eval): C-M-x with arg runs Edebug.

2005-05-24  Luc Teirlinck  <teirllm@auburn.edu>

	* fixit.texi (Spelling): Delete confusing sentence; flyspell is
	not enabled by default.
	When not on a word, `ispell-word' by default checks the word
	before point.

2005-05-24  Nick Roberts  <nickrob@snap.net.nz>

	* building.texi (Debugger Operation): Simplify last sentence.

2005-05-23  Lute Kamstra  <lute@gnu.org>

	* emacs.texi: Update FSF's address throughout.
	(Preface): Use @cite.
	(Distrib): Add cross reference to the node "Copying".  Mention the
	FDL.  Don't refer to etc/{FTP,ORDERS}.  Mention the sale of
	printed manuals.
	(Intro): Use @xref for the Emacs Lisp Intro.

2005-05-18  Luc Teirlinck  <teirllm@auburn.edu>

	* buffers.texi (Select Buffer): Document `C-u M-g M-g'.

	* basic.texi (Moving Point): Mention default for `goto-line'.

	* programs.texi (Lisp Doc): Eldoc mode shows only the first line
	of a variable's docstring.

2005-05-18  Lute Kamstra  <lute@gnu.org>

	* maintaining.texi (Overview of Emerge): Add cross reference.
	Remove duplication.

	* emacs.texi (Top): Update to the current structure of the manual.
	* misc.texi (Emacs Server): Add menu description.
	* files.texi (Saving): Fix menu.
	* custom.texi (Customization): Fix menu.
	* mule.texi (International): Fix menu.
	* kmacro.texi (Keyboard Macros): Fix menu.

2005-05-16  Luc Teirlinck  <teirllm@auburn.edu>

	* display.texi: Various minor changes.
	(Faces): Delete text that is repeated in the next section.

2005-05-16  Nick Roberts  <nickrob@snap.net.nz>

	* building.texi (Debugger Operation): Mention GUD tooltips are
	disabled with GDB in text command mode.

2005-05-16  Nick Roberts  <nickrob@snap.net.nz>

	* building.texi: Replace toolbar with "tool bar" for consistency.
	(Compilation Mode): Describe compilation-context-lines
	and use of arrow in compilation buffer.
	(Debugger Operation): Replace help text with variable's value.

	* frames.texi (Tooltips): Replace toolbar with "tool bar" for
	consistency.

2005-05-15  Luc Teirlinck  <teirllm@auburn.edu>

	* major.texi (Choosing Modes): normal-mode processes the -*- line.
	Add xref.

2005-05-14  Luc Teirlinck  <teirllm@auburn.edu>

	* basic.texi (Moving Point): Mention `M-g g' binding for `goto-line'.
	(Position Info): Delete discussion of `goto-line'.  It is already
	described in `Moving point'.

	* mini.texi (Completion Commands): Correct reference.
	(Completion Options): Fix typo.

	* killing.texi (Deletion): Complete description of `C-x C-o'.

2005-05-10  Richard M. Stallman  <rms@gnu.org>

	* building.texi (Compilation): Clarify recompile's directory choice.

	* frames.texi (Tooltips): Cleanups.

	* basic.texi (Arguments): Fix punctuation.

2005-05-09  Luc Teirlinck  <teirllm@auburn.edu>

	* screen.texi (Menu Bar): The up and down (not left and right)
	arrow keys move through a keyboard menu.

2005-05-08  Luc Teirlinck  <teirllm@auburn.edu>

	* basic.texi: Various typo and grammar fixes.
	(Moving Point): C-a now runs move-beginning-of-line.

2005-05-08  Nick Roberts  <nickrob@snap.net.nz>

	* building.texi (Debugger Operation): Describe gud-tooltip-echo-area.

	* frames.texi (Tooltips): Describe help tooltips and GUD tooltips
	as different animals.

2005-05-07  Luc Teirlinck  <teirllm@auburn.edu>

	* frames.texi (Mouse References): Clarify `mouse-1-click-follows-link'.
	Correct index entry.

2005-05-07  Nick Roberts  <nickrob@snap.net.nz>

	* building.texi (Debugger Operation): Update to reflect changes
	in GUD tooltips.

2005-04-30  Richard M. Stallman  <rms@gnu.org>

	* files.texi (Compressed Files): Auto Compression normally enabled.

	* building.texi (Debugger Operation): Clarify previous change.

2005-04-28  Nick Roberts  <nickrob@snap.net.nz>

	* building.texi (Debugger Operation): Add description for
	GUD tooltips when program is not running.

2005-04-26  Luc Teirlinck  <teirllm@auburn.edu>

	* misc.texi (Shell): Add `Shell Prompts' to menu.
	(Shell Mode): Add xref to `Shell Prompts'.  Clarify `C-c C-u'
	description.  Delete remarks moved to new node.
	(Shell Prompts): New node.
	(History References): Replace remarks moved to `Shell Prompts'
	with xref to that node.
	(Remote Host): Clarify how to specify the terminal type when
	logging in to a different machine.

2005-04-26  Richard M. Stallman  <rms@gnu.org>

	* emacs.texi (Top): Update submenus from files.texi.

	* files.texi (Filesets): Clarify previous change.

	* dired.texi (Misc Dired Features): Clarify previous change.

2005-04-25  Chong Yidong  <cyd@stupidchicken.com>

	* ack.texi (Acknowledgments): Delete info about iso-acc.el.

	* dired.texi (Misc Dired Features):
	Document dired-compare-directories.

	* files.texi (Filesets): New node.
	(File Conveniences): Document Image mode.

	* text.texi (TeX Print): Document tex-compile.

2005-04-25  Luc Teirlinck  <teirllm@auburn.edu>

	* frames.texi (Tooltips): Tooltip mode is enabled by default.
	Delete redundant reference to tooltip Custom group.  It is
	referred too again in the next paragraph.

2005-04-24  Richard M. Stallman  <rms@gnu.org>

	* ack.texi: Delete info about lazy-lock.el and fast-lock.el.

2005-04-19  Kim F. Storm  <storm@cua.dk>

	* building.texi (Compilation Mode): Add M-g M-n and M-g M-p bindings.

2005-04-18  Lars Hansen  <larsh@math.ku.dk>

	* misc.texi (Saving Emacs Sessions): Add that "--no-desktop" now
	turns off desktop-save-mode.

2005-04-17  Luc Teirlinck  <teirllm@auburn.edu>

	* frames.texi (XTerm Mouse): Xterm Mouse mode is no longer enabled
	by default in terminals compatible with xterm.  Mention that
	xterm-mouse-mode is a minor mode and put in pxref to Minor Modes
	node.

2005-04-12  Luc Teirlinck  <teirllm@auburn.edu>

	* frames.texi (XTerm Mouse): Xterm Mouse mode is now enabled by default.

2005-04-12  Jan Djärv  <jan.h.d@swipnet.se>

	* xresources.texi (Table of Resources): Add cursorBlink.

2005-04-11  Luc Teirlinck  <teirllm@auburn.edu>

	* rmail.texi (Rmail Summary Edit): Explain numeric arguments to
	`d', `C-d' and `u'.

2005-04-11  Richard M. Stallman  <rms@gnu.org>

	* cmdargs.texi (Initial Options): -Q is now --quick, and does less.
	(Misc X): Add -D, --basic-display.

	* maintaining.texi (Change Log): Correct the description of
	the example.

	* major.texi (Choosing Modes): Document magic-mode-alist.

2005-04-10  Luc Teirlinck  <teirllm@auburn.edu>

	* rmail.texi (Rmail Basics): Clarify description of `q' and `b'.
	(Rmail Deletion): `C-d' in RMAIL buffer does not accept a numeric arg.
	(Rmail Inbox): Give full name of `rmail-primary-inbox-list'.
	(Rmail Output): Clarify which statements apply to `o', `C-o' and
	`w', respectively.
	(Rmail Labels): Mention `l'.
	(Rmail Attributes): Correct pxref.  Mention `stored' attribute.
	(Rmail Summary Edit): Describe `j' and RET.

2005-04-10  Jan Djärv  <jan.h.d@swipnet.se>

	* xresources.texi (Lucid Resources): Add fontSet resource.

2005-04-09  Luc Teirlinck  <teirllm@auburn.edu>

	* display.texi (Useless Whitespace): `indicate-unused-lines' is
	now called `indicate-empty-lines'.

2005-04-06  Kim F. Storm  <storm@cua.dk>

	* cmdargs.texi (Initial Options): Add --bare-bones alias for -Q.

2005-04-04  Luc Teirlinck  <teirllm@auburn.edu>

	* dired.texi (Dired Visiting): `dired-view-command-alist' has been
	deleted.
	(Marks vs Flags): Add some convenient key bindings.
	(Hiding Subdirectories): Delete redundant and inaccurate sentence.
	(Misc Dired Features): Correct and expand description of `w' command.

	* frames.texi (XTerm Mouse): Delete apparently false info.
	The GNU/Linux console currently does not appear to support
	`xterm-mouse-mode'.

2005-04-03  Glenn Morris  <gmorris@ast.cam.ac.uk>

	* calendar.texi (Diary): Mention shell utility `calendar'.

2005-04-01  Richard M. Stallman  <rms@gnu.org>

	* cmdargs.texi (Misc X): Explain horizontal scroll bars don't exist.

2005-04-01  Lute Kamstra  <lute@gnu.org>

	* maintaining.texi (Change Log): add-change-log-entry uses
	add-log-mailing-address.

2005-03-31  Luc Teirlinck  <teirllm@auburn.edu>

	* files.texi (Reverting): Move `auto-revert-check-vc-info' to
	`VC Mode Line' and put in an xref to that node.
	(VC Mode Line): Move `auto-revert-check-vc-info' here and clarify
	its description.

2005-03-31  Paul Eggert  <eggert@cs.ucla.edu>

	* calendar.texi (Calendar Systems): Say that the Persian calendar
	implemented here is the arithmetical one championed by Birashk.

2005-03-30  Glenn Morris  <gmorris@ast.cam.ac.uk>

	* programs.texi (Fortran Motion): Fix previous change.

2005-03-29  Richard M. Stallman  <rms@gnu.org>

	* mule.texi (Single-Byte Character Support): Reinstall the C-x 8 info.

2005-03-29  Chong Yidong  <cyd@stupidchicken.com>

	* text.texi (Refill): Refer to Long Lines Mode.
	(Longlines): New node.
	(Auto Fill): Don't index "word wrap" here.
	(Filling): Add Longlines to menu.

2005-03-29  Richard M. Stallman  <rms@gnu.org>

	* xresources.texi: Minor fixes.

	* misc.texi (Emacs Server): Fix Texinfo usage.

	* emacs.texi (Top): Don't use a real section heading for
	"Detailed Node Listing".  Fake it instead.

	* basic.texi (Position Info): Minor cleanup.

	* mule.texi (Input Methods): Minor cleanup.

2005-03-29  Glenn Morris  <gmorris@ast.cam.ac.uk>

	* programs.texi (ForIndent Vars): `fortran-if-indent' does other
	constructs as well.
	(Fortran Motion): Add fortran-end-of-block, fortran-beginning-of-block.

2005-03-29  Kenichi Handa  <handa@m17n.org>

	* mule.texi (Input Methods): Refer to the command C-u C-x =.

	* basic.texi (Position Info): Update the description about the
	command C-u C-x =.

2005-03-28  Richard M. Stallman  <rms@gnu.org>

	* emacs.texi (Top): Use @section for the detailed node listing.

	* calendar.texi: Minor fixes to previous change.

	* programs.texi (Fortran): Small fixes to previous changes.

	* emacs.texi (Top): Update list of subnodes of Dired.
	Likewise for building.texi.

	* files.texi (File Conveniences): Delete Auto Image File mode.

2005-03-28  Chong Yidong  <cyd@stupidchicken.com>

	* building.texi (Flymake): New node.

	* custom.texi (Function Keys): Document kp- event types and
	keypad-setup package.

	* dired.texi (Wdired): New node.

	* files.texi (File Conveniences): Reorder entries.
	Explain how to turn on Auto-image-file mode.
	Document Thumbs mode.

	* mule.texi (Specify Coding): Document recode-region and
	recode-file-name.

	* programs.texi (Program Modes): Add Conf mode and DNS mode.

2005-03-27  Luc Teirlinck  <teirllm@auburn.edu>

	* commands.texi (Keys): M-o is now a prefix key.

2005-03-27  Glenn Morris  <gmorris@ast.cam.ac.uk>

	* programs.texi: Reformat and update copyright years.
	(Fortran): Update section.

2005-03-26  Luc Teirlinck  <teirllm@auburn.edu>

	* files.texi: Several small changes in addition to:
	(Visiting): Change xref for Dialog Boxes to ref.
	(Version Headers): Replace references to obsolete var
	`vc-header-alist' with `vc-BACKEND-header'.
	(Customizing VC): Update value of `vc-handled-backends'.

2005-03-26  Glenn Morris  <gmorris@ast.cam.ac.uk>

	* emacs-xtra.texi (Advanced Calendar/Diary Usage): New section;
	move here from Emacs Lisp Reference Manual.
	* calendar.texi (Calendar/Diary, Diary Commands)
	(Special Diary Entries, Importing Diary): Change some xrefs to
	point to emacs-xtra rather than elisp.

	* emacs-xtra.texi (Calendar Customizing):
	Move view-diary-entries-initially, view-calendar-holidays-initially,
	mark-diary-entries-in-calendar, mark-holidays-in-calendar to main
	Emacs Manual.
	(Appt Customizing): Merge entire section into main Emacs Manual.
	* calendar.texi (Holidays): Move view-calendar-holidays-initially,
	mark-holidays-in-calendar here from emacs-xtra.
	(Displaying the Diary): Move view-diary-entries-initially,
	mark-diary-entries-in-calendar here from emacs-xtra.
	(Appointments): Move appt-display-mode-line,
	appt-display-duration, appt-disp-window-function,
	appt-delete-window-function here from emacs-xtra.

	* calendar.texi: Update and reformat copyright.
	Change all @xrefs to the non-printing emacs-xtra to @inforefs.
	(Calendar/Diary): Menu now only on Mouse-3, not C-Mouse-3.
	(Diary): Refer to `diary-file' rather than ~/diary.
	(Diary Commands): Rename node to "Displaying the Diary".
	* emacs.texi (Top): Rename "Diary Commands" section.
	* misc.texi (Hardcopy): Rename "Diary Commands" xref.

2005-03-26  Eli Zaretskii  <eliz@gnu.org>

	* misc.texi (Emacs Server): Fix the command for setting
	server-name.  Add an xref to Invoking emacsclient.

	* help.texi (Help Summary): Clarify when "C-h ." will do something
	nontrivial.
	(Apropos): Add cindex entry for apropos-sort-by-scores.

	* display.texi (Text Display): Add index entries for how no-break
	characters are displayed.

2005-03-26  Eli Zaretskii  <eliz@gnu.org>

	* files.texi (Visiting): Fix cross-references introduced with the
	last change.

	* xresources.texi (GTK resources): Fix last change.

2005-03-25  Chong Yidong  <cyd@stupidchicken.com>

	* xresources.texi (X Resources): GTK options documented too.
	(Resources): Clarify meaning of program name.
	(Table of Resources): Add visualClass.
	(GTK resources): Rewrite.
	(GTK widget names, GTK Names in Emacs, GTK styles): Cleanups.

	* display.texi (Text Display): Mention non-breaking spaces.

	* files.texi (Reverting): Document auto-revert-check-vc-info.

	* frames.texi (Mouse Commands): Document
	x-mouse-click-focus-ignore-position and mouse-drag-copy-region.

	* help.texi (Help Summary): Add `C-h .'.
	(Apropos): Apropos accepts a list of search terms.
	Document apropos-sort-by-scores.
	(Help Echo): Document display-local-help.

	* misc.texi (Emacs Server): Document server-name.
	(Invoking emacsclient): Document -s option for server names.

	* text.texi (Outline Visibility): Introduce "current heading
	line" (commands can be called with point on a body line).
	Re-order table to follow the sequence of discussion.
	hide-body won't hide lines before first header line.
	(TeX Mode): Add DocTeX mode.

2005-03-24  Richard M. Stallman  <rms@gnu.org>

	* mule.texi (Single-Byte Character Support): Delete mention
	of iso-acc.el and iso-transl.el.

2005-03-23  Lute Kamstra  <lute@gnu.org>

	* search.texi (Non-ASCII Isearch): Rename from Non-Ascii Isearch.

2005-03-23  Richard M. Stallman  <rms@gnu.org>

	* search.texi: Delete explicit node pointers.
	(Incremental Search): New menu.
	(Basic Isearch, Repeat Isearch, Error in Isearch)
	(Non-Ascii Isearch, Isearch Yank, Highlight Isearch, Isearch Scroll)
	(Slow Isearch): New subnodes.
	(Configuring Scrolling): Node deleted.
	(Search Case): Doc default-case-fold-search.
	(Regexp Replace): Move replace-regexp doc here.

	* rmail.texi (Movemail): Put commas inside closequotes.

	* picture.texi (Insert in Picture): Document C-c arrow combos.
	(Basic Picture): Clarify erasure.

	* display.texi (Font Lock): Put commas inside closequotes.

	* cmdargs.texi (General Variables): Put commas inside closequotes.

2005-03-23  Nick Roberts  <nickrob@snap.net.nz>

	* building.texi (Stack Buffer): Mention reverse contrast for
	*selected* frame (might not be current frame).

2005-03-21  Richard M. Stallman  <rms@gnu.org>

	* building.texi (Starting GUD): Add bashdb.

2005-03-20  Chong Yidong  <cyd@stupidchicken.com>

	* basic.texi (Moving Point): Add M-g M-g binding.
	(Undo): Document undo-only.
	(Position Info): Document M-g M-g and C-u M-g M-g.

	* building.texi (Building): Put Grep Searching after Compilation
	Shell.
	(Compilation Mode): Document M-n, M-p, M-}, M-{, and C-c C-f bindings.
	Document next-error-highlight.
	(Grep Searching): Document grep-highlight-matches.
	(Lisp Eval): Typing C-x C-e twice prints integers specially.

	* calendar.texi (Importing Diary): Rename node from iCalendar.
	Document diary-from-outlook.

	* dired.texi (Misc Dired Features): Rename node from Misc Dired
	Commands.
	Mention effect of X drag and drop on Dired buffers.

	* files.texi (Visiting): Document large-file-warning-threshold.
	Move paragraph on file-selection dialog.
	Mention visiting files using X drag and drop.
	(Reverting): Mention using Auto-Revert mode to tail files.
	Document auto-revert-tail-mode.
	(Version Systems): Minor correction.
	(Comparing Files): Diff-mode is no longer based on Compilation
	mode.
	Document compare-ignore-whitespace.
	(Misc File Ops): Explain passing a directory to rename-file.
	Likewise for copy-file and make-symbolic-link.

	* frames.texi (Wheeled Mice): Mouse wheel support on by default.
	Document mouse-wheel-progressive speed.

	* help.texi (Misc Help): Document numeric argument for C-h i.
	Correctly explain the effect of just C-u as argument.

	* killing.texi (Deletion): Document numeric argument for
	just-one-space.

	* mini.texi (Completion): Completion acts on text before point.

	* misc.texi (Saving Emacs Sessions): Document desktop-restore-eager.
	(Emulation): CUA mode replaces pc-bindings-mode,
	pc-selection-mode, and s-region.

	* mule.texi (Input Methods): Leim is now built-in.
	(Select Input Method): Document quail-show-key.
	(Specify Coding): Document revert-buffer-with-coding-system.

	* programs.texi (Fortran Motion): Document f90-next-statement,
	f90-previous-statement, f90-next-block, f90-previous-block,
	f90-end-of-block, and f90-beginning-of-block.

	* text.texi (Format Faces): Replace old M-g key prefix with M-o.

	* emacs.texi (Acknowledgments): Updated.

	* anti.texi: Total rewrite.

2005-03-19  Chong Yidong  <cyd@stupidchicken.com>

	* ack.texi (Acknowledgments): Update.

2005-03-19  Eli Zaretskii  <eliz@gnu.org>

	* anti.texi (Antinews): Refer to Emacs 21.4, not 21.3.
	Update copyright years.

2005-03-14  Nick Roberts  <nickrob@snap.net.nz>

	* building.texi (Commands of GUD): Move paragraph on setting
	breakpoints with mouse to the GDB Graphical Interface node.

2005-03-07  Richard M. Stallman  <rms@gnu.org>

	* misc.texi (Single Shell, Shell Options): Fix previous change.

	* building.texi (Debugger Operation): Update GUD tooltip enable info.

2005-03-06  Richard M. Stallman  <rms@gnu.org>

	* building.texi (Starting GUD): Don't explain text vs graphical
	GDB here.  Just mention it and xref.
	Delete "just one debugger process".
	(Debugger Operation): Move GUD tooltip info here.
	(GUD Tooltips): Node deleted.
	(GDB Graphical Interface): Explain the two GDB modes here.

	* sending.texi (Sending Mail): Minor cleanup.
	(Mail Aliases): Explain quoting conventions.
	Update key rebinding example.
	(Header Editing): C-M-i is like M-TAB.
	(Mail Mode Misc): mail-attach-file does not do MIME.

	* rmail.texi (Rmail Inbox): Move text from Remote Mailboxes
	that really belongs here.
	(Remote Mailboxes): Text moved to Rmail Inbox.
	(Rmail Display): Mention Mouse-1.
	(Movemail): Clarify two movemail versions.
	Clarify rmail-movemail-program.

	* misc.texi (Single Shell): Replace uudecode example with gpg example.
	Document async shell commands.
	(Shell History): Clarify.
	(Shell Ring): Mention C-UP an C-DOWN.
	(Shell Options): Add comint-prompt-read-only.
	(Invoking emacsclient): Set EDITOR to run Emacs.
	(Sorting): No need to explain what region is.
	(Saving Emacs Sessions): Fix typo.
	(Recursive Edit): Fix punctuation.
	(Emulation): Don't mention "PC bindings" which are standard.
	(Hyperlinking): Explain Mouse-1 convention here.
	(Find Func): Node deleted.

	* help.texi (Name Help): Xref to Hyperlinking.

	* glossary.texi (Glossary):
	Rename "Balance Parentheses" to "Balancing...".
	Add "Byte Compilation".  Correct "Copyleft".
	New xref in "Customization".
	Clarify "Current Line", "Echoing", "Fringe", "Frame", "Speedbar".
	Add "Graphical Terminal" "Keybinding", "Margin", "Window System".
	Rename "Registers" to "Register".
	Replace "Selecting" with "Selected Frame",
	"Selected Window", and "Selecting a Buffer".

	* files.texi (Types of Log File): Explain how projects'
	methods can vary.

	* display.texi (Faces): Delete "Emacs 21".

	* custom.texi (Changing a Variable): C-M-i like M-TAB.
	* fixit.texi (Spelling): C-M-i like M-TAB.
	* mini.texi (Completion Options): C-M-i like M-TAB.
	* programs.texi (Symbol Completion): C-M-i like M-TAB.
	* text.texi (Text Mode): C-M-i like M-TAB.

	* commands.texi (Keys): Mention F1 and F2 in list of prefixes.

	* calendar.texi (Specified Dates): Mention `g w'.
	(Appointments): appt-activate toggles with no arg.

2005-03-05  Juri Linkov  <juri@jurta.org>

	* cmdargs.texi (Emacs Invocation): Add cindex
	"invocation (command line arguments)".
	(Misc X): Add -nbc, --no-blinking-cursor.

2005-03-04  Ulf Jasper  <ulf.jasper@web.de>

	* calendar.texi (iCalendar): No need to require it now.

2005-03-03  Nick Roberts  <nickrob@snap.net.nz>

	* trouble.texi (Contributing): Mention Savannah.  Direct users to
	emacs-devel.

2005-03-01  Glenn Morris  <gmorris@ast.cam.ac.uk>

	* calendar.texi (Adding to Diary): Mention redrawing of calendar
	window.

2005-02-27  Richard M. Stallman  <rms@gnu.org>

	* building.texi (Compilation): Update mode line status info.

2005-02-27  Matt Hodges  <MPHodges@member.fsf.org>

	* calendar.texi (General Calendar): Document binding of
	scroll-other-window-down.
	(Mayan Calendar): Fix earliest date.
	(Time Intervals): Document timeclock-change.
	Fix timeclock-ask-before-exiting documentation.

2005-02-26  Kim F. Storm  <storm@cua.dk>

	* frames.texi (Mouse References):
	Add mouse-1-click-in-non-selected-windows.

2005-02-25  Richard M. Stallman  <rms@gnu.org>

	* screen.texi (Screen): Explain better about cursors and mode lines;
	don't presuppose text terminals.
	(Point): Don't assume just one cursor.
	Clarify explanation of cursors.
	(Echo Area, Menu Bar): Cleanups.

	* mini.texi (Minibuffer): Prompts are highlighted.
	(Minibuffer Edit): Newline = C-j only on text terminals.
	Clarify resize-mini-windows values.
	Mention M-PAGEUP and M-PAGEDOWN.
	(Completion Commands): Mouse-1 like Mouse-2.
	(Minibuffer History): Explain history commands better.
	(Repetition): Add xref to Incremental Search.

	* mark.texi (Setting Mark): Clarify info about displaying mark.
	Clarify explanation of C-@ and C-SPC.
	(Transient Mark): Mention Delete Selection mode.
	(Marking Objects): Clean up text about extending the region.

	* m-x.texi (M-x): One C-g doesn't always go to top level.
	No delay before suggest-key-bindings output.

	* fixit.texi (Fixit): Mention C-/ for undo.
	(Spelling): Mention ESC TAB like M-TAB.
	Replacement words with r and R are rechecked.
	Say where C-g leaves point.  Mention ? as input.

2005-02-23  Lute Kamstra  <lute@gnu.org>

	* cmdargs.texi (Initial Options): Add cross reference.

2005-02-16  Luc Teirlinck  <teirllm@auburn.edu>

	* emacs.texi (Top): Update menu for splitting of node in
	msdog.texi.
	* frames.texi (Frames): Update xref for splitting of node in
	msdog.texi.
	* trouble.texi (Quitting): Ditto.

2005-02-16  Richard M. Stallman  <rms@gnu.org>

	* windows.texi (Split Window): Simplify line truncation info
	and xref to Display Custom.

	* trouble.texi (Quitting): Emergency escape only for text terminal.
	(Screen Garbled): C-l for ungarbling is only for text terminal.

	* text.texi (Text Mode): ESC TAB alternative for M-TAB.

	* sending.texi (Header Editing): ESC TAB alternative for M-TAB.

	* programs.texi (Program Modes): Mention Python mode.
	(Moving by Defuns): Repeating C-M-h extends region.
	(Basic Indent): Clarify.
	(Custom C Indent): Clarify.
	(Expressions): Repeating C-M-@ extends region.
	(Info Lookup): Clarify for C-h S.
	(Symbol Completion): ESC TAB alternative for M-TAB.
	(Electric C): Clarify.

	* emacs.texi (Top): Update display.texi and frames.texi submenu data.

	* msdog.texi (MS-DOS Keyboard, MS-DOS Mouse): Split from
	MS-DOS Input node.
	(MS-DOS Keyboard): Start with explaining DEL and BREAK.
	(MS-DOS and MULE): Clarify.
	(MS-DOS Processes, Windows Processes): Fix typos.

	* major.texi (Choosing Modes): Clarify.

	* kmacro.texi (Basic Keyboard Macro): Doc F3, F4.
	(Keyboard Macro Step-Edit): Clarify.

	* indent.texi (Indentation): Clarifications.

	* help.texi (Help): Correct error about C-h in query-replace.
	Clarify apropos vs C-h a.  Fix how to search in FAQ.
	(Key Help): Describe C-h w here.
	(Name Help): Minor cleanup.  C-h w moved to Key Help.
	Clarify the "object" joke.
	(Apropos): Clarify.  Mouse-1 like Mouse-2.
	(Help Mode): Mouse-1 like Mouse-2.

	* fixit.texi (Spelling): Mention ESC TAB as alt. for M-TAB.

	* display.texi (Display): Reorder menu.
	(Faces): Cleanup.
	(Font Lock): Cleanup.  Mention Options menu.
	Delete obsolete text.
	(Scrolling): For C-l, don't presume text terminal.
	(Horizontal Scrolling): Simplify intro.
	(Follow Mode): Clarify.
	(Cursor Display): Move before Display Custom.
	(Display Custom): Explain no-redraw-on-reenter is for text terminals.
	Doc default-tab-width.  Doc line truncation more thoroughly.

	* dired.texi (Dired Enter): C-x C-f can run Dired.
	(Dired Visiting): Comment out `a' command.
	Mouse-1 is like Mouse-2.
	(Shell Commands in Dired): ? can be used more than once.

	* basic.texi (Continuation Lines): Simplify description of truncation,
	and refer to Display Custom for the rest of it.

2005-02-06  Lute Kamstra  <lute@gnu.org>

	* basic.texi (Undo): Fix typo.

	* cmdargs.texi (Emacs Invocation): Fix typo.

	* custom.texi (Init Examples): Fix typo.

	* abbrevs.texi (Expanding Abbrevs): Fix typo.

2005-02-06  Richard M. Stallman  <rms@gnu.org>

	* regs.texi (Registers): Registers can hold numbers, too.

	* killing.texi (Other Kill Commands): Cleanup.
	Delete redundant explanation of kill in read-only buffer.
	(Yanking): Mention term "copying".
	(Accumulating Text): Fix typo.

	* entering.texi (Entering Emacs): Update rationale at start.
	(Exiting): Treat iconifying on a par with suspension.

	* custom.texi (Minor Modes): Fix typo.
	(Easy Customization): Fix menu style.
	(Variables): Add xref.
	(Examining): Setting for future sessions works through .emacs.
	(Keymaps): "Text terminals", not "Many".
	(Init Rebinding): Explain \C-.  Show example of \M-.
	Fix minor wording errors.
	(Function Keys): Explain vector syntax just once.
	(Named ASCII Chars): Clarify history of TAB/C-i connection.
	(Init File): Mention .emacs.d directory.
	(Init Examples): Add xref.
	(Find Init): Mention .emacs.d directory.

	* cmdargs.texi (Emacs Invocation): +LINENUM is also an option.
	(Action Arguments): Explain which kinds of -l args are found how.
	(Initial Options): --batch does not inhibit site-start.
	Add xrefs.
	(Command Example): Use --batch, not -batch.

	* basic.texi (Inserting Text): Cleanup wording.
	(Moving Point): Doc PRIOR, PAGEUP, NEXT, PAGEDOWN more systematically.
	C-n is not error at end of buffer.
	(Undo): Doc C-/ like C-_.  Add xrefs.
	(Arguments): META key may be labeled ALT.
	Peculiar arg meanings are explained in doc strings.

	* abbrevs.texi (Expanding Abbrevs): Clarify.

2005-02-05  Eli Zaretskii  <eliz@gnu.org>

	* frames.texi (Frame Parameters): Add an xref to the description
	of list-colors-display.  Add a pointer to the X docs about colors.

	* cmdargs.texi (Colors): Mention 16-, 88- and 256-color modes.
	Improve docs of list-colors-display.

2005-02-03  Lute Kamstra  <lute@gnu.org>

	* frames.texi (Frames, Drag and Drop): Fix typos.

2005-02-03  Richard M. Stallman  <rms@gnu.org>

	* windows.texi (Basic Window): Mention color-change in mode line.
	(Change Window): Explain dragging vertical boundaries.

	* text.texi (Sentences): Clarify.
	(Paragraphs): Explain M-a and blank lines.
	(Outline Mode): Clarify text and menu.
	(Hard and Soft Newlines): Mention use-hard-newlines.

	* frames.texi (Frames): Delete unnecessary mention of Windows.
	(Mouse Commands): Likewise.  Mention xterm mouse support.
	(Clipboard): Clarify.
	(Mouse References): Mention use of Mouse-1 for following links.
	(Menu Mouse Clicks): Clarify.
	(Mode Line Mouse): Clarify.
	(Drag and Drop): Rewrite.

	* fixit.texi (Spelling): Fix typo.

	* files.texi (File Names): Clarify.
	(Visiting): Update conditions for use of file dialog.  Clarify.
	(Saving): Doc d as answer in save-some-buffers.
	(Remote Files): Clean up the text.

	* dired.texi (Misc Dired Commands): Delete dired-marked-files.

	* buffers.texi (Select Buffer): Doc next-buffer and prev-buffer.
	(List Buffers): Clarify.
	(Several Buffers): Doc T command.
	(Buffer Convenience): Clarify menu.

	* basic.texi (Undo): Clarify last change.

2005-02-02  Matt Hodges  <MPHodges@member.fsf.org>

	* fixit.texi (Spelling): Fix typo.

2005-02-01  Luc Teirlinck  <teirllm@auburn.edu>

	* basic.texi (Undo): Update description of `undo-outer-limit'.

2005-02-01  Nick Roberts  <nickrob@snap.net.nz>

	* building.texi: Update documentation relating to GDB Graphical
	Interface.

2005-01-30  Luc Teirlinck  <teirllm@auburn.edu>

	* custom.texi (Easy Customization): Adapt menu to node name change.

2005-01-30  Richard M. Stallman  <rms@gnu.org>

	* custom.texi (Easy Customization): Defn of "User Option" now
	includes faces.  Don't say just "option" when talking about variables.
	Do say just "options" to mean "anything customizable".
	(Specific Customization): Describe `customize-variable',
	not `customize-option'.

	* glossary.texi (Glossary) <Faces>: Add xref.
	<User Option>: Change definition--include faces.  Change xref.

	* picture.texi (Picture): Mention artist.el.

	* sending.texi, screen.texi, programs.texi, misc.texi:
	* mini.texi, major.texi, maintaining.texi, macos.texi:
	* help.texi, frames.texi, files.texi:
	Don't say just "option" when talking about variables.

	* display.texi, mule.texi: Don't say just "option" when talking
	about variables.  Other minor cleanups.

2005-01-26  Lute Kamstra  <lute@gnu.org>

	* cmdargs.texi (Initial Options): Add a cross reference to `Init
	File'.  Mention the `-Q' option at the `--no-site-file' option.

2005-01-22  David Kastrup  <dak@gnu.org>

	* building.texi (Grep Searching): Mention alias `find-grep' for
	`grep-find'.

2005-01-20  Richard M. Stallman  <rms@gnu.org>

	* calendar.texi (Time Intervals): Delete special stuff for MS-DOS.

2005-01-15  Sergey Poznyakoff  <gray@Mirddin.farlep.net>

	* rmail.texi (Movemail): Explain differences
	between standard and mailutils versions of movemail.
	Describe command line and configuration options introduced
	with the latter.
	Explain the notion of mailbox URL, provide examples and
	cross-references to mailutils documentation.
	Describe various methods of specifying mailbox names,
	user names and user passwords for rmail.
	(Remote Mailboxes): New section.
	Describe how movemail handles remote mailboxes.  Describe configuration
	options used to control its behavior.
	(Other Mailbox Formats): Explain handling of various mailbox
	formats.

2005-01-13  Richard M. Stallman  <rms@gnu.org>

	* commands.texi (Commands): Clarification.

2005-01-11  Richard M. Stallman  <rms@gnu.org>

	* programs.texi (Multi-line Indent): Fix previous change.
	(Fortran Autofill): Simplify description of fortran-auto-fill-mode.

2005-01-08  Richard M. Stallman  <rms@gnu.org>

	* display.texi (Faces): isearch-lazy-highlight-face renamed to
	lazy-highlight.

	* search.texi (Query Replace): Mention faces query-replace
	and lazy-highlight.
	(Incremental Search): Update isearch highlighting info.

2005-01-04  Richard M. Stallman  <rms@gnu.org>

	* custom.texi (Saving Customizations): Minor improvement.

2005-01-03  Luc Teirlinck  <teirllm@auburn.edu>

	* custom.texi (Saving Customizations): Emacs no longer loads
	`custom-file' after .emacs.  No longer mention customizing through
	Custom.

2005-01-01  Andreas Schwab  <schwab@suse.de>

	* killing.texi (Graphical Kill): Move up under node Killing,
	change @section to @subsection.

2005-01-01  Richard M. Stallman  <rms@gnu.org>

	* custom.texi (Face Customization): Mention hex color specs.

	* emacs.texi (Top): Update Killing submenu.

	* killing.texi (Killing): Reorganize section.
	No more TeX-only text; put the node command at start of chapter.
	But the first section heading is used only in TeX.
	Rewrite the text to read better in this mode.
	(Graphical Kill): New subnode gets some of the text that
	used to be in the first section.

2004-12-31  Richard M. Stallman  <rms@gnu.org>

	* dired.texi (Shell Commands in Dired): Delete the ? example.

	* display.texi (Scrolling): Correct scroll-preserve-screen-position.

	* files.texi (Saving): Describe new require-final-newline features
	and mode-require-final-newline.

2004-12-29  Richard M. Stallman  <rms@gnu.org>

	* custom.texi (File Variables): Clarify previous change.

2004-12-27  Jan Djärv  <jan.h.d@swipnet.se>

	* frames.texi (Dialog Boxes): Mention Gtk+ 2.6 also, as that version is
	out now.

2004-12-27  Richard M. Stallman  <rms@gnu.org>

	* Makefile.in (MAKEINFO): Specify --force.

	* basic.texi (Moving Point): C-e now runs move-end-of-line.
	(Undo): Doc undo-outer-limit.

2004-12-15  Juri Linkov  <juri@jurta.org>

	* mark.texi (Transient Mark, Mark Ring): M-< and other
	movement commands don't set mark in Transient Mark mode
	if mark is active.

2004-12-12  Juri Linkov  <juri@jurta.org>

	* misc.texi (FFAP): Add C-x C-r, C-x C-v, C-x C-d,
	C-x 4 r, C-x 4 d, C-x 5 r, C-x 5 d.

	* dired.texi (Dired Navigation): Add @r{(Dired)} to M-g.
	(Misc Dired Commands): Add @r{(Dired)} to w.

2004-12-12  Juri Linkov  <juri@jurta.org>

	* mark.texi (Marking Objects): Marking commands also extend the
	region when mark is active in Transient Mark mode.

2004-12-08  Luc Teirlinck  <teirllm@auburn.edu>

	* custom.texi (Saving Customizations): Emacs only loads the custom
	file automatically after the init file in version 22.1 or later.
	Adapt text and examples to this fact.

2004-12-07  Luc Teirlinck  <teirllm@auburn.edu>

	* frames.texi (Scroll Bars): The option `scroll-bar-mode' has to
	be set through Custom.  Otherwise, it has no effect.

2004-12-05  Richard M. Stallman  <rms@gnu.org>

	* cmdargs.texi, doclicense.texi, xresources.texi, emacs.texi:
	* entering.texi: Rename Command Line to Emacs Invocation.

	* misc.texi (Term Mode): Correctly describe C-c.

	* custom.texi (Easy Customization): Move up to section level,
	before Variables.  Avoid using the term "variable"; say "option".
	New initial explanation.
	(Variables): In initial explanation, connect "variable" to the
	already-explained "user option".

	* emacs.texi (Top): Fix ref to Command Line.
	Move reference to Easy Customization.

	* xresources.texi (X Resources): Fix From link.

	* doclicense.texi (GNU Free Documentation License): Fix To link.

	* entering.texi (Entering Emacs): Fix xref, now to Command Line.

	* cmdargs.texi (Command Line): Node renamed from Command Arguments.

2004-12-03  Richard M. Stallman  <rms@gnu.org>

	* cmdargs.texi (Initial Options): Clarify batch mode i/o.

2004-12-01  Luc Teirlinck  <teirllm@auburn.edu>

	* kmacro.texi: Several small changes in addition to the following.
	(Keyboard Macro Ring): Describe behavior of `C-x C-k C-k' when
	defining a keyboard macro.
	Mention `kmacro-ring-max'.
	(Keyboard Macro Counter): Clarify description of
	`kmacro-insert-counter', `kmacro-set-counter',
	`kmacro-add-counter' and `kmacro-set-format'.

2004-11-29  Reiner Steib  <Reiner.Steib@gmx.de>

	* custom.texi (File Variables): Add `unibyte' and make it more
	clear that `unibyte' and `coding' are special.  Suggested by Simon
	Krahnke <overlord@gmx.li>.

	* mule.texi (Enabling Multibyte): Refer to File Variables.
	Suggested by Simon Krahnke <overlord@gmx.li>.

2004-11-26  Jan Djärv  <jan.h.d@swipnet.se>

	* frames.texi (Dialog Boxes): Rename use-old-gtk-file-dialog to
	x-use-old-gtk-file-dialog.

2004-11-20  Richard M. Stallman  <rms@gnu.org>

	* text.texi (Fill Prefix): M-q doesn't apply fill prefix to first line.

2004-11-09  Lars Brinkhoff  <lars@nocrew.org>

	* building.texi (Lisp Eval): Delete hyphen in section name.

2004-11-19  Thien-Thi Nguyen  <ttn@gnu.org>

	* files.texi (Old Versions):
	No longer document annotation as "CVS only".

2004-11-10  Andre Spiegel  <spiegel@gnu.org>

	* files.texi (Version Control): Rewrite the introduction about
	version systems, mentioning the new ones that we support.
	Thanks to Alex Ott, Karl Fogel, Stefan Monnier, and David Kastrup for
	suggestions.

2004-11-03  Jan Djärv  <jan.h.d@swipnet.se>

	* frames.texi (Dialog Boxes): Replace non-nil with non-@code{nil}.

2004-11-02  Jan Djärv  <jan.h.d@swipnet.se>

	* frames.texi (Dialog Boxes): Document use-old-gtk-file-dialog.

2004-10-23  Eli Zaretskii  <eliz@gnu.org>

	* text.texi (Text Based Tables, Table Definition)
	(Table Creation, Table Recognition, Cell Commands)
	(Cell Justification, Row Commands, Column Commands)
	(Fixed Width Mode, Table Conversion, Measuring Tables)
	(Table Misc): New nodes, documenting the Table Mode.

2004-10-19  Jason Rumney  <jasonr@gnu.org>

	* makefile.w32-in (info): Change order of arguments to makeinfo.

2004-10-19  Ulf Jasper  <ulf.jasper@web.de>

	* calendar.texi (iCalendar): Update for package changes.

2004-10-09  Luc Teirlinck  <teirllm@auburn.edu>

	* files.texi (Misc File Ops): View mode is a minor mode.

2004-10-08  Glenn Morris  <gmorris@ast.cam.ac.uk>

	* calendar.texi (iCalendar): Style changes.

2004-10-07  Luc Teirlinck  <teirllm@auburn.edu>

	* search.texi (Regexps): The regexp described in the example is no
	longer stored in the variable `sentence-end'.

2004-10-06  Nick Roberts  <nickrob@snap.net.nz>

	* building.texi (Starting GUD): Note that multiple debugging
	sessions requires `gdb --fullname'.

2004-10-05  Ulf Jasper  <ulf.jasper@web.de>

	* calendar.texi (iCalendar): New section for a new package.

2004-10-05  Luc Teirlinck  <teirllm@auburn.edu>

	* text.texi: Various small changes in addition to the following.
	(Text): Replace xref for autotype with inforef.
	(Sentences): Explain nil value for `sentence-end'.
	(Paragraphs): Update default values for `paragraph-start' and
	`paragraph-separate'.
	(Text Mode): Correct description of Text mode's effect on the
	syntax table.
	(Outline Visibility): `hide-other' does not hide top level headings.
	`selective-display-ellipses' no longer has an effect on Outline mode.
	(TeX Misc): Add missing @cindex.
	Replace xref for RefTeX with inforef.
	(Requesting Formatted Text): The variable
	`enriched-fill-after-visiting' no longer exists.
	(Editing Format Info): Update names of menu items and commands.
	(Format Faces): Mention special effect of specifying the default face.
	Describe inheritance of text properties.
	Correct description of `fixed' face.
	(Format Indentation): Correct description of effect of setting
	margins.  Mention `set-left-margin' and `set-right-margin'.
	(Format Justification): Update names of menu items.
	`set-justification-full' is now bound to `M-j b'.
	Mention that `default-justification' is a per buffer variable.
	(Format Properties): Update name of menu item.
	(Forcing Enriched Mode): `format-decode-buffer' automatically
	turns on Enriched mode if the buffer is in text/enriched format.

2004-10-05  Emilio C. Lopes  <eclig@gmx.net>

	* calendar.texi (From Other Calendar): Add calendar-goto-iso-week.

2004-09-28  Kim F. Storm  <storm@cua.dk>

	* display.texi (Display Custom) <indicate-buffer-boundaries>:
	Align with new functionality.

2004-09-22  Luc Teirlinck  <teirllm@auburn.edu>

	* display.texi (Display Custom): Remove stray `@end defvar'.

2004-09-23  Kim F. Storm  <storm@cua.dk>

	* display.texi (Display Custom): Add `overflow-newline-into-fringe',
	`indicate-buffer-boundaries' and `default-indicate-buffer-boundaries'.

2004-09-20  Richard M. Stallman  <rms@gnu.org>

	* custom.texi (Hooks): Explain using setq to clear out a hook.
	(File Variables): Explain multiline string constants.
	(Non-ASCII Rebinding): Explain when you need to update
	non-ASCII char codes in .emacs.

	* building.texi (Compilation): Explain how to make a silent
	subprocess that won't be terminated.  Explain compilation-environment.

2004-09-13  Kim F. Storm  <storm@cua.dk>

	* mini.texi (Repetition): Rename isearch-resume-enabled to
	isearch-resume-in-command-history and change default to disabled.

2004-09-09  Kim F. Storm  <storm@cua.dk>

	* kmacro.texi (Save Keyboard Macro): Replace `name-last-kbd-macro'
	with new `kmacro-name-last-macro'.

2004-09-08  Juri Linkov  <juri@jurta.org>

	* mini.texi (Minibuffer History): Add `history-delete-duplicates'.

2004-09-03  Juri Linkov  <juri@jurta.org>

	* search.texi (Incremental Search): Update wording for M-%.

2004-09-02  Luc Teirlinck  <teirllm@auburn.edu>

	* killing.texi (Killing): Correct description of kill commands in
	read-only buffer.

2004-09-02  Teodor Zlatanov  <tzz@lifelogs.com>

	* building.texi (Compilation Mode): Add a paragraph about rules
	for finding the compilation buffer for `next-error'.

	* search.texi (Other Repeating Search): Mention that Occur mode
	supports the next-error functionality.

2004-09-02  Juri Linkov  <juri@jurta.org>

	* search.texi (Regexp Replace): Add missing backslash to \footnote.

2004-08-31  Luc Teirlinck  <teirllm@auburn.edu>

	* kmacro.texi (Basic Keyboard Macro):
	`apply-macro-to-region-lines' now operates on all lines that begin
	in the region, rather than on all complete lines in the region.

2004-08-31  Jan Djärv  <jan.h.d@swipnet.se>

	* frames.texi (Drag and drop): Add documentation about
	x-dnd-test-function and x-dnd-known-types.

2004-08-30  Luc Teirlinck  <teirllm@auburn.edu>

	* indent.texi: Various minor changes in addition to:
	(Indentation Commands): Correct description of `indent-relative'.
	(Tab Stops): <TAB> is no longer bound to `tab-to-tab-stop' in Text
	mode.  The *Tab Stops* buffer uses Overwrite Mode.
	(Just Spaces): `tabify' converts sequences of at least two spaces
	to tabs.

2004-08-27  Luc Teirlinck  <teirllm@auburn.edu>

	* frames.texi (Secondary Selection): Setting the secondary
	selection with M-Drag-Mouse-1 does not alter the kill ring,
	setting it with M-Mouse-1 and M-Mouse-3 does.
	(Mode Line Mouse): C-Mouse-2 on scroll bar now also works for
	toolkit scroll bars.
	(Scroll Bars): Ditto.

	* windows.texi (Basic Window): When using a window system, the value
	of point in a non-selected window is indicated by a hollow box.
	(Split Window): Side by side windows are separated by a scroll bar,
	if scroll bars are used.
	C-Mouse-2 on scroll bar now also works for toolkit scroll bars.
	(Change Window): Correct Mouse-2 vs Mouse-3 mess-up.
	(Window Convenience): Update bindings for `winner-undo' and
	`winner-redo'.

	* ack.texi (Acknowledgments): Use `@unnumbered'.
	* misc.texi: Adapt sectioning in Info to the node structure.
	(Invoking emacsclient): Make "Invoking emacsclient" a subsection
	of "Using Emacs as a Server".
	* building.texi (Building): Interchange nodes (for correct numbering).
	* programs.texi (Programs): Interchange nodes (for correct numbering).
	* killing.texi, entering.texi, commands.texi: Adapt sectioning in
	Info to the node structure.
	* emacs.texi: Make "GNU GENERAL PUBLIC LICENSE" an appendix.
	Rearrange order of nodes and sections such that both "GNU GENERAL
	PUBLIC LICENSE" and "GNU Free Documentation License" appear at the
	end, as appropriate for appendices.
	(Acknowledgments): Put inside @iftex instead of @ifnotinfo.
	Use `@unnumberedsec'.
	* trouble.texi: Adapt sectioning in Info to the node structure.
	Adapt node pointers to change in emacs.texi.
	* cmdargs.texi, doclicense.texi: Adapt node pointers.

2004-08-25  Kenichi Handa  <handa@m17n.org>

	* custom.texi (Non-ASCII Rebinding): Fix and simplify the
	description for unibyte mode.

2004-08-23  Luc Teirlinck  <teirllm@auburn.edu>

	* display.texi (Font Lock): Correct invalid (for hardcopy) @xref.

	* search.texi (Regexps): Correct cryptic (in hardcopy) @ref.
	(Configuring Scrolling): Correct invalid (for hardcopy) @xref.
	(Regexp Replace): Standardize reference to hardcopy Elisp Manual
	in @pxref.

2004-08-22  Luc Teirlinck  <teirllm@auburn.edu>

	* kmacro.texi (Keyboard Macro Counter, Keyboard Macro Step-Edit):
	Change section names.

2004-08-21  Luc Teirlinck  <teirllm@auburn.edu>

	* kmacro.texi (Keyboard Macro Ring): Rename section.
	Emacs treats the head of the macro ring as the `last keyboard macro'.
	(Keyboard Macro Counter): Minor change.
	(Save Keyboard Macro): Some clarifications.
	(Edit Keyboard Macro): Rename section.

	* buffers.texi (Buffers): Maximum buffer size is now 256M on
	32-bit machines.
	(Several Buffers): Clarify which buffer is selected if `2' is
	pressed in the Buffer Menu.
	Auto Revert mode can be used to update the Buffer Menu
	automatically.

2004-08-21  Eli Zaretskii  <eliz@gnu.org>

	* help.texi (Misc Help): Add an index entry for finding an Info
	manual by its file name.

2004-08-20  Luc Teirlinck  <teirllm@auburn.edu>

	* files.texi (Backup Deletion): Correct description of
	`delete-old-versions'.
	(Time Stamps): `time-stamp' needs to be added to `before-save-hook'.
	(Auto Save Files): Recommend `auto-save-mode' to reenable
	auto-saving, rather than the abbreviation `auto-save'.

2004-08-17  Luc Teirlinck  <teirllm@auburn.edu>

	* emacs.texi (Top): Mention "cutting" and "pasting" as synonyms
	for "killing" and "yanking" in main menu.

2004-08-16  Richard M. Stallman  <rms@gnu.org>

	* killing.texi (Yanking, Killing): Minor cleanups.

	* mark.texi (Momentary Mark): Minor cleanups.

2004-08-15  Kenichi Handa  <handa@etl.go.jp>

	* custom.texi (Non-ASCII Rebinding):
	C-q always inserts the right code to pass to global-set-key.

2004-08-13  Luc Teirlinck  <teirllm@auburn.edu>

	* regs.texi (RegNumbers): Mention `C-x r i' binding for
	`insert-register', instead of `C-x r g' binding, for consistency.

2004-08-12  Luc Teirlinck  <teirllm@auburn.edu>

	* fixit.texi (Spelling): Fix typo.

2004-08-11  Luc Teirlinck  <teirllm@auburn.edu>

	* help.texi (Help): Fix Texinfo usage.

2004-07-24  Richard M. Stallman  <rms@gnu.org>

	* text.texi (Paragraphs): Update how paragraphs are separated
	and the default for paragraph-separate.

	* search.texi (Regexp Replace): Further update text for new
	replacement operators.

2004-07-18  Luc Teirlinck  <teirllm@auburn.edu>

	* emacs-xtra.texi (Subdir switches): Dired does not remember the
	`R' switch.

	* dired.texi (Dired Updating): `k' only deletes inserted
	subdirectories from the Dired buffer if a prefix argument was given.

	* search.texi (Regexps): Delete redundant definition of `symbol' in
	description of `\_>'.  It already occurs in the description of `\_<'.

2004-07-01  Juri Linkov  <juri@jurta.org>

	* search.texi (Incremental Search): Add C-M-w, C-M-y, M-%, C-M-%, M-e.
	(Regexp Search): Add M-r.

2004-06-30  Luc Teirlinck  <teirllm@auburn.edu>

	* makefile.w32-in (EMACSSOURCES): Remove emacs-xtra.

2004-06-29  Jesper Harder  <harder@ifa.au.dk>

	* search.texi, calendar.texi: Markup fixes.

2004-06-25  Richard M. Stallman  <rms@gnu.org>

	* search.texi (Regexp Replace): Rewrite description of \# \, and \?.

2004-06-25  David Kastrup  <dak@gnu.org>

	* search.texi (Regexp Replace): Some typo corrections and
	rearrangement.

2004-06-24  David Kastrup  <dak@gnu.org>

	* search.texi (Unconditional Replace): Use replace-string instead
	of query-replace in example.
	(Regexp Replace): Add explanations for `\,', `\#' and `\?'
	sequences.
	(Query Replace): Correct explanation of `^' which does not use
	the mark stack.

2004-06-21  Nick Roberts  <nickrob@gnu.org>

	* misc.texi (Shell History Copying): Document comint-insert-input.
	(Shell Ring): Describe comint-dynamic-list-input-ring here.

2004-06-20  Jesper Harder  <harder@ifa.au.dk>

	* msdog.texi (Text and Binary, MS-DOS Printing): Use m-dash.
	* custom.texi (Customization): Do.
	* anti.texi (Antinews): Do.
	* abbrevs.texi (Defining Abbrevs): Do.

	* programs.texi (Info Lookup): Fix keybinding for
	info-lookup-symbol.

2004-06-16  Juanma Barranquero  <lektu@terra.es>

	* makefile.w32-in (INFO_TARGETS, DVI_TARGETS, EMACSSOURCES):
	Add emacs-xtra.
	($(infodir)/emacs-xtra, emacs-xtra.dvi): New dependencies.
	(clean): Add emacs-xtra and flymake.  Remove redundancies.

2004-06-15  Luc Teirlinck  <teirllm@auburn.edu>

	* Makefile.in (INFO_TARGETS, DVI_TARGETS, ../info/emacs-xtra):
	Add emacs-xtra.
	* emacs-xtra.texi: New file.

2004-06-14  Luc Teirlinck  <teirllm@auburn.edu>

	* dired.texi (Dired Enter): Mention conditions on `ls' switches.
	(Dired and Find): Mention differences with ordinary Dired buffers.

2004-06-13  Richard M. Stallman  <rms@gnu.org>

	* custom.texi (Init Syntax): Explain about vars that do special
	things when set with setq or with Custom.
	(Init Examples): Add line-number-mode example.

2004-06-12  Juri Linkov  <juri@jurta.org>

	* dired.texi (Operating on Files): Add dired-do-touch.

2004-06-10  Juri Linkov  <juri@jurta.org>

	* building.texi (Lisp Eval): Add C-M-x on defface.

2004-06-08  Luc Teirlinck  <teirllm@auburn.edu>

	* files.texi (Reverting): Auto-Revert mode and
	Global Auto-Revert mode no longer revert remote files.

2004-05-29  Richard M. Stallman  <rms@gnu.org>

	* custom.texi (Init File): Two dashes start --no-site-file.

2004-05-29  Alan Mackenzie  <acm@muc.de>

	* programs.texi: Update for CC Mode 5.30 and incidental amendments.
	("AWK"): Is consistently thus spelled throughout.
	(AWK, Pike): Document as "C-like modes".
	(@kbd{M-j}): Document as alternative to @kbd{C-M-j}.
	(M-x man): Supersedes M-x manual-entry.
	Add numerous index entries.  Correct "ESC a/e" to "M-a/e".

	("Comments in C"): Delete node; the info is in CC Mode manual.
	(c-comment-only-line-offset): Remove description.

	(C-c ., C-c C-c): Describe new C Mode bindings.

	(C-u TAB, indent-code-rigidly, c-indent-exp, c-tab-always-indent)
	(@dfn{Style}, c-default-style, comment-column, comment-padding)
	(c-up-conditional, c-beginning-of-statement, c-end-of-statement):
	Amend definitions.

	(c-beginning-of-defun, c-end-of-defun, c-context-line-break):
	Describe functions.

	(c-comment-start-regexp, c-hanging-comment-ender-p)
	(c-hanging-comment-starter-p): Remove obsolete definitions.

	* emacs.texi: Remove the menu entry "Comments in C".

2004-05-27  Luc Teirlinck  <teirllm@auburn.edu>

	* dired.texi (Dired and Find): `find-ls-option' does not apply to
	`M-x locate'.

2004-05-16  Karl Berry  <karl@gnu.org>

	* emacs.texi (ack.texi) [@ifnottex]: Change condition; with @ifinfo,
	makeinfo --html fails.
	* help.texi (Help Summary) [@ifnottex]: Likewise.

2004-05-13  Nick Roberts  <nickrob@gnu.org>

	* building.texi (GDB Graphical Interface): Update and describe
	layout first.

2004-05-04  Jason Rumney  <jasonr@gnu.org>

	* makefile.w32-in: Revert last change.

2004-05-03  Jason Rumney  <jasonr@gnu.org>

	* makefile.w32-in (MULTI_INSTALL_INFO, ENVADD): Use forward slashes.

2004-04-23  Juanma Barranquero  <lektu@terra.es>

	* makefile.w32-in: Add "-*- makefile -*-" mode tag.

2004-04-18  Juri Linkov  <juri@jurta.org>

	* fixit.texi (Spelling): Remove file extension from ispell xref.

2004-04-15  Kim F. Storm  <storm@cua.dk>

	* cmdargs.texi (Initial Options): Add -Q.

2004-04-05  Kim F. Storm  <storm@cua.dk>

	* custom.texi (File Variables): Add safe-local-eval-forms.

2004-04-02  Luc Teirlinck  <teirllm@auburn.edu>

	* files.texi (Reverting): Correct description of revert-buffer's
	handling of point.

2004-03-22  Juri Linkov  <juri@jurta.org>

	* emacs.texi (Top): Add `Misc X'.

	* trouble.texi: Fix help key bindings.

	* glossary.texi: Improve references.

	* help.texi: Sync keywords with finder.el.

	* mini.texi (Completion): Add description for menu items.

	* misc.texi (Browse-URL, FFAP): Add information about keywords.

	* sending.texi (Mail Methods): Fix xref to Message manual.

2004-03-12  Richard M. Stallman  <rms@gnu.org>

	* buffers.texi (Misc Buffer): Add index entry for rename-uniquely.

2004-03-04  Richard M. Stallman  <rms@gnu.org>

	* search.texi (Regexps): Explain that ^ and $ have their
	special meanings only in certain contexts.

	* programs.texi (Expressions): Doc C-M-SPC as alias for C-M-@.

	* mule.texi (Specify Coding): Doc C-x RET F.

	* buffers.texi (Misc Buffer): Explain use of M-x rename-uniquely
	for multiple compile and grep buffers.
	(Indirect Buffers): Don't recommand clone-indirect-buffer
	for multiple compile and grep buffers.

2004-02-29  Juanma Barranquero  <lektu@terra.es>

	* makefile.w32-in (mostlyclean, clean, maintainer-clean):
	Use $(DEL) instead of rm, and ignore exit code.

2004-02-23  Nick Roberts  <nick@nick.uklinux.net>

	* building.texi (Watch Expressions): Update.

2004-02-21  Juri Linkov  <juri@jurta.org>

	* cmdargs.texi (Action Arguments): Add alias --find-file.
	Add --directory, --help, --version.  Move text about command-line-args
	to Command Arguments.
	(Initial Options): Add @cindex for --script.  Fix @cindex for -q.
	Add --no-desktop.  Add alias --no-multibyte, --no-unibyte.
	(Window Size X): Join -g and --geometry.  Add @cindex.
	(Borders X): Fix @cindex for -ib.  Add @cindex for -bw.
	(Title X): Remove alias -title.
	(Misc X): New node.

2004-02-15  Jan Djärv  <jan.h.d@swipnet.se>

	* frames.texi (Drag and drop): Add Motif to list of supported
	protocols.

2004-02-03  Jan Djärv  <jan.h.d@swipnet.se>

	* frames.texi (Drag and drop): New section.

2004-01-24  Richard M. Stallman  <rms@gnu.org>

	* emacs.texi (Acknowledgments): Rename from Acknowledgements.
	Include it only @ifnotinfo.  Patch the preceding and following
	node headers to point to each other.

2004-01-11  Glenn Morris  <gmorris@ast.cam.ac.uk>

	* calendar.texi (Appointments): Update section.

2003-12-29  Kevin Ryde  <user42@zip.com.au>

	* programs.texi (C Modes): Fix the xref.

2003-12-23  Nick Roberts  <nick@nick.uklinux.net>

	* building.texi (Watch Expressions): Update.
	(Commands of GUD): Include use of toolbar + breakpoints set from
	fringe/margin.

2003-12-03  Andre Spiegel  <spiegel@gnu.org>

	* files.texi: Say how to disable VC.  Suggested by Alan Mackenzie
	<acm@muc.de>.

2003-11-29  Jan Djärv  <jan.h.d@swipnet.se>

	* frames.texi (Dialog Boxes): Add use-file-dialog.

2003-11-22  Martin Stjernholm  <bug-cc-mode@gnu.org>

	* ack.texi: Note that Alan Mackenzie contributed the AWK support
	in CC Mode.

2003-11-02  Jesper Harder  <harder@ifa.au.dk>  (tiny change)

	* man/ack.texi, man/basic.texi, man/cmdargs.texi:
	* man/commands.texi, man/custom.texi, man/display.texi:
	* man/emacs.texi, man/files.texi:
	* man/frames.texi, man/glossary.texi, man/killing.texi:
	* man/macos.texi, man/mark.texi, man/misc.texi, man/msdog.texi:
	* man/mule.texi, man/rmail.texi, man/search.texi:
	* man/sending.texi, man/text.texi, man/trouble.texi:
	Replace @sc{ascii} and ASCII with @acronym{ASCII}.

2003-11-01  Alan Mackenzie  <acm@muc.de>

	* search.texi (Scrolling During Incremental Search): Document a
	new scrolling facility in isearch mode.

2003-10-22  Miles Bader  <miles@gnu.org>

	* Makefile.in (info): Move before $(top_srcdir)/info.

2003-10-22  Nick Roberts  <nick@nick.uklinux.net>

	* building.texi (Watch Expressions): Update section on data display
	to reflect code changes (GDB Graphical Interface).

2003-10-13  Richard M. Stallman  <rms@gnu.org>

	* xresources.texi (GTK resources): Clean up previous change.

2003-10-12  Jan Djärv  <jan.h.d@swipnet.se>

	* xresources.texi (GTK resources): Add a note that some themes
	disallow customizations.  Add scroll theme example.

2003-09-30  Richard M. Stallman  <rms@gnu.org>

	* cmdargs.texi (General Variables): Remove MAILRC envvar.

	* misc.texi (Saving Emacs Sessions): Shorten the section,
	collapsing back into one node.

2003-09-30  Lars Hansen  <larsh@math.ku.dk>

	* misc.texi: Section "Saving Emacs Sessions" rewritten.

2003-09-29  Jan Djärv  <jan.h.d@swipnet.se>

	* xresources.texi (GTK names in Emacs): Correct typo.

2003-09-24  Luc Teirlinck  <teirllm@mail.auburn.edu>

	* cmdargs.texi (Font X): Mention new default font.
	More fully describe long font names, wildcard patterns and the
	problems involved.  (Result of discussion on emacs-devel.)

2003-09-22  Luc Teirlinck  <teirllm@mail.auburn.edu>

	* emacs.texi (Acknowledgements): Correct typo.

2003-09-22  Richard M. Stallman  <rms@gnu.org>

	* dired.texi (Misc Dired Commands): New node.
	(Dired Navigation): Add dired-goto-file.

	* files.texi (File Aliases, Misc File Ops): Add @cindex entries.

	* emacs.texi (Acknowledgements): New node, split from Distribution.

	* cmdargs.texi (Action Arguments): -f reads interactive args.

2003-09-08  Lute Kamstra  <lute@gnu.org>

	* screen.texi (Mode Line): Say that POS comes before LINE.
	Mention `size-indication-mode'.
	* display.texi (Optional Mode Line):
	Document `size-indication-mode'.
	* basic.texi (Position Info): Mention `size-indication-mode'.

2003-09-07  Luc Teirlinck  <teirllm@mail.auburn.edu>

	* xresources.texi (Resources): Refer to `editres' man page.
	(Lucid Resources): Update defaults.  Expand description of
	`shadowThickness'.

2003-09-04  Miles Bader  <miles@gnu.org>

	* Makefile.in (top_srcdir): New variable.
	($(top_srcdir)/info): New rule.
	(info): Depend on it.

2003-09-03  Peter Runestig  <peter@runestig.com>

	* makefile.w32-in: New file.

2003-08-29  Richard M. Stallman  <rms@gnu.org>

	* misc.texi (Saving Emacs Sessions): Correct previous change.

2003-08-19  Luc Teirlinck  <teirllm@mail.auburn.edu>

	* emacs.texi (Top): Update menu to reflect new Keyboard Macros chapter.
	(Intro): Include kmacro.texi after fixit.texi instead of after
	custom.texi.  (As suggested by Kim Storm.)

2003-08-18  Luc Teirlinck  <teirllm@mail.auburn.edu>

	* fixit.texi (Fixit): Update `Next' pointer.
	* files.texi (Files): Update `Previous' pointer.
	* kmacro.texi (Keyboard Macros): Remove redundant node and section.
	* emacs.texi (Intro): Include kmacro.texi after custom.texi.
	(Suggested by Kim Storm.)
	* Makefile (EMACSSOURCES): Add kmacro.texi.  (Suggested by Kim Storm.)

2003-08-18  Kim F. Storm  <storm@cua.dk>

	* kmacro.texi: New file describing enhanced keyboard macro
	functionality.  Replaces old description in custom.texi.

	* custom.texi (Customization): Add xref to Keyboard Macros chapter.
	(Keyboard Macros): Move to new kmacro.texi file.

	* emacs.texi (Keyboard Macros): Reference new keyboard macro topics.

2003-08-17  Edward M. Reingold  <reingold@emr.cs.iit.edu>

	* calendar.texi (Specified Dates): Add `calendar-goto-day-of-year'.

2003-08-17  Alex Schroeder  <alex@gnu.org>

	* misc.texi (Saving Emacs Sessions): Manual M-x desktop-save not
	required.

2003-08-05  Richard M. Stallman  <rms@gnu.org>

	* programs.texi (Lisp Indent): Don't describe
	lisp-indent-function property here.  Use xref to Lisp Manual.

2003-08-03  Glenn Morris  <gmorris@ast.cam.ac.uk>

	* calendar.texi (Date Formats): Document changed behavior of
	abbreviations.

2003-07-24  Markus Rost  <rost@math.ohio-state.edu>

	* buffers.texi (List Buffers): Fix previous change.

2003-07-13  Markus Rost  <rost@math.ohio-state.edu>

	* buffers.texi (List Buffers): Adjust to new format of *Buffer
	List*.

2003-07-07  Luc Teirlinck  <teirllm@mail.auburn.edu>

	* display.texi (Font Lock): Fix typo.

2003-07-07  Richard M. Stallman  <rms@gnu.org>

	* display.texi (Font Lock): Add xref for format info on
	font-lock-remove-keywords.

	* building.texi (Compilation): Document what happens with asynch
	children of compiler process.

	* help.texi (Library Keywords): Use @multitable.

2003-06-04  Richard M. Stallman  <rms@gnu.org>

	* programs.texi (Expressions): Delete C-M-DEL.

	* misc.texi (Shell Options): Clarify comint-scroll-show-maximum-output.
	comint-move-point-for-output renamed from
	comint-scroll-to-bottom-on-output.

	* custom.texi (Init Rebinding): Replace previous change with xref.
	(Non-ASCII Rebinding): Explain that issue more briefly here.

2003-05-28  Richard M. Stallman  <rms@gnu.org>

	* indent.texi (Indentation): Condense, simplify, clarify prev change.

2003-05-28  Nick Roberts  <nick@nick.uklinux.net>

	* building.texi (GDB Graphical Interface): New node.
	(Rewritten somewhat by RMS.)

2003-05-28  Kai Großjohann  <kai.grossjohann@gmx.net>

	* custom.texi (Init Rebinding): Xref Non-ASCII Rebinding, for
	non-English letters.  Explain how to set coding systems correctly
	and how to include the right coding cookie in the file.

2003-05-22  Kai Großjohann  <kai.grossjohann@gmx.net>

	* indent.texi (Indentation): Explain the concepts.
	(Just Spaces): Explain why preventing tabs for indentation might
	be useful.

2003-04-16  Richard M. Stallman  <rms@gnu.org>

	* search.texi (Regexps): Ref to Lisp manual for more regexp features.

2003-02-22  Alex Schroeder  <alex@emacswiki.org>

	* cmdargs.texi (General Variables): Document SMTPSERVER.

	* sending.texi: Remove SMTP node.
	(Mail Sending): Describe `send-mail-function'.  Link to SMTP
	library.

2003-02-22  Alex Schroeder  <alex@emacswiki.org>

	* sending.texi (Sending via SMTP): Explain MTA/MUA.

2003-02-22  Simon Josefsson  <jas@extundo.com>

	* sending.texi (Mail Methods): Add node about SMTP.

2003-02-17  Jan Djärv  <jan.h.d@swipnet.se>

	* xresources.texi (GTK names in Emacs): Add emacs-toolbar - GtkToolbar.

2003-02-01  Kevin Ryde  <user42@zip.com.au>

	* glossary.texi (Glossary): Correction to cl cross reference.

2003-01-20  Richard M. Stallman  <rms@gnu.org>

	* killing.texi (Rectangles): Document C-x c r.

2003-01-19  Jan Djärv  <jan.h.d@swipnet.se>

	* xresources.texi (GTK resources): New node.
	(GTK widget names): New node.
	(GTK names in Emacs): New node.
	(GTK styles): New node.

2003-01-09  Francesco Potortì  <pot@gnu.org>

	* maintaining.texi (Create Tags Table): Add reference to the new
	`etags --help --lang=LANG' option.

2002-10-02  Karl Berry  <karl@gnu.org>

	* emacs.texi: Per rms, update all manuals to use @copying instead of
	@ifinfo.  Also use @ifnottex instead of @ifinfo around the top node,
	where needed for the sake of the HTML output.

2001-12-20  Eli Zaretskii  <eliz@is.elta.co.il>

	* Makefile.in (EMACSSOURCES): Update the list of Emacs manual
	source files.

2001-11-16  Eli Zaretskii  <eliz@is.elta.co.il>

	* Makefile.in (emacsman): New target.

2001-10-20  Gerd Moellmann  <gerd@gnu.org>

	* (Version 21.1 released.)

2001-10-05  Gerd Moellmann  <gerd@gnu.org>

	* Branch for 21.1.

2001-03-05  Gerd Moellmann  <gerd@gnu.org>

	* Makefile.in (mostlyclean, maintainer-clean): Delete more files.

2000-05-31  Stefan Monnier  <monnier@cs.yale.edu>

	* .cvsignore (*.tmp): New entry.  Seems to be used for @macro.

1999-07-12  Richard Stallman  <rms@gnu.org>

	* Version 20.4 released.

1998-12-04  Markus Rost  <rost@delysid.gnu.org>

	* Makefile.in (INFO_TARGETS): Delete customize.info.
	(DVI_TARGETS): Delete customize.dvi.
	(../info/customize, customize.dvi): Targets deleted.

1998-08-19  Richard Stallman  <rms@psilocin.ai.mit.edu>

	* Version 20.3 released.

1998-05-06  Richard Stallman  <rms@psilocin.gnu.org>

	* Makefile.in (EMACSSOURCES): Add mule.texi.
	Add msdog.texi, ack.texi.  Remove gnu1.texi.

1998-04-06  Andreas Schwab  <schwab@gnu.org>

	* Makefile.in (ENVADD): Environment vars to pass to texi2dvi.
	Use it in dvi targets.

1997-09-23  Paul Eggert  <eggert@twinsun.com>

	* Makefile.in: Merge changes mistakenly made to `Makefile'.
	(INFO_TARGETS): Change ../info/custom to ../info/customize.
	(../info/customize): Rename from ../info/custom.

1997-09-19  Richard Stallman  <rms@psilocin.gnu.ai.mit.edu>

	* Version 20.2 released.

1997-09-15  Richard Stallman  <rms@psilocin.gnu.ai.mit.edu>

	* Version 20.1 released.

1997-08-24  Richard Stallman  <rms@psilocin.gnu.ai.mit.edu>

	* Makefile (../info/customize, customize.dvi): New targets.
	(INFO_TARGETS): Add ../info/customize.
	(DVI_TARGETS): Add customize.dvi.

1996-08-11  Richard Stallman  <rms@psilocin.gnu.ai.mit.edu>

	* Version 19.33 released.

1996-07-31  Richard Stallman  <rms@psilocin.gnu.ai.mit.edu>

	* Version 19.32 released.

1996-06-20  Richard Stallman  <rms@psilocin.gnu.ai.mit.edu>

	* Makefile.in (All info targets): cd $(srcdir) to do the work.

1996-06-19  Richard Stallman  <rms@psilocin.gnu.ai.mit.edu>

	* Makefile.in (All info targets): Specify $(srcdir) in input files.
	Specify -I option.
	(All dvi targets): Set the TEXINPUTS variable.

1996-05-25  Karl Heuer  <kwzh@gnu.ai.mit.edu>

	* Version 19.31 released.

1995-11-24  Richard Stallman  <rms@mole.gnu.ai.mit.edu>

	* Version 19.30 released.

1995-02-07  Richard Stallman  <rms@pogo.gnu.ai.mit.edu>

	* Makefile.in (maintainer-clean): Rename from realclean.

1994-11-23  Richard Stallman  <rms@mole.gnu.ai.mit.edu>

	* Makefile.in: New file.
	* Makefile: File deleted.

1994-11-19  Richard Stallman  <rms@mole.gnu.ai.mit.edu>

	* Makefile (TEXINDEX_OBJS): Variable deleted.
	(texindex, texindex.o, getopt.o): Rules deleted.
	All deps on texindex deleted.
	(distclean): Don't delete texindex.
	(mostlyclean): Don't delete *.o.
	* texindex.c, getopt.c: Files deleted.

1994-09-07  Richard Stallman  <rms@mole.gnu.ai.mit.edu>

	* Version 19.26 released.

1994-07-02  Richard Stallman  (rms@gnu.ai.mit.edu)

	* Makefile (EMACSSOURCES): Exclude undo.texi.

1994-05-30  Richard Stallman  (rms@mole.gnu.ai.mit.edu)

	* Version 19.25 released.

1994-05-23  Richard Stallman  (rms@mole.gnu.ai.mit.edu)

	* Version 19.24 released.

1994-05-16  Richard Stallman  (rms@mole.gnu.ai.mit.edu)

	* Version 19.23 released.

1994-04-17  Richard Stallman  (rms@mole.gnu.ai.mit.edu)

	* Makefile: Delete spurious tab.

1994-02-16  Richard Stallman  (rms@mole.gnu.ai.mit.edu)

	* Makefile (.SUFFIXES): New rule.

1993-12-04  Richard Stallman  (rms@srarc2)

	* getopt.c: New file.
	* Makefile (TEXINDEX_OBJS): Use getopt.o in this dir, not ../lib-src.
	(getopt.o): New rule.
	(dvi): Don't depend on texindex.
	(emacs.dvi): Depend on texindex.

1993-12-03  Richard Stallman  (rms@srarc2)

	* Makefile (TEXI2DVI): New variable.
	(emacs.dvi): Add explicit command.
	(TEXINDEX_OBJS): Delete duplicate getopt.o.

1993-11-27  Richard Stallman  (rms@mole.gnu.ai.mit.edu)

	* Version 19.22 released.

1993-11-18  Richard Stallman  (rms@mole.gnu.ai.mit.edu)

	* Makefile (TEXINDEX_OBJS): Delete spurious period.

1993-11-16  Richard Stallman  (rms@mole.gnu.ai.mit.edu)

	* Version 19.21 released.

1993-11-14  Richard Stallman  (rms@mole.gnu.ai.mit.edu)

	* Makefile (realclean): Don't delete the Info files.

1993-10-25  Brian J. Fox  (bfox@albert.gnu.ai.mit.edu)

	* frames.texi (Creating Frames): Mention `C-x 5' instead of `C-x
	4' where appropriate.

1993-10-20  Brian J. Fox  (bfox@ai.mit.edu)

	* Makefile: Fix targets for texindex.

	* texindex.c: Include "../src/config.h" if building in emacs.

	* Makefile: Change all files to FILENAME.texi, force all targets
	to be FILENAME, not FILENAME.info.
	Add target to build texindex.c, defining `emacs'.

1993-08-14  Richard Stallman  (rms@mole.gnu.ai.mit.edu)

	* Version 19.19 released.

1993-08-08  Richard Stallman  (rms@mole.gnu.ai.mit.edu)

	* Version 19.18 released.

1993-07-20  Richard Stallman  (rms@mole.gnu.ai.mit.edu)

	* Makefile: Fix source file names of the separate manuals.

1993-07-18  Richard Stallman  (rms@mole.gnu.ai.mit.edu)

	* Version 19.17 released.

1993-07-10  Richard Stallman  (rms@mole.gnu.ai.mit.edu)

	* split-man: Fix typos in last change.

1993-07-06  Jim Blandy  (jimb@geech.gnu.ai.mit.edu)

	* Version 19.16 released.

1993-06-19  Jim Blandy  (jimb@wookumz.gnu.ai.mit.edu)

	* version 19.15 released.

1993-06-18  Jim Blandy  (jimb@geech.gnu.ai.mit.edu)

	* Makefile (distclean): It's rm, not rf.

1993-06-17  Jim Blandy  (jimb@wookumz.gnu.ai.mit.edu)

	* Version 19.14 released.

1993-06-16  Jim Blandy  (jimb@wookumz.gnu.ai.mit.edu)

	* Makefile: New file.

1993-06-08  Jim Blandy  (jimb@wookumz.gnu.ai.mit.edu)

	* Version 19.13 released.

1993-05-27  Jim Blandy  (jimb@geech.gnu.ai.mit.edu)

	* Version 19.9 released.

1993-05-25  Jim Blandy  (jimb@wookumz.gnu.ai.mit.edu)

	* Version 19.8 released.

1993-05-25  Jim Blandy  (jimb@wookumz.gnu.ai.mit.edu)

	* cmdargs.texi: Document the -i, -itype, and -iconic options.

	* trouble.texi: It's `enable-flow-control-on', not
	`evade-flow-control-on'.

1993-05-24  Jim Blandy  (jimb@wookumz.gnu.ai.mit.edu)

	* display.texi: Document standard-display-european.

1993-05-22  Jim Blandy  (jimb@geech.gnu.ai.mit.edu)

	* Version 19.7 released.

	* emacs.texi: Add a sentence to the top menu mentioning the
	specific version of Emacs this manual applies to.

1993-04-25  Eric S. Raymond  (eric@mole.gnu.ai.mit.edu)

	* basic.texi: Document next-line-add-lines variable used to
	implement down-arrow.

	* killing.texi: Document kill-whole-line.

1993-04-18  Noah Friedman  (friedman@nutrimat.gnu.ai.mit.edu)

	* text.texi: Update unix TeX ordering information.

1993-03-26  Eric S. Raymond  (eric@geech.gnu.ai.mit.edu)

	* news.texi: Mention fill-rectangle in keybinding list.

	* killing.texi: Document fill-rectangle.

1993-03-17  Eric S. Raymond  (eric@mole.gnu.ai.mit.edu)

	* vc.texi: Bring the docs up to date with VC 5.2.

1992-01-10  Eric S. Raymond  (eric@mole.gnu.ai.mit.edu)

	* emacs.tex: Mention blackbox and gomoku under Amusements.
	Assembler mode is now mentioned and appropriately indexed
	under Programming Modes.

1991-02-15  Robert J. Chassell  (bob@wookumz.ai.mit.edu)

	* emacs.tex: Update TeX ordering information.

1990-06-26  David Lawrence  (tale@geech)

	* emacs.tex: Note that completion-ignored-extensions is not used
	to filter out names when all completions are displayed in
	*Completions*.

1990-05-25  Richard Stallman  (rms@sugar-bombs.ai.mit.edu)

	* texindex.tex: If USG, include sys/types.h and sys/fcntl.h.

1990-03-21  Jim Kingdon  (kingdon@pogo.ai.mit.edu)

	* emacs.tex: Add @findex grep.

1988-08-16  Robert J. Chassell  (bob@frosted-flakes.ai.mit.edu)

	* emacs.tex: Correct two typos.  No other changes before
	Version 19 will be made.

1988-05-23  Robert J. Chassell  (bob@frosted-flakes.ai.mit.edu)

	* emacs.tex: Update information for obtaining TeX distribution from the
	University of Washington.

;; Local Variables:
;; coding: utf-8
;; End:

  Copyright (C) 1993-1999, 2001-2012 Free Software Foundation, Inc.

  This file is part of GNU Emacs.

  GNU Emacs is free software: you can redistribute it and/or modify
  it under the terms of the GNU General Public License as published by
  the Free Software Foundation, either version 3 of the License, or
  (at your option) any later version.

  GNU Emacs is distributed in the hope that it will be useful,
  but WITHOUT ANY WARRANTY; without even the implied warranty of
  MERCHANTABILITY or FITNESS FOR A PARTICULAR PURPOSE.  See the
  GNU General Public License for more details.

  You should have received a copy of the GNU General Public License
  along with GNU Emacs.  If not, see <http://www.gnu.org/licenses/>.<|MERGE_RESOLUTION|>--- conflicted
+++ resolved
@@ -1,16 +1,12 @@
-<<<<<<< HEAD
+2012-06-29  Glenn Morris  <rgm@gnu.org>
+
+	* fixit.texi (Undo): Grammar fixes.  (Bug#11779)
+
+2012-06-29  Michael Witten  <mfwitten@gmail.com>  (tiny change)
+
+	* fixit.texi (Undo): Fix typo.  (Bug#11775)
+
 2012-06-27  Glenn Morris  <rgm@gnu.org>
-=======
-2012-06-26  Glenn Morris  <rgm@gnu.org>
-
-	* fixit.texi (Undo): Grammar fixes.  (Bug#11779)
-
-2012-06-24  Michael Witten  <mfwitten@gmail.com>  (tiny change)
-
-	* fixit.texi (Undo): Fix typo.  (Bug#11775)
-
-2012-06-19  Glenn Morris  <rgm@gnu.org>
->>>>>>> 3d8b9024
 
 	* ack.texi (Acknowledgments): Tiny update.
 
