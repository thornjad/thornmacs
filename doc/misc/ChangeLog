<<<<<<< HEAD
2014-11-08  Glenn Morris  <rgm@gnu.org>
=======
2014-11-09  Glenn Morris  <rgm@gnu.org>

	* Makefile.in (version): Remove variable.
	(clean): No longer delete dist tarfile.
	(dist): Remove rule; replace with code in admin.el.

2014-11-08  Michael Albinus  <michael.albinus@gmx.de>
>>>>>>> e4ed201f

	* Makefile.in (${buildinfodir}/ccmode.info)
	(${buildinfodir}/efaq%.info): Ensure output directory exists.

2014-11-07  Tassilo Horn  <tsdh@gnu.org>

	* gnus.texi (HTML): Update section so that it mentions shr and w3m.
	Also link the full EWW manual that explains more on shr, too.

	* gnus-faq.texi (FAQ 4 - Reading messages, FAQ 4-16): Add Q&A on how to
	increase contrast when displaying HTML mail with shr.

	* eww.texi (Advanced): Document increasing contrast with
	shr-color-visible-distance-min and
	shr-color-visible-luminance-min.

2014-11-02  Teodor Zlatanov  <tzz@lifelogs.com>

	* auth.texi (Help for users): Explain quoting rules better.

2014-10-30  Glenn Morris  <rgm@gnu.org>

	* efaq.texi (Gnus does not work with NNTP): Remove; ancient.

2014-10-30  Stefan Monnier  <monnier@iro.umontreal.ca>

	* eieio.texi (Accessing Slots, CLOS compatibility): Adjust wording
	since `setf' is in core rather than in CL nowadays.

2014-10-29  Paul Eggert  <eggert@cs.ucla.edu>

	Simplify use of current-time and friends.
	* org.texi (Dynamic blocks): Omit unnecessary call to current-time
	in example.

2014-10-28  Christopher Schmidt  <ch@ristopher.com>

	* calc.texi (Quick Calculator): Mention prefix argument of
	`quick-calc'.

2014-10-26  Eric S. Raymond  <esr@thyrsus.com>

	* efaq-w32.texi: Neutralized language specific to a repository type.

2014-10-25  Eric S. Raymond  <esr@thyrsus.com>

	* gnus-coding.txt: Neutralized language specific to a repository type.

2014-10-20  Glenn Morris  <rgm@gnu.org>

	* Merge in all changes up to 24.4 release.

2014-10-13  Glenn Morris  <rgm@gnu.org>

	* Makefile.in (dist): Update for new output variables.

2014-10-08  Leo Liu  <sdl.web@gmail.com>

	* cl.texi (Porting Common Lisp): Remove parse-integer.

2014-10-06  Ulf Jasper  <ulf.jasper@web.de>

	* newsticker.texi (Supported Formats): Fix order of subheading and
	itemize.

2014-10-04  Glenn Morris  <rgm@gnu.org>

	* vip.texi (Other Vi Commands): Markup fix.

2014-10-03  Bastien Guerry  <bzg@gnu.org>

	* org.texi (Key bindings and useful functions): Fix typo.
	Use the correct function's name.

2014-10-03  Michael Brand  <michael.ch.brand@gmail.com>

	* org.texi (Formula syntax for Calc): Add `f-1' to TBLFM example
	about `nan'.

2014-10-03  Nicolas Goaziou  <mail@nicolasgoaziou.fr>

	* org.texi (Export settings): Be more explicit about how output
	file name is built.

	* org.texi (Headings and sectioning structure): Document menus.

	* org.texi (Include files, Publishing options): Remove reference
	to nonexistent variable.

2014-10-03  Eli Zaretskii  <eliz@gnu.org>

	* erc.texi (Connecting): Remove stray "OA" that failed the manual
	build.

2014-10-03  Kelvin White  <kwhite@gnu.org>

	* erc.texi (Advanced Usage, Options): Add descriptions and examples
	for erc-format-nick-function and erc-rename-buffers options.

2014-09-26  Leo Liu  <sdl.web@gmail.com>

	* cl.texi (Predicates on Numbers): Document cl-digit-char-p.
	(Numerical Functions): Document cl-parse-integer.  (Bug#18557)

2014-09-24  Ulf Jasper  <ulf.jasper@web.de>

	* newsticker.texi: Reworked.  Document new treeview group
	commands.  Remove VERSION, UPDATED, use EMACSVER instead.
	Use term 'feed reader'.

2014-09-04  Paul Eggert  <eggert@cs.ucla.edu>

	Less chatter in 'make' output.
	* Makefile.in (clean): Simplify, for shorter command line.

2014-08-07  Reuben Thomas  <rrt@sc3d.org>

	* ediff.texi (Merging and diff3): Don't mention lack of support
	for VMS diff, we no longer support VMS.

2014-08-07  Michael Albinus  <michael.albinus@gmx.de>

	* tramp.texi (Remote shell setup): Explain, how to change command
	line arguments of remote "nc" listener.

2014-07-31  Tassilo Horn  <tsdh@gnu.org>

	* gnus.texi (Group Parameters): Document that `gcc-self' may also be a
	list.

2014-07-28  Stephen Berman  <stephen.berman@gmx.net>

	* todo-mode.texi (Marked Items): Correct omission of item deletion
	from commands applying to both todo and done items.

2014-07-18  Albert Krewinkel  <albert+gnus@zeitkraut.de>

	* gnus.texi (Posting Styles): Document the possibility to perform
	string replacements when matching against headers.

2014-07-09  Stephen Berman  <stephen.berman@gmx.net>

	* todo-mode.texi (Levels of Organization): Comment out statement
	that Emacs recognizes todo files by their extension, since this
	feature has been removed due to bug#17482.

2014-07-03  Michael Albinus  <michael.albinus@gmx.de>

	* trampver.texi: Update release number.

2014-07-03  Glenn Morris  <rgm@gnu.org>

	* info.texi, mh-e.texi: "Online help" doesn't mean what it
	used to any more.

	* idlwave.texi (Introduction): Comment out dead http screenshot links.

2014-06-24  Leo Liu  <sdl.web@gmail.com>

	* dired-x.texi (Omitting Files in Dired, Omitting Variables):
	Fix key binding to dired-omit-mode.  (Bug#16354)

2014-06-24  Eli Zaretskii  <eliz@gnu.org>

	* autotype.texi (Skeleton Language): Document the \n feature better.

2014-06-23  Glenn Morris  <rgm@gnu.org>

	* Makefile.in (%.texi): Disable implicit rules.

2014-06-22  Mario Lang  <mlang@delysid.org>

	* srecode.texi (Base Arguments): The the -> to the.

	* org.texi (Images in ODT export): The the -> the.

2014-06-21  Eli Zaretskii  <eliz@gnu.org>

	* autotype.texi (Skeleton Language): Document the feature of \n
	when at eol.

2014-06-21  Michael Albinus  <michael.albinus@gmx.de>

	* dbus.texi (Type Conversion): Formatting edits in example.

2014-06-15  Michael Albinus  <michael.albinus@gmx.de>

	Sync with Tramp 2.2.10.

	* tramp.texi (Inline methods): Remove restriction on "telnet".
	Recommend sharing ssh connections for "plink".
	(External methods): Remove "sftp".  Merge "pscp" and "psftp"
	descriptions.  Recommend sharing ssh connections.  Add "nc" method.
	(GVFS based methods): Add "sftp".
	(Customizing Completion, External packages, Issues):
	Use @dots{}.

	* trampver.texi: Update release number.

2014-06-15  Glenn Morris  <rgm@gnu.org>

	* Makefile.in (bootstrap-clean): New.

2014-06-12  Vincent Belaïche  <vincentb1@users.sourceforge.net>

	* ses.texi: Adding documentation for SES local printer functions.

2014-06-12  Glenn Morris  <rgm@gnu.org>

	* Makefile.in: Use GNU Make features to reduce duplication.
	(mkinfodir): Remove.
	(${buildinfodir}): Generate using an order-only prerequisite.
	(.dvi.ps): Replace with pattern rule.
	($INFO_TARGETS): Mark as PHONY.
	(${buildinfodir}): New rule.
	(EXTRA_OPTS, need_emacsver, need_emacsver_prefix): New variables.
	(${buildinfodir}/%.info, %.dvi, %.pdf, %.html, %.ps):
	New pattern rules, replacing numerous previous explicit rules.
	(info_template): New definition.
	(gnus.dvi, gnus.pdf): Use distinct intermediate files.
	(mostlyclean): Adjust for above gnus change.

2014-06-11  Glenn Morris  <rgm@gnu.org>

	* Makefile.in (INFO_INSTALL): Update for 2013-08-28 DOCMISC_W32 change.

2014-06-10  Glenn Morris  <rgm@gnu.org>

	* Makefile.in (INFO_EXT): Remove and replace by ".info" throughout.
	(INFO_OPTS): Set directly rather than with configure.

2014-06-08  Karl Berry  <karl@gnu.org>

	* doc/info.texi (Help-^L): "mode line", "screenful",
	stand-alone and Emacs Info both use the mode line.
	Use x instead of weird C-x 0 to get rid of help msg
	in standalone Info.

2014-06-08  Glenn Morris  <rgm@gnu.org>

	* vip.texi (Files): Defer to Emacs manual for uniquify details.

	* info.texi (Help-Small-Screen): Clarify details of S-SPC.
	(Help-Small-Screen, Help-]): Do not mention S-SPC.
	(Emacs Info Variables): Markup fix.

	* ebrowse.texi (Source Display, Finding/Viewing):
	* erc.texi (Sample Session):
	* ses.texi (The Basics):
	* todo-mode.texi (Moving and Deleting Items):
	* woman.texi (Navigation): Markup fixes re SPC, RET.

2014-06-02  Glenn Morris  <rgm@gnu.org>

	* efaq.texi (Finding a package with particular functionality):
	Update example.
	* vip.texi: Mention this is obsolete.

2014-05-27  Paul Eggert  <eggert@cs.ucla.edu>

	* texinfo.tex: Update from gnulib.

2014-05-26  Paul Eggert  <eggert@cs.ucla.edu>

	Specify coding if Latin-1 Emacs would misinterpret (Bug#17575).
	* htmlfontify.texi, org.texi: Add "coding: utf-8".

2014-05-26  Stephen Berman  <stephen.berman@gmx.net>

	* todo-mode.texi: Update in light of changes due to bug#17482.
	Replace numerous mistaken uses of literal quotes with proper
	Texinfo markup.
	(Todo Mode Entry Points): Comment out reference to using find-file
	or Dired to visit Todo files, since this has been disabled (bug#17482).

2014-05-20  Leo Liu  <sdl.web@gmail.com>

	* cl.texi (List Functions, Efficiency Concerns): Update cl-endp.

2014-05-13  Paul Eggert  <eggert@cs.ucla.edu>

	* texinfo.tex: Update from gnulib.

2014-05-08  Michael Albinus  <michael.albinus@gmx.de>

	* tramp.texi (Frequently Asked Questions): Mention HISTFILE
	setting in ~/.ssh/environment.

2014-05-04  Stephen Berman  <stephen.berman@gmx.net>

	* todo-mode.texi: Update, improve exposition, add cross
	references, fix typos.
	(Inserting New Items, Editing Item Headers and Text): Rewrite to
	document new user interface.

2014-05-04  Glenn Morris  <rgm@gnu.org>

	* autotype.texi (Skeleton Language):
	* message.texi (Header Commands): Replace `iff'.

2014-05-02  Paul Eggert  <eggert@cs.ucla.edu>

	* vhdl-mode.texi: Add "@documentencoding UTF-8",
	since this is a toplevel .texi file.

2014-04-22  Bastien Guerry  <bzg@gnu.org>

	* org.texi (Installation): Be more clear on why installing Org
	through ELPA should be done without loading any Org file.

	* org.texi (Emphasis and monospace): Document the use of
	=verbatim= and ~code~ to be consistent with
	`org-element-text-markup-successor'.

	* org.texi (In-buffer settings, Radio tables): Tiny fixes.

	* org.texi (Initial visibility):
	* org.texi (Literal examples): Fix typos.

2014-04-22  Michael Brand  <michael.ch.brand@gmail.com>

	* org.texi (Column attributes): Add a sentence to point out
	the dependency on the format specifier.

2014-04-22  Nicolas Goaziou  <n.goaziou@gmail.com>

	* org.texi (The Export Dispatcher): Reformulation.

	* org.texi (@LaTeX{} specific attributes): Update manual.

	* org.texi (Top, Exporting): Org has its own documentation and
	should therefore be removed from "Other build-in back-ends".

2014-04-22  Stefan Monnier  <monnier@iro.umontreal.ca>

	* cl.texi (Structures): Remove cl-struct-set-slot-value.

2014-04-20  Daniel Colascione  <dancol@dancol.org>

	* cl.texi (Declarations): Document changes to `cl-the' and defstruct functions.

2014-04-17  Paul Eggert  <eggert@cs.ucla.edu>

	* Makefile.in (infoclean): Be consistent about reporting failures.

2014-03-27  Glenn Morris  <rgm@gnu.org>

	* Makefile.in (INFO_COMMON): Add vhdl-mode.
	(vhdl_mode_deps, vhdl-mode, $(buildinfodir)/vhdl-mode$(INFO_EXT))
	(vhdl-mode.dvi, vhdl-mode.pdf, vhdl-mode.html): New rules/variables.

	* vhdl-mode.texi: General clean-up.  Set copyright to FSF, add license.
	Remove hand-written node pointers.  Remove info re old Emacs versions.
	Markup fixes.
	(Getting Connected): Remove irrelevant info.
	(Indentation Commands, Requirements): Remove empty/irrelevant nodes.
	(Frequently Asked Questions): Electric indent is now enabled.

2014-03-27  Reto Zimmermann  <reto@gnu.org>
	    Rod Whitby  <software.vhdl-mode@rwhitby.net>

	* vhdl-mode.texi: New file, imported from upstream vhdl-mode.

2014-03-26  Paul Eggert  <eggert@cs.ucla.edu>

	* texinfo.tex: Update from gnulib.

2014-03-26  Michael Albinus  <michael.albinus@gmx.de>

	* tramp.texi (Frequently Asked Questions): Add fish shell settings.

2014-03-23  Katsumi Yamaoka  <yamaoka@jpl.org>

	* gnus.texi (Ma Gnus): Mention header attachment buttons.

2014-03-23  Lars Ingebrigtsen  <larsi@gnus.org>

	* emacs-mime.texi (MML Definition): Document recipient-filename.

2014-03-23  Katsumi Yamaoka  <yamaoka@jpl.org>

	* gnus.texi (MIME Commands):
	Mention gnus-mime-buttonize-attachments-in-header and
	gnus-mime-display-attachment-buttons-in-header.

2014-03-23  Lars Ingebrigtsen  <larsi@gnus.org>

	* message.texi (Forwarding):
	Mention `message-forward-included-headers'.

2014-03-23  Lars Ingebrigtsen  <larsi@gnus.org>

	* gnus.texi: w3 is no longer supported by Gnus.

2014-03-22  Glenn Morris  <rgm@gnu.org>

	* efaq.texi (Informational files for Emacs): Do not mention etc/GNU.

2014-03-21  Glenn Morris  <rgm@gnu.org>

	* ede.texi (ede-linux):
	* vip.texi (New Bindings): Tiny copyedits.

2014-03-18  Stefan Monnier  <monnier@iro.umontreal.ca>

	* vip.texi (Other Vi Commands): Adjust doc of C-j.

	* cc-mode.texi (Indentation Commands): Remove C-j, since it's not
	defined by CC-mode but globally.
	(FAQ): Tweak text about RET and auto-indentation.

2014-03-18  David Engster  <deng@randomsample.de>

	* ede.texi (Project Local Variables): Remove reference to
	`ede-java-root' and the example using it.
	(Android projects, ede-java-root): Remove nodes since they are
	only in CEDET upstream (Bug#17030).  All nodes updated.
	(ede-cpp-root): Document the :compile-command slot.
	(ede-linux): Document new variables
	`project-linux-build-directory-default' and
	`project-linux-architecture-default'.

2014-03-12  Glenn Morris  <rgm@gnu.org>

	* eww.texi (History and Acknowledgments):
	Don't list everyone who changed the code.

	* ada-mode.texi, auth.texi, calc.texi, ebrowse.texi, efaq.texi:
	* emacs-gnutls.texi, epa.texi, ert.texi, eshell.texi, eww.texi:
	* flymake.texi, gnus.texi, info.texi, message.texi, mh-e.texi:
	* newsticker.texi, pcl-cvs.texi, rcirc.texi, sem-user.texi:
	* smtpmail.texi, url.texi, viper.texi, wisent.texi, woman.texi:
	Use @file for buffers, per the Texinfo manual.

2014-03-12  Paul Eggert  <eggert@cs.ucla.edu>

	* org.texi: Don't set txicodequoteundirected and txicodequotebacktick
	so that the Org Manual's style for ` and ' in code is consistent
	with the other Emacs manuals.  This affects PDF, not .info files.

2014-03-12  Glenn Morris  <rgm@gnu.org>

	* octave-mode.texi (Using Octave Mode): Remove outdated stuff
	about RET and indentation.

2014-03-03  Juanma Barranquero  <lekktu@gmail.com>

	* gnus.texi:
	* semantic.texi: Fix whitespace.

	* ede.texi (Android projects):
	* eieio.texi (Class Options, Making New Objects)
	(Method Invocation, CLOS compatibility):
	* sem-user.texi (Tag Decoration Mode): Fix typos.

2014-03-02  Xue Fuqiao  <xfq@gnu.org>

	* sem-user.texi (Create System Databases): Markup fix.

2014-02-28  Glenn Morris  <rgm@gnu.org>

	* info.texi (Further Reading): Rename node from Expert Info.
	Remove stuff about writing Info nodes by hand.
	(Help-Cross): Move node from (mainly deleted) chapter 3 to chapter 1.

	* info.texi: Nuke hand-written node pointers.

2014-02-28  Karl Berry  <karl@gnu.org>

	* info.texi (Top): Mention H for a summary of all commands.

2014-02-25  Glenn Morris  <rgm@gnu.org>

	* edt.texi (Quick start, Starting emulation): Update hook details.
	* efaq.texi (Fullscreen mode on MS-Windows)
	(Terminal setup code works after Emacs has begun): Update hook details.
	* vip.texi (Loading VIP): Fix hook example.

	* efaq-w32.texi (Bash): Don't use setq with hooks.

2014-02-24  Paul Eggert  <eggert@cs.ucla.edu>

	* texinfo.tex: Update from gnulib.

2014-02-22  Xue Fuqiao  <xfq@gnu.org>

	* remember.texi (Quick Start): Add an index.
	(Function Reference, Quick Start): Add cross-references.

2014-02-21  Glenn Morris  <rgm@gnu.org>

	* flymake.texi (Starting the syntax check process): Grammar fix.

	* tramp.texi (External packages): Grammar fix.
	Reword for default sentinel not being nil any more.

2014-02-19  Michael Albinus  <michael.albinus@gmx.de>

	* trampver.texi: Update release number.

2014-02-19  Glenn Morris  <rgm@gnu.org>

	* remember.texi: Copyedits.
	(Quick Start): No need for manual autoloads.  Mention remember-notes.
	(Function Reference): Update arguments.  Add new commands.

2014-02-18  Glenn Morris  <rgm@gnu.org>

	* remember.texi (copying): Bump remember mode version.
	(Installation): Remove unnecessary chapter.
	(Quick Start): No need to explicitly load remember.el.
	(Separate Text Files): New section.

2014-02-17  Glenn Morris  <rgm@gnu.org>

	* eieio.texi (Class Values, CLOS compatibility):
	Remove references to deleted eieio-describe-class/generic.

2014-02-16  Michael Albinus  <michael.albinus@gmx.de>

	Sync with Tramp 2.2.9.
	* trampver.texi: Update release number.

	* efaq-w32.texi (Tramp ssh): Remove also pscp1 and pscp2.

2014-02-14  Jay Belanger  <jay.p.belanger@gmail.com>

	* calc.texi (Single-Variable Statistics): Remove mention of
	incorrect keybinding.

2014-02-12  Paul Eggert  <eggert@cs.ucla.edu>

	* texinfo.tex: Update from gnulib.

2014-02-08  Glenn Morris  <rgm@gnu.org>

	* auth.texi (GnuPG and EasyPG Assistant Configuration):
	Be agnostic about authinfo/authinfo.gpg default order.  (Bug#16642)

2014-02-07  Glenn Morris  <rgm@gnu.org>

	* viper.texi (File and Buffer Handling): Prefer ido to iswitchb.

2014-02-06  Glenn Morris  <rgm@gnu.org>

	* epa.texi (Mail-mode integration): Mention epa-mail-aliases.

	* mh-e.texi, viper.texi: Do not use colons in index entries.

2014-02-05  Paul Eggert  <eggert@cs.ucla.edu>

	* texinfo.tex: Update from gnulib.

2014-02-05  Glenn Morris  <rgm@gnu.org>

	* epa.texi: Add indices.

	* url.texi (Cookies): Mention url-cookie-list command.

2014-02-03  Glenn Morris  <rgm@gnu.org>

	* cl.texi (Blocks and Exits): Mention cl-tagbody.

2014-02-02  Glenn Morris  <rgm@gnu.org>

	* efaq-w32.texi (Tramp ssh): Remove deleted tramp methods.

2014-01-31  Glenn Morris  <rgm@gnu.org>

	* efaq.texi (Replacing highlighted text):
	Update delete-selection-mode doc.

2014-01-30  Xue Fuqiao  <xfq.free@gmail.com>

	* sem-user.texi (Include paths): Fix a Texinfo command.

2014-01-27  Glenn Morris  <rgm@gnu.org>

	* idlwave.texi (Lesson III---User Catalog, Online Help)
	(Starting the Shell, Catalogs, User Catalog):
	* remember.texi (Quick Start):
	* viper.texi:
	* vip.texi (Customization, Customizing Constants)
	(Customizing Key Bindings): Update for files being in ~/.emacs.d/.

2014-01-25  Xue Fuqiao  <xfq.free@gmail.com>

	* cc-mode.texi (Minor Modes): Minor fix.

2014-01-24  David Engster  <deng@randomsample.de>

	* eieio.texi (Introduction): Fix references.

2014-01-24  Glenn Morris  <rgm@gnu.org>

	* efaq.texi (Termcap/Terminfo entries for Emacs):
	Use M-x term rather than M-x terminal-emulator.

	* emacs-mime.texi (time-date): Use float-time.

2014-01-22  David Engster  <deng@randomsample.de>

	* eieio.texi (Introduction): Move introductory paragraph about
	EIEIO and CLOS from 'Building Classes' to here.
	(Documentation): Remove, since eieio-doc is not part of Emacs.
	(Class Values, CLOS compatibility): Mention that
	`describe-function' will also give information about classes.

2014-01-20  Paul Eggert  <eggert@cs.ucla.edu>

	* texinfo.tex: Update from gnulib.

2014-01-15  Glenn Morris  <rgm@gnu.org>

	* Makefile.in (eww_deps): Does not depend on emacsver.texi.

2014-01-12  Michael Albinus  <michael.albinus@gmx.de>

	* tramp.texi (all): Doc fix according to GNU Coding Standards.
	Use "file name" instead of "filename" or "path".  Use "host"
	instead of "machine".

2014-01-12  David Engster  <deng@randomsample.de>

	* eieio.texi (Introduction): `class-of' is obsolete.
	(Predicates, Basic Methods): Adapt function names to namespace
	cleanup.

2014-01-12  Xue Fuqiao  <xfq.free@gmail.com>

	* eww.texi (Basics): Use "directory" instead of "path" (Bug#16419).

2014-01-12  Glenn Morris  <rgm@gnu.org>

	* efaq.texi (Guidelines for newsgroup postings)
	(Informational files for Emacs):
	Remove references to etc/MAILINGLISTS, etc/INTERVIEW.

2014-01-10  Stefan Monnier  <monnier@iro.umontreal.ca>

	* cl.texi (Function Bindings): Fix incorrect description of cl-let.

2014-01-09  Rüdiger Sonderfeld  <ruediger@c-plusplus.de>

	* Makefile.in: Add eww.texi.
	* eww.texi: New file.

2014-01-07  Glenn Morris  <rgm@gnu.org>

	* efaq.texi (Problems with very large files): Fix superscript typo.

2013-01-07  Rasmus  <w530@pank.eu>

	* org.texi (Global and local cycling): Fix missing '@'.

2013-01-07  Bastien Guerry  <bzg@gnu.org>

	* org.texi (Global and local cycling): Mention C-u C-u TAB.
	(Include files, The Export Dispatcher)
	(Advanced configuration)
	(Header arguments in Org mode properties): Spelling fixes.
	(Special blocks): Add #+BEGIN_ABSTRACT as another example.
	(@LaTeX{} specific attributes): New index entries.
	Use #+BEGIN_ABSTRACT in the example.

2013-01-07  Nicolas Goaziou  <n.goaziou@gmail.com>

	* org.texi (Org export): New section.
	(HTML doctypes): Fix whitespace error.  Fix display.
	(Publishing options): Add missing html publishing options.

2014-01-07  Glenn Morris  <rgm@gnu.org>

	* efaq.texi (Basic editing, Packages that do not come with Emacs):
	Merge in some info from etc/MORE.STUFF.

2014-01-05  Paul Eggert  <eggert@cs.ucla.edu>

	Specify .texi encoding (Bug#16292).
	* ada-mode.texi, auth.texi, autotype.texi, bovine.texi, calc.texi:
	* cc-mode.texi, cl.texi, dbus.texi, dired-x.texi, ebrowse.texi:
	* ede.texi, ediff.texi, edt.texi, efaq.texi, eieio.texi:
	* emacs-gnutls.texi, epa.texi, erc.texi, ert.texi:
	* eshell.texi, eudc.texi, flymake.texi, forms.texi, gnus-coding.texi:
	* gnus-faq.texi, htmlfontify.texi, idlwave.texi, ido.texi, info.texi:
	* message.texi, mh-e.texi, newsticker.texi, nxml-mode.texi:
	* octave-mode.texi, org.texi, pcl-cvs.texi, pgg.texi, rcirc.texi:
	* reftex.texi, remember.texi, sasl.texi, sc.texi, semantic.texi:
	* ses.texi, sieve.texi, smtpmail.texi, speedbar.texi, srecode.texi:
	* todo-mode.texi, tramp.texi, url.texi, vip.texi, viper.texi:
	* widget.texi, wisent.texi, woman.texi:
	Add @documentencoding.

2014-01-03  Aidan Gauland  <aidalgol@amuri.net>

	* eshell.texi (What Eshell is not): Clean up confusing clause.

2014-01-03  Glenn Morris  <rgm@gnu.org>

	* efaq-w32.texi, reftex.texi: Use @insertcopying in non-TeX.

	* ede.texi, eieio.texi, semantic.texi, srecode.texi:
	Add copyright notice to titlepage.

	* dbus.texi, nxml-mode.texi, widget.texi: Add titlepage.

	* ert.texi: Add a titlepage.  Use @insertcopying.

	* calc.texi (Top): Use @top rather than @chapter.

2014-01-03  Aidan Gauland  <aidalgol@amuri.net>

	* eshell.texi (top): Fix incorrect use of xref.

2014-01-03  Aidan Gauland  <aidalgol@amuri.net>

	* eshell.texi (top): Fix incorrect info filename in an xref.

2014-01-02  Glenn Morris  <rgm@gnu.org>

	* Makefile.in (cc_mode_deps): Rename from (typo) ccmode_deps.

2014-01-02  Aidan Gauland  <aidalgol@amuri.net>

	* eshell.texi (Command Basics): Remove `Command basics' chapter.

2014-01-02  Aidan Gauland  <aidalgol@amuri.net>

	* eshell.texi (What is Eshell?): Add section about what not to use
	Eshell for.

2013-12-23  Teodor Zlatanov  <tzz@lifelogs.com>

	* emacs-gnutls.texi (Help For Users): Document `gnutls-verify-error'.

2013-12-22  Glenn Morris  <rgm@gnu.org>

	* woman.texi (Navigation): Use itemx where appropriate.

2013-12-20  Tassilo Horn  <tsdh@gnu.org>

	* info.texi, woman.texi:
	Document `S-SPC' as alternative to `DEL' for scrolling.

2013-12-20  Jay Belanger  <jay.p.belanger@gmail.com>

	* calc.texi (Stack Manipulation Commands): Mention using the variable
	`calc-context-sensitive-enter' for `calc-enter' and `calc-pop'.

2013-12-12  Michael Albinus  <michael.albinus@gmx.de>

	* tramp.texi (direntry): Use ssh but rsh.
	(all): Encode all environment variable names with @env{...}.
	(Bug Reports): Refer to Testing node.

2013-12-12  Glenn Morris  <rgm@gnu.org>

	* autotype.texi, cc-mode.texi, ediff.texi, ert.texi:
	* htmlfontify.texi, ido.texi, octave-mode.texi, org.texi:
	* srecode.texi, todo-mode.texi, tramp.texi:
	Sync direntry with info/dir version.

2013-12-11  Rüdiger Sonderfeld  <ruediger@c-plusplus.de>

	* Makefile.in: Add octave-mode.texi.

2013-12-11  Kurt Hornik  <Kurt.Hornik@wu-wien.ac.at>
	    Rüdiger Sonderfeld  <ruediger@c-plusplus.de>

	* octave-mode.texi: Import from GNU Octave (doc/interpreter/emacs.txi).

2013-12-08  Juanma Barranquero  <lekktu@gmail.com>

	* dbus.texi (Properties and Annotations): Fix typo.

2013-12-06  Bastien Guerry  <bzg@gnu.org>

	* org.texi: Don't include Emacs version within Org's version.

2013-12-06  Nicolas Goaziou  <n.goaziou@gmail.com>

	* org.texi (Creating one-off styles): Use new export snippet
	syntax.

	* org.texi (Export settings): Documentation describing how text
	above the first heading is ignored when an :export: tag is in a
	file.

2013-12-05  Michael Albinus  <michael.albinus@gmx.de>

	* dbus.texi (Type Conversion): Clarify unibyte-ness of strings.

2013-11-30  Glenn Morris  <rgm@gnu.org>

	* Makefile.in (distclean): Remove Makefile.

2013-11-20  era eriksson  <era+emacsbugs@iki.fi>

	* ses.texi (Quick Tutorial): New chapter.  (Bug#14748)
	(The Basics, Formulas): Copyedits.
	(Resizing, Printer functions): Add index entries.

2013-11-17  Jay Belanger  <jay.p.belanger@gmail.com>

	* calc.texi (Customizing Calc): Mention new variable
	`calc-context-sensitive-enter'.

2013-11-12  Aaron Ecay  <aaronecay@gmail.com>

	* org.texi (Exporting code blocks): Document the 'inline-only
	setting for `org-export-babel-evaluate'.  Document how :var
	introduces code block dependencies.

2013-11-12  Achim Gratz  <Stromeko@Stromeko.DE>

	* org.texi (Header arguments): Document header-args[:lang]
	properties and remove deprecated old-style properties from
	documentation.

	* org.texi (Agenda commands): Remove footnote from @tsubheading
	and add a sentence with the reference instead.

2013-11-12  Bastien Guerry  <bzg@gnu.org>

	* org.texi (Catching invisible edits):
	* org.texi (Plain lists, Plain lists):
	* org.texi (Advanced configuration):
	* org.texi (Tag groups):
	* org.texi (Conventions):
	* org.texi (Checkboxes, Radio lists):
	* org.texi (Top, Summary, Exporting):
	* org.texi (In-buffer settings): Fix typos.

	* org.texi (Refile and copy): Document `org-copy' and `C-3 C-c
	C-w'.  Add an index entry for `org-refile-keep'.

	* org.texi (Plain lists): Add an index entry for sorting plain
	list.  Document sorting by checked status for check lists.

	* org.texi (Publishing options): Fix old variable names.

	* org.texi (Orgstruct mode): Fix suggested setting of
	`orgstruct-heading-prefix-regexp'.

	* org.texi (Export settings):
	Document `org-export-allow-bind-keywords'.

	* org.texi (History and Acknowledgments): Small rephrasing.

	* org.texi (Template elements): Add a footnote about tags accepted
	in a year datetree.

	* org.texi (Beamer export, @LaTeX{} and PDF export)
	(Header and sectioning, @LaTeX{} specific attributes):
	Enhance style.

	* org.texi (Agenda commands): Add a footnote about dragging agenda
	lines: it does not persist and it does not change the .org files.

	* org.texi (Agenda commands): Add a table heading for dragging
	agenda lines forward/backward.

	* org.texi (Agenda commands): Add documentation for
	`org-agenda-bulk-toggle' and `org-agenda-bulk-toggle-all'.

	* org.texi (Publishing options): Update the list of options.
	(Simple example, Complex example): Fix the examples.

	* org.texi (Formula syntax for Calc): Don't use a bold font the
	warning.

	* org.texi (Other built-in back-ends): New section.

	* org.texi (Editing source code):
	Document `org-edit-src-auto-save-idle-delay' and
	`org-edit-src-turn-on-auto-save'.

	* org.texi (External links): Document contributed link types
	separately.

	* org.texi (Closing items):
	Document `org-closed-keep-when-no-todo'.

	* org.texi (Export back-ends): Rename from "Export formats".
	(The Export Dispatcher): Remove reference to
	`org-export-run-in-background'.
	(Export settings): Minor rewrites.
	(ASCII/Latin-1/UTF-8 export): Update variable's name.
	(In-buffer settings): Add #+HTML_HEAD_EXTRA.

	* org.texi (Export in foreign buffers): New section.
	(Exporting): Remove documentation about converting the selected
	region.

	* org.texi (Advanced configuration): Put the filter valid types in
	a table.  Use @lisp and @smalllisp.

	* org.texi: Use @code{nil} instead of nil.  Update the maintainer
	contact info.

	* org.texi (Exporting): Better introductory sentence.  Add a note
	about conversion commands.
	(Feedback, Orgstruct mode, Built-in table editor)
	(Built-in table editor, Orgtbl mode, Updating the table)
	(Property syntax, Capturing column view, Capture)
	(Agenda files, Agenda commands, CDLaTeX mode, CDLaTeX mode)
	(Exporting, Extending ODT export)
	(Working with @LaTeX{} math snippets, dir, Customization)
	(Radio tables, A @LaTeX{} example, Pulling from MobileOrg):
	Uniformly use @kbd{M-x command RET}.

	* org.texi (Filtering/limiting agenda items): New subsection.
	Document the use of `org-agenda-max-*' options and
	`org-agenda-limit-interactively' from the agenda.
	(Agenda commands): Move details about filtering commands to
	the new section, only include a summary here.
	(Customizing tables in ODT export)
	(System-wide header arguments, Conflicts, Dynamic blocks):
	Use spaces for indentation.

	* org.texi (Emphasis and monospace): Mention `org-emphasis-alist'.

	* org.texi (Links in HTML export, Images in HTML export)
	(post): Fix syntax within #+ATTR_*.
	(Tables in HTML export): Document `org-html-table-row-tags'
	and use `org-html-table-default-attributes' instead of
	`org-html-table-tag'.

	* org.texi (Publishing action, Publishing options)
	(Publishing links): Major rewrite.  Enhance explanations for
	`org-org-publish-to-org'.  Remove reference to
	`org-export-run-in-background'.

	* org.texi: Fix many small typos.  Use #+NAME instead of
	#+TBLNAME.  Use @smalllisp instead of @example.
	(Special symbols): Add index?
	(HTML preamble and postamble): Don't mention obsolete use of
	opt-plist.
	(JavaScript support): Don't mention the org-jsinfo.el file as it
	has been merged with ox-html.el.

	* org.texi (Installation, Feedback, Setting Options)
	(Code evaluation security, org-crypt.el): Use @lisp instead of
	@example.
	(Agenda commands): Use @table instead of @example.

	* org.texi (Adding hyperlink types): New appendix.

	* org.texi (ODT export commands, Extending ODT export)
	(Applying custom styles, Images in ODT export)
	(Labels and captions in ODT export)
	(Literal examples in ODT export)
	(Configuring a document converter)
	(Working with OpenDocument style files)
	(Customizing tables in ODT export)
	(Validating OpenDocument XML): Fix options names.

	* org.texi (History and Acknowledgments): Update acknowledgments
	to Nicolas.  Add Nicolas Goaziou to the list of contributors.

	* org.texi (System-wide header arguments): Don't use "customizing"
	for setting a variable.  Also remove comments.

	* org.texi (Weekly/daily agenda): Add `org-agenda-start-day' and
	`org-agenda-start-on-weekday' to the variable index and document
	them.

	* org.texi (Sparse trees, Agenda commands)
	(@LaTeX{} fragments, Selective export, Export options)
	(The export dispatcher, ASCII/Latin-1/UTF-8 export)
	(HTML Export commands, @LaTeX{}/PDF export commands)
	(iCalendar export, Publishing options, Triggering publication)
	(In-buffer settings): Update to reflect changes from the new
	export engine.

	* org.texi (Matching tags and properties): More examples.
	Explain group tags expansion as regular expressions.

	* org.texi (Tag groups): New section.

	* org.texi (Setting tags): Tiny formatting fixes.

	* org.texi (Plain lists, Checkboxes): Use non-obsolete variable
	names.

	* org.texi (Storing searches): Add "agenda" and "agenda*" to the
	concept index.  Include example for these agenda views.
	(Special agenda views): Mention the "agenda*" agenda view.

	* org.texi (Repeated tasks): Document how to ignore a repeater
	when using both a scheduled and a deadline timetamp.

	* org.texi (Global and local cycling): Wrap in a new subsection.
	(Initial visibility, Catching invisible edits): New subsections.

	* org.texi (Visibility cycling): Mention that
	`org-agenda-inhibit-startup' will prevent visibility setting when
	the agenda opens an Org file for the first time.

	* org.texi (Org syntax): New section.

	* org.texi (Orgstruct mode):
	Document `orgstruct-heading-prefix-regexp'.

	* org.texi (Speeding up your agendas): New section.

	* org.texi (Installation): When installing Org from ELPA, users
	should do this from an Emacs session where no .org file has been
	visited.

	* org.texi (CSS support, In-buffer settings): Update HTML options
	names.

	* org.texi (Structure editing): Update documentation for
	`org-insert-heading-or-item'.
	(Plain lists, Relative timer): Update index entry.

	* org.texi (JavaScript support): Update variable names.

	* org.texi (comments): Minor formatting fix.

	* org.texi (@LaTeX{} fragments): Minor enhancement.

	* org.texi: Update the list contributions.

	* org.texi (Agenda commands): Exporting the agenda to an .org file
	will not copy the subtrees and the inherited tags.
	Document `org-agenda-filter-by-regexp'.

	* org.texi (Publishing action, Complex example): Fix names of
	publishing functions.

	* org.texi (Top, Exporting): Delete references to Freemind.
	(Freemind export): Delete section.

	* org.texi (Top, Exporting): Delete references to the XOXO export.
	(XOXO export): Delete section.

	* org.texi (Capture): Mention that org-remember.el is not
	supported anymore.

	* org.texi (Top, Exporting, Beamer class export):
	Delete references to the TaskJuggler export.
	(History and Acknowledgments): Mention that the TaskJuggler has
	been rewritten by Nicolas and now lives in the contrib/ directory
	of Org's distribution.  Mention that Jambunathan rewrote the HTML
	exporter.  Remove Jambunathan from my own acknowledgments.
	(TaskJuggler export): Delete.

	* org.texi (HTML preamble and postamble)
	(Tables in HTML export, Images in HTML export)
	(Math formatting in HTML export, CSS support)
	(@LaTeX{} and PDF export, Publishing options): Fix the names of
	the HTML export and publishing options.

	* org.texi (Literal examples, Export options)
	(@LaTeX{} and PDF export, Header and sectioning)
	(Publishing options): Fix LaTeX options names.

	* org.texi (Export options, CSS support, In-buffer settings):
	Fix references to HTML_LINK_* and HTML_STYLE keywords.

	* org.texi (Export options, In-buffer settings): Fix references to
	#+SELECT_TAGS and #+EXCLUDE_TAGS and remove reference to #+XSLT.

	* org.texi (Top, Markup, Initial text, Images and tables)
	(@LaTeX{} fragments, @LaTeX{} fragments, Exporting)
	(Export options, JavaScript support, Beamer class export):
	Remove references to the DocBook export, which has been deleted.
	(History and Acknowledgments): Mention that DocBook has been
	deleted, suggest to use the Texinfo exporter instead, then to
	convert the .texi to DocBook with makeinfo.
	(Links in ODT export, Tables in ODT export): Fix indices.

	* org.texi (Deadlines and scheduling): Add a variable to the
	index.  Add documentation about delays for scheduled tasks.

	* org.texi (Emphasis and monospace):
	Mention `org-fontify-emphasized-text' and
	`org-emphasis-regexp-components'.

	* org.texi (References): Small enhancement.

	* org.texi (Column width and alignment): Make the example visually
	more clear.

	* org.texi (The clock table): Document :mstart and :wstart as a
	way to set the starting day of the week.

	* org.texi (In-buffer settings): Document new startup keywords.
	Thanks to John J Foerch for this idea.

	* org.texi (Include files): Tiny formatting fix.

	* org.texi (Activation): Point to the "Conflicts" section.

2013-11-12  Carsten Dominik  <carsten.dominik@gmail.com>

	* org.texi (CSS support): Clarify this section.

	* org.texi (@LaTeX{} specific attributes): Document that tabu and
	tabularx packages are not in the default set of packages.

	* org.texi (Agenda commands): Document fortnight view.

	* org.texi: Document conflict with ecomplete.el.

	* org.texi (History and Acknowledgments): Acknowledgements for
	Jason Dunsmore and Rakcspace.

	* org.texi: Rename org-crypt.el node to org-crypt.

	* org.texi (A @LaTeX{} example): Fix typo in variable name.

	* org.texi (MobileOrg): Mention the new iPhone developer.

	* org.texi (Table of contents) Improve documentation of TOC
	placement.

	* org.texi: Explain that date/time information at read-date prompt
	should start at the beginning, not anywhere in the middle of a
	long string.

2013-11-12  Christopher Schmidt  <christopher@ch.ristopher.com>

	* org.texi (Orgstruct mode): Fix wrong regexp.

2013-11-12  Eric Abrahamsen  <eric@ericabrahamsen.net>

	* org.texi: Document export to (X)HTML flavors.

2013-11-12  Eric Schulte  <schulte.eric@gmail.com>

	* org.texi (Extracting source code): Mention the prefix argument
	to org-babel-tangle.
	(noweb): Remove erroneous negative.
	(Specific header arguments): Document new header arguments.
	Documentation for new tangle-mode header argument.
	(Top): Documentation for new tangle-mode header argument.
	(rownames): Documentation for new tangle-mode header argument.
	Mention elisp as special rowname case.
	(tangle-mode): Documentation for new tangle-mode header argument.
	(post): Documentation and an example of usage.
	(var): Remove the "Alternate argument syntax" section from the
	documentation.
	(hlines): Note that :hline has no effect for Emacs Lisp code
	blocks.

2013-11-12  Feng Shu  <tumashu@gmail.com>

	* org.texi (@LaTeX{} fragments, Previewing @LaTeX{} fragments)
	(Math formatting in HTML export)
	(Working with @LaTeX{} math snippets): Add document about creating
	formula image with imagemagick.

	* org.texi (@LaTeX{} specific attributes): Document `:caption'
	attribute of #+ATTR_LATEX.

2013-11-12  Grégoire Jadi  <gregoire.jadi@gmail.com>

	* org.texi (Handling links): Fix a typo in
	`org-startup-with-inline-images' documentation.

	* org.texi (Previewing @LaTeX{} fragments): Document the startup
	keywords to use for previewing LaTeX fragments or not.
	(Summary of in-buffer settings): Improve formatting and add an
	entry for the variable `org-startup-with-latex-preview'.

	* org.texi (Property syntax): Recall the user to refresh the org
	buffer when properties are set on a per-file basis.

2013-11-12  Gustav Wikström  <gustav.erik@gmail.com>  (tiny change)

	* org.texi (Matching tags and properties): Clarification.

2013-11-12  Ippei Furuhashi  <top.tuna+orgmode@gmail.com>

	* org.texi (Editing and debugging formulas): Add an example when a
	table has multiple #+TBLFM lines.

2013-11-12  Ivan Vilata i Balaguer  <ivan@selidor.net>  (tiny change)

	* org.texi (The clock table): Document acceptance of relative
	times in tstart and tend, link to syntax description and provide
	example.

2013-11-12  Jarmo Hurri  <jarmo.hurri@syk.fi>

	* org.texi (The spreadsheet): Document lookup functions.

2013-11-12  Kodi Arfer  <git@arfer.net>  (tiny change)

	* org.texi (CSS support): Mention .figure-number, .listing-number,
	and .table-number.

2013-11-12  Michael Brand  <michael.ch.brand@gmail.com>

	* org.texi
	(Formula syntax for Calc, Emacs Lisp forms as formulas): Reformat
	spreadsheet formula mode strings and some examples from @example
	block with xy @r{yz} to @table.

	* org.texi (Formula syntax for Calc): Improve the documentation of
	empty fields in formulas for spreadsheet.  Add explanation and
	example for empty field.  Extend explanations of format
	specifiers.  Add a sentence to mention Calc defmath.

	* org.texi (Column formulas): Add a sentence to be more explicit
	about when a table header is mandatory.

2013-11-12  Nicolas Goaziou  <n.goaziou@gmail.com>

	* org.texi (Subscripts and superscripts): Remove reference to
	quoted underscores until this mechanism is implemented again.

	* org.texi (Beamer export): Be more accurate about BEAMER_OPT
	property.

	* org.texi (Document title): Subtree export is no longer triggered
	by marking one as the region.
	(Horizontal rules): LaTeX export doesn't use "\hrule" anymore, and
	giving examples isn't very useful: "horizontal rule" is, at least,
	as explicit as <hr/>.

	* org.texi (HTML doctypes): Reflect keyword removal.
	(CSS support): Reflect keyword removal.

	* org.texi (@LaTeX{} specific attributes): Document new :float
	values.

	* org.texi (Export settings): Improve documentation.

	* org.texi (Math formatting in HTML export): Fix OPTIONS item's name.
	(Text areas in HTML export): Update text areas.
	(HTML Export commands): Update export commands.

	* org.texi (Header and sectioning): Add a footnote about the
	different between LATEX_HEADER_EXTRA and LATEX_HEADER.

	* org.texi (The Export Dispatcher):
	Document `org-export-in-background'.

	* org.texi (Footnotes): Export back-ends do not use
	`org-footnote-normalize' anymore.

	* org.texi: Document variable changes.

	* org.texi (Export settings): Document p: item in OPTIONS keyword.

	* org.texi (Exporting): Massive rewrite of the first sections.
	(Selective export): Delete.
	(The Export Dispatcher): Rewrite.
	(Export options): Rewrite as "Export settings".

	* org.texi: Small changes to documentation for embedded LaTeX.

	* org.texi (Internal links): Document #+NAME keyword and
	cross-referencing during export.

	* org.texi (Include files): Remove reference to :prefix1
	and :prefix.  Give more details for :minlevel.

	* org.texi (Macro replacement): Fix macro name.
	Update documentation about possible locations and escaping mechanism.

	* org.texi (Table of contents): Update documentation.
	Document lists of listings and lists of tables.  Add documentation for
	optional title and #+TOC: keyword.

2013-11-12  Rick Frankel  <rick@rickster.com>

	* org.texi (results): Add Format section, broken out of Type
	section to match code.
	(hlines, colnames): Remove incorrect Emacs Lisp exception.
	Note that the actual default handling (at least for python and
	emacs-lisp) does not seem to match the description.

2013-11-12  Sacha Chua  <sacha@sachachua.com>  (tiny change)

	* org.texi (The date/time prompt): Update the documentation to
	reflect the new way `org-read-date-get-relative' handles weekdays.

2013-11-12  Yasushi Shoji  <yashi@atmark-techno.com>

	* org.texi (Resolving idle time):
	Document `org-clock-x11idle-program-name'.

2013-10-24  Michael Albinus  <michael.albinus@gmx.de>

	* ert.texi (Running Tests Interactively): Adapt examle output.
	(Tests and Their Environment): Mention skip-unless.

2013-10-23  Glenn Morris  <rgm@gnu.org>

	* dired-x.texi, ebrowse.texi, ede.texi, eieio.texi, eshell.texi:
	* pcl-cvs.texi, sc.texi, srecode.texi, vip.texi, viper.texi:
	* widget.texi: Nuke @refill.

	* Makefile.in (install-dvi, install-html, install-pdf)
	(install-ps, uninstall-dvi, uninstall-html, uninstall-ps)
	(uninstall-pdf): Quote entities that might contain whitespace.

2013-10-17  Jay Belanger  <jay.p.belanger@gmail.com>

	* calc.texi (Data Type Formats): Don't specify the size at
	which integers begin to be represented by lists.

2013-10-14  Xue Fuqiao  <xfq.free@gmail.com>

	* cl.texi (Argument Lists): Add indexes for &key and &aux.

2013-10-07  Michael Albinus  <michael.albinus@gmx.de>

	* trampver.texi: Update release number.

2013-10-02  Michael Albinus  <michael.albinus@gmx.de>

	Sync with Tramp 2.2.8.

	* tramp.texi (External packages): Use `non-essential'.
	* trampver.texi: Update release number.

2013-09-14  Glenn Morris  <rgm@gnu.org>

	* eshell.texi: Markup fixes.

2013-09-11  Xue Fuqiao  <xfq.free@gmail.com>

	* ido.texi (Interactive Substring Matching): Use @key{RET} instead
	of @kbd{RET}.
	(Prefix Matching): Add an index.

2013-09-08  Glenn Morris  <rgm@gnu.org>

	* emacs-gnutls.texi: Tweak direntry.

2013-09-06  Michael Albinus  <michael.albinus@gmx.de>

	* tramp.texi (Alternative Syntax): Remove chapter.

2013-08-28  Paul Eggert  <eggert@cs.ucla.edu>

	* Makefile.in (SHELL): Now @SHELL@, not /bin/sh,
	for portability to hosts where /bin/sh has problems.

2013-08-28  Stefan Monnier  <monnier@iro.umontreal.ca>

	Try to reduce redundancy in doc/misc/Makefile.in.
	* Makefile.in (DOCMISC_W32): New var to replace DOCMISC_*_W32.
	(TARGETS): New intermediate variable.
	(DVI_TARGETS, HTML_TARGETS, PDF_TARGETS, PS_TARGETS): Use it.

2013-08-27  Glenn Morris  <rgm@gnu.org>

	* efaq.texi (Emacs for MS-Windows): Update location of MS FAQ.

	* efaq.texi: Rename from faq.texi, to match its output files.
	* Makefile.in: Update for faq.texi name change.

	* efaq-w32.texi (EMACSVER): Get it from emacsver.texi.

	* Makefile.in (webhack): Remove; it's nothing to do with Emacs.

	* efaq-w32.texi: Move here from the web-pages repository.
	* Makefile.in (DOCMISC_DVI_W32, DOCMISC_HTML_W32, DOCMISC_INFO_W32)
	(DOCMISC_PDF_W32, DOCMISC_PS_W32): New configure output variables.
	(INFO_COMMON, INFO_INSTALL): New derivations of INFO_TARGETS.
	(DVI_TARGETS, HTML_TARGETS, PDF_TARGETS, PS_TARGETS):
	Add DOCMISC_*_W32 variables.
	(echo-info): Use INFO_INSTALL rather than INFO_TARGETS.
	(efaq_w32_deps): New variable.
	(efaq-w32, $(buildinfodir)/efaq-w32$(INFO_EXT), efaq-w32.dvi)
	(efaq-w32.pdf, efaq-w32.html): New rules.
	(clean): Remove efaq-w32 products.

2013-08-26  Paul Eggert  <eggert@cs.ucla.edu>

	* texinfo.tex: Update from gnulib.

2013-08-19  Katsumi Yamaoka  <yamaoka@jpl.org>

	* emacs-mime.texi (Encoding Customization): Exclude iso-2022-jp-2 and
	shift_jis from the default value set to mm-coding-system-priorities for
	Japanese users.

2013-08-13  Glenn Morris  <rgm@gnu.org>

	* reftex.texi (LaTeX xr Package, Options - Table of Contents)
	(Options - Defining Label Environments, Options - Creating Labels)
	(Options - Referencing Labels, Options - Creating Citations)
	(Options - Index Support, Options - Viewing Cross-References)
	(Options - Finding Files, Options - Optimizations)
	(Options - Fontification, Options - Misc):
	* cc-mode.texi (Sample Init File):
	* edt.texi (Init file):
	* epa.texi (Encrypting/decrypting gpg files):
	* mairix-el.texi (About, Setting up the mairix interface, Using)
	(Extending):
	Rename nodes to avoid characters that can cause Texinfo problems.

2013-08-12  Katsumi Yamaoka  <yamaoka@jpl.org>

	* gnus.texi (Mail Source Specifiers): Fix description for pop3's :leave.

2013-08-12  Glenn Morris  <rgm@gnu.org>

	* Makefile.in (ada_mode_deps, auth_deps, autotype_deps)
	(bovine_deps, calc_deps, ccmode_deps, cl_deps, dbus_deps)
	(dired_x_deps, ebrowse_deps, ede_deps, ediff_deps, edt_deps)
	(eieio_deps, emacs_gnutls_deps, emacs_mime_deps, epa_deps)
	(erc_deps, ert_deps, eshell_deps, eudc_deps, faq_deps)
	(flymake_deps, forms_deps, gnus_deps, htmlfontify_deps)
	(idlwave_deps, ido_deps, info_deps, mairix_el_deps, message_deps)
	(mh_e_deps, newsticker_deps, nxml_mode_deps, org_deps)
	(pcl_cvs_deps, pgg_deps, rcirc_deps, reftex_deps, remember_deps)
	(sasl_deps, sc_deps, semantic_deps, ses_deps, sieve_deps)
	(smtpmail_deps, speedbar_deps, srecode_deps, todo_mode_deps)
	(tramp_deps, url_deps, vip_deps, viper_deps, widget_deps)
	(wisent_deps, woman_deps): New variables.  Use to reduce duplication.

	* woman.texi (Top): Avoid mailto: in html output.

	* Makefile.in (prefix, datarootdir, datadir, PACKAGE_TARNAME)
	(docdir, dvidir, htmldir, pdfdir, psdir, GZIP_PROG, INSTALL)
	(INSTALL_DATA): New, set by configure.
	(HTML_OPTS, HTML_TARGETS, PS_TARGETS, DVIPS): New variables.
	(.PHONY): Add html, ps, install-dvi, install-html, install-pdf,
	install-ps, install-doc, uninstall-dvi, uninstall-html, uninstall-pdf,
	uninstall-ps, and uninstall-doc.
	(.SUFFIXES): Add .ps and .dvi.
	(.dvi.ps): New suffix rule.
	(html, ps, ada-mode.html, auth.html, autotype.html, bovine.html)
	(calc.html, cc-mode.html, cl.html, dbus.html, dired-x.html)
	(ebrowse.html, ede.html, ediff.html, edt.html, eieio.html)
	(emacs-gnutls.html, emacs-mime.html, epa.html, erc.html)
	(ert.html, eshell.html, eudc.html, faq.html, flymake.html)
	(forms.html, gnus.html, htmlfontify.html, idlwave.html)
	(ido.html, mairix-el.html, message.html, mh-e.html)
	(newsticker.html, nxml-mode.html, org.html, pgg.html)
	(rcirc.html, reftex.html, remember.html, sasl.html, sc.html)
	(semantic.html, sieve.html, smtpmail.html, speedbar.html)
	(srecode.html, todo-mode.html, tramp.html, url.html, vip.html)
	(viper.html, widget.html, wisent.html, woman.html, install-dvi)
	(install-html, install-pdf, install-ps, install-doc, uninstall-dvi)
	(uninstall-html, uninstall-ps, uninstall-pdf, uninstall-doc):
	New rules.
	(clean): Remove HTML_TARGETS and PS_TARGETS.

2013-08-10  Xue Fuqiao  <xfq.free@gmail.com>

	* ido.texi (Working Directories, Flexible Matching, Regexp Matching)
	(Find File At Point, Ignoring, Misc Customization): Use @defopt
	for user options.

2013-08-09  Xue Fuqiao  <xfq.free@gmail.com>

	* htmlfontify.texi (Customization): Remove documentation of
	`hfy-fast-lock-save'.  Minor fixes.

2013-08-08  Xue Fuqiao  <xfq.free@gmail.com>

	* ido.texi (Top): Insert node "Working Directories" in menu.
	(Working Directories): New node.
	(Misc Customization): Add documentation of
	`ido-confirm-unique-completion' and some other user options.

2013-08-07  Eli Zaretskii  <eliz@gnu.org>

	* todo-mode.texi: Update @dircategory.
	(Overview, Todo Items as Diary Entries, Todo Mode Entry Points)
	(File Editing, Marked Items, Item Prefix): Fix usage of @xref and
	@ref.

2013-08-07  Xue Fuqiao  <xfq.free@gmail.com>

	* sc.texi (Introduction): Fix index.
	(Usage Overview, Citations, Citation Elements, Recognizing Citations)
	(Information Keys and the Info Alist, Reference Headers)
	(The Built-in Header Rewrite Functions)
	(Electric References, Reply Buffer Initialization)
	(Filling Cited Text, Selecting an Attribution)
	(Attribution Preferences)
	(Anonymous Attributions, Author Names)
	(Using Regi, Post-yank Formatting Commands)
	(Citing Commands, Insertion Commands)
	(Mail Field Commands)
	(Hints to MUA Authors, Thanks and History): Change from one space
	between sentences to two.
	(What Supercite Does): Typo fix.

	* newsticker.texi (Usage): Use @key for RET.

	* cl.texi (Argument Lists, For Clauses)
	(Macros): Add indexes.

2013-08-05  Xue Fuqiao  <xfq.free@gmail.com>

	* cl.texi (Blocks and Exits): Add an index.

2013-08-04  Stephen Berman  <stephen.berman@gmx.net>

	* Makefile.in (INFO_TARGETS, DVI_TARGETS, PDF_TARGETS): Add todo-mode.
	(todo-mode, $(buildinfodir)/todo-mode$(INFO_EXT))
	(todo-mode.dvi, todo-mode.pdf): New rules.

	* todo-mode.texi: New file.

2013-08-01  Lars Magne Ingebrigtsen  <larsi@gnus.org>

	* gnus.texi (Basic Usage): Mention that warp means jump here.
	(The notmuch Engine): Mention notmuch.

2013-07-30  Tassilo Horn  <tsdh@gnu.org>

	* gnus.texi (Sorting the Summary Buffer): Document new defcustom
	`gnus-subthread-sort-functions' and remove the obsolete documentation
	of `gnus-sort-threads-recursively'.

2012-07-30  Paul Eggert  <eggert@cs.ucla.edu>

	* texinfo.tex: Update to 2012-07-29.17 version.

2013-07-29  David Engster  <deng@randomsample.de>

	* eieio.texi (top): Make clear that EIEIO is not a full CLOS
	implementation.
	(Introduction): Add further missing features.
	(Building Classes): Add introductory paragraph.
	(Wish List): Add metaclasses and EQL specialization.

2013-07-29  Michael Albinus  <michael.albinus@gmx.de>

	* tramp.texi (Frequently Asked Questions):
	Mention `tramp-use-ssh-controlmaster-options'.

2013-07-26  Tassilo Horn  <tsdh@gnu.org>

	* gnus.texi (Sorting the Summary Buffer): Document new defcustom
	`gnus-sort-threads-recursively'.

2013-07-25  Glenn Morris  <rgm@gnu.org>

	* Makefile.in (INFO_TARGETS, DVI_TARGETS, PDF_TARGETS): Add ido.
	(ido, $(buildinfodir)/ido$(INFO_EXT), ido.dvi, ido.pdf): New rules.

	* erc.texi (Special Features): Update contact information.
	(History): Avoid using @email.

	* eshell.texi (Bugs and ideas): Minor updates.

	* faq.texi (Reporting bugs, Origin of the term Emacs)
	(Setting up a customization file)
	(Using an already running Emacs process, Turning off beeping)
	(Packages that do not come with Emacs)
	(Replying to the sender of a message): Avoid using @email.

	* pcl-cvs.texi (Contributors, Bugs): Avoid using @email.

	* reftex.texi (Imprint): Avoid using @email.

	* ses.texi (Top): Update bug reporting instructions.
	(Acknowledgments): Avoid using @email.

	* woman.texi (Introduction, Background): Remove outdated information.
	(Bugs, Acknowledgments): Avoid using @email.

2013-07-24  Xue Fuqiao  <xfq.free@gmail.com>

	* ido.texi: New file.

2013-07-19  Geoff Kuenning  <geoff@cs.hmc.edu>  (tiny change)

	* gnus.texi (Customizing Articles): Document function predicates.

2013-07-08  Tassilo Horn  <tsdh@gnu.org>

	* gnus.texi (lines): Correct description of
	`gnus-registry-track-extra's default value.
	Mention `gnus-registry-remove-extra-data'.

2013-07-06  Lars Ingebrigtsen  <larsi@gnus.org>

	* gnus.texi (Group Parameters): Mention regexp
	substitutions (bug#11688).

2013-07-06  Nathan Trapuzzano  <nbtrap@nbtrap.com>  (tiny change)

	* gnus.texi (Generic Marking Commands): Fix grammar (bug#13368).

2013-07-06  Lars Ingebrigtsen  <larsi@gnus.org>

	* gnus.texi (Emacsen): Fix version.

	* gnus-faq.texi (FAQ 1-6): Mention the correct Emacs version.

2013-07-06  Glenn Morris  <rgm@gnu.org>

	* mh-e.texi: Fix external links.
	(Using This Manual): Printed elisp manuals no longer available.

	* newsticker.texi (Overview): Update URL.

	* nxml-mode.texi (Introduction): Update URL.

	* org.texi (JavaScript support): Fix URL.

	* wisent.texi (Wisent Overview): Remove incorrect, unnecessary uref.

	* eudc.texi (CCSO PH/QI): Remove defunct URL.

	* dbus.texi (Introspection): Update URL to a less defunct one.

	* gnus.texi (Top): Restrict "Other related manuals" to info output.
	(Foreign Groups): Use @indicateurl for examples.
	(Direct Functions): Remove defunct URL.
	(RSS): Update URL.

	* gnus-faq.texi (FAQ 5-8, FAQ 6-3): Remove defunct URLs.
	(FAQ 7-1): Update URL.

	* pgg.texi (Top, Overview): Add note about obsolescence.

2013-07-03  Paul Eggert  <eggert@cs.ucla.edu>

	* texinfo.tex: Merge from gnulib.

2013-07-03  Glenn Morris  <rgm@gnu.org>

	* bovine.texi (top):
	* cc-mode.texi (AWK Mode Font Locking):
	* mh-e.texi (Preface):
	* url.texi (URI Parsing): Fix cross-references to other manuals.

2013-07-02  Lars Magne Ingebrigtsen  <larsi@gnus.org>

	* gnus.texi (Client-Side IMAP Splitting):
	Note that `nnimap-inbox' now can be a list.

2013-06-24  Glenn Morris  <rgm@gnu.org>

	* eshell.texi: Fix cross-references to other manuals.

2013-06-23  Glenn Morris  <rgm@gnu.org>

	* Makefile.in (HTML_TARGETS, html, emacs-faq.html, emacs-faq):
	Remove; not needed now we use a standard html layout for the faq.
	(clean): Remove HTML_TARGETS, emacs-faq.text.

2013-06-21  Eduard Wiebe  <usenet@pusto.de>

	* flymake.texi (Parsing the output, Customizable variables):
	Add reference to `flymake-warning-predicate'.

2013-06-19  Michael Albinus  <michael.albinus@gmx.de>

	* tramp.texi (Top, Configuration): Insert section `Predefined
	connection information' in menu.
	(Predefined connection information): New section.
	(Android shell setup): Make a reference to `Predefined connection
	information'.

2013-06-19  Glenn Morris  <rgm@gnu.org>

	* Makefile.in (version): New, set by configure.
	(clean): Delete dist tar file.
	(infoclean): New, split from maintainer-clean.
	(maintainer-clean): Run infoclean.
	(dist): New rule, to make tarfile for www.gnu.org.

2013-06-13  Albert Krewinkel  <tarleb@moltkeplatz.de>

	* sieve.texi (Managing Sieve): Fix port in example, fix documentation
	for keys q and Q.
	(Standards): Reference RFC5804 as the defining document of the
	managesieve protocol.

2013-06-10  Aidan Gauland  <aidalgol@amuri.net>

	* eshell.texi (Input/Output): Expand to cover new visual-command
	options, eshell-visual-subcommands and eshell-visual-options.
	Divide into separate Visual Commands and Redirection sections.

2013-06-10  Glenn Morris  <rgm@gnu.org>

	* epa.texi (Cryptographic operations on files): Update epa-decrypt-file.

2013-06-04  Katsumi Yamaoka  <yamaoka@jpl.org>

	* gnus.texi (Article Date):
	Fix description of gnus-article-update-date-headers.

2013-05-28  Xue Fuqiao  <xfq.free@gmail.com>

	* erc.texi (Special Features): ERC is being maintained within
	Emacs now.

2013-05-25  Xue Fuqiao  <xfq.free@gmail.com>

	* flymake.texi: Change from one space between sentences to two.

2013-05-04  Stefan Monnier  <monnier@iro.umontreal.ca>

	* cl.texi (Obsolete Macros): Describe replacements for `flet'
	(bug#14293).

2013-04-16  Michael Albinus  <michael.albinus@gmx.de>

	* tramp.texi (Frequently Asked Questions): Precise, how to define
	an own ControlPath.

2013-04-15  Michael Albinus  <michael.albinus@gmx.de>

	* tramp.texi (Frequently Asked Questions): New item for
	ControlPath settings.

2013-03-31  Jay Belanger  <jay.p.belanger@gmail.com>

	* calc.texi (Basic Operations on Units): Streamline some
	descriptions.

2013-03-27  Aidan Gauland  <aidalgol@no8wireless.co.nz>

	* eshell.texi (Built-ins): Update manual to mention tramp module.

2013-03-18  Michael Albinus  <michael.albinus@gmx.de>

	* tramp.texi (Filename Syntax): Host names are not allowed to be
	any method name, unless method name is specified explicitly.
	Remove restriction on unibyte filenames.

	* trampver.texi: Update release number.

2013-03-17  Paul Eggert  <eggert@cs.ucla.edu>

	doc: convert some TeX accents to UTF-8
	* emacs-mime.texi (Interface Functions): Use 'ï' rather than
	'@"{@dotless{i}}'.

2013-03-15  Michael Albinus  <michael.albinus@gmx.de>

	Sync with Tramp 2.2.7.

	* trampver.texi: Update release number.

2013-03-09  Jay Belanger  <jay.p.belanger@gmail.com>

	* calc.texi (Basic Operations on Units): Streamline some
	descriptions.

2013-03-08  Glenn Morris  <rgm@gnu.org>

	* faq.texi (Top): Don't say this was updated @today.
	That's irrelevant and leads to spurious diffs.

2013-03-08  Jay Belanger  <jay.p.belanger@gmail.com>

	* calc.texi (Basic Operations on Units):
	Fix cross-reference.

2013-03-07  Katsumi Yamaoka  <yamaoka@jpl.org>

	* gnus-faq.texi (FAQ 3-11): Now Gnus supports POP3 UIDL.

2013-03-06  Alan Mackenzie  <acm@muc.de>

	* cc-mode.texi (Custom Line-Up): Clarify position of point on
	calling a line-up function.

2013-03-04  Paul Eggert  <eggert@cs.ucla.edu>

	* emacs-mime.texi, htmlfontify.texi, mairix-el.texi, mh-e.texi:
	* ses.texi: Switch from Latin-1 to UTF-8.

2013-03-03  Michael Albinus  <michael.albinus@gmx.de>

	* tramp.texi (External methods): Tramp does not connect Android
	devices by itself.

2013-03-02  Bill Wohler  <wohler@newt.com>

	Release MH-E manual version 8.5.

	* mh-e.texi (VERSION, EDITION, UPDATED, UPDATE-MONTH): Update for
	release 8.5.

	* mh-e.texi (Preface, Conventions, Getting Started)
	(Using This Manual, Folder Selection, Viewing, Aliases)
	(Identities, Speedbar, Menu Bar, Tool Bar, Scan Line Formats)
	(Bug Reports, Mailing Lists, MH FAQ and Support, Getting MH-E):
	Update URLs.

2013-03-01  Michael Albinus  <michael.albinus@gmx.de>

	* tramp.texi (Inline methods): Remove "ssh1", "ssh2", "plink1"
	and "plink2" entries.  "plink2" is obsolete for a long time.
	(External methods): Remove "scp1" and "scp2" entries.
	Explain user name and host name specification for "adb".

2013-02-28  Michael Albinus  <michael.albinus@gmx.de>

	* tramp.texi (External methods): Mention `tramp-adb-program'.

2013-02-28  Bastien Guerry  <bzg@gnu.org>

	* org.texi (Visibility cycling): Suggest to set
	`org-agenda-inhibit-startup' to nil if user wants the startup
	visibility settings to be honored in any circumstances.
	(Progress logging, Checkboxes): Fix typos.

2013-02-28  Michael Albinus  <michael.albinus@gmx.de>

	* tramp.texi (top) [xxx, yyy, trampfn]: Provide two versions of
	the macros, for Texinfo 4.13 and 5.0.

2013-02-24  Michael Albinus  <michael.albinus@gmx.de>

	Port Tramp documentation to Texinfo 5.0.
	* tramp.texi (top) [xxx, yyy, trampfn]: Remove superfluous @c.
	(Filename Syntax): Do not use @trampfn{} in @item.
	(Filename completion): Use @columnfractions in @multitable.

2013-02-22  Glenn Morris  <rgm@gnu.org>

	* flymake.texi (Syntax check statuses): Fix multitable continued rows.

2013-02-21  Paul Eggert  <eggert@cs.ucla.edu>

	* Makefile.in (html): New rule.

2013-02-20  Michael Albinus  <michael.albinus@gmx.de>

	* tramp.texi (Android shell setup): Improve.  Reported by Thierry
	Volpiatto <thierry.volpiatto@gmail.com>.

2013-02-16  Michael Albinus  <michael.albinus@gmx.de>

	* tramp.texi (Top, Configuration): Insert section `Android shell
	setup' in menu.
	(Android shell setup): New section.
	(Connection types, Default Method)
	(Frequently Asked Questions): Mention "scp" instead of "scpc".
	(External methods): Remove "scpc" and "rsyncc" entries.
	(Frequently Asked Questions): Remove entry about ControlPersist.

2013-02-13  Glenn Morris  <rgm@gnu.org>

	* message.texi (News Headers): Don't mention yow any more.

2013-02-09  Jay Belanger  <jay.p.belanger@gmail.com>

	* calc.texi (Basic Operations on Units, Customizing Calc):
	Mention the variable `calc-allow-units-as-numbers'.

2013-02-08  Aidan Gauland  <aidalgol@no8wireless.co.nz>

	* eshell.texi: Fill most of the missing sections.

2013-02-07  Bastien Guerry  <bzg@gnu.org>

	* org.texi (References): Clarify an example.
	(Installation): Fix instructions.
	(Org-Plot): Fix link.
	(Checkboxes, Radio lists): Fix typos.

2013-02-07  Glenn Morris  <rgm@gnu.org>

	* cl.texi (Equality Predicates): Mention memql.

2013-02-07  Eric Ludlam  <zappo@gnu.org>

	* ede.texi (Creating a project): Make ede-new doc less
	specific, and only about items it supports, indicating that there
	might be more.  Remove refs to simple project and direct automake
	from ede new.
	(Simple projects): Re-write to not talk about ede-simple-project
	which is deprecated, and instead use the term to mean projects
	that don't do much management, just project wrapping.
	Add ede-generic-project link.
	(ede-generic-project): New node (bug#11441).

2013-02-07  Glenn Morris  <rgm@gnu.org>

	* cl.texi (Equality Predicates): Fix eq/eql pedantry.

2013-02-01  Glenn Morris  <rgm@gnu.org>

	* calc.texi (Help Commands): Update calc-view-news description.
	Mention etc/CALC-NEWS.

2013-01-24  Michael Albinus  <michael.albinus@gmx.de>

	* tramp.texi (Filename Syntax): Filenames must be unibyte strings.

2013-01-13  Bastien Guerry  <bzg@gnu.org>

	* org.texi (Installation): Simplify.

2013-01-13  François Allisson  <francois@allisson.co>  (tiny change)

	* org.texi (Handling links): Update the mention to the obsolete
	variable `org-link-to-org-use-id' with a mention to the newer
	variable `org-id-link-to-org-use-id'.  Mention the need to load
	the org-id library.

2013-01-10  Michael Albinus  <michael.albinus@gmx.de>

	* tramp.texi (Default Host): Introduce `tramp-default-host-alist'.

2013-01-09  Bastien Guerry  <bzg@gnu.org>

	* org.texi (Pushing to MobileOrg): Add footnote about using
	symbolic links in `org-directory'.
	(Timestamps, Deadlines and scheduling): Use `diary-float' instead
	of the now obsolete alias `org-float'.
	(TODO basics): Add `org-use-fast-todo-selection' to the variable
	index.  Fix description of TODO keywords cycling.
	(Advanced features): Add missing argument for @item.
	(Storing searches): Add index entries and a note about
	*-tree agenda views.
	(Structure editing): Document `org-mark-element' and
	`org-mark-subtree'.
	(Tag inheritance): Document `org-agenda-use-tag-inheritance'.

2013-01-08  Juri Linkov  <juri@jurta.org>

	* info.texi (Go to node): Mention the abbreviated format
	`(FILENAME)' equal to `(FILENAME)Top'.  (Bug#13365)

2013-01-06  Andreas Schwab  <schwab@linux-m68k.org>

	* autotype.texi: Remove undefined command @subtitlefont.
	* cc-mode.texi: Likewise.

	* org.texi (Advanced features): Use `@w{ }' instead of `@ ' in
	@item argument.
	(Property searches): Use \\ instead of @backslashchar{}.
	* pgg.texi (VERSION): Move @set below @setfilename.

2013-01-05  Andreas Schwab  <schwab@linux-m68k.org>

	* ada-mode.texi: Remove braces from @title argument.
	* eudc.texi: Likewise.
	* smtpmail.texi: Likewise.
	* auth.texi (VERSION): Set before first use.
	* emacs-gnutls.texi (VERSION): Likewise.
	* pgg.texi (VERSION): Likewise.
	* ede.texi (Top): Rename from top, all uses changed.
	* eshell.texi: Add missing argument to @sp.
	* forms.texi (Top): Reorder menu to match structure.
	* htmlfontify.texi (Customization): Add missing @item in
	@enumerate.
	* org.texi (Advanced features): Add missing argument for @item.
	(Property searches): Use @backslashchar{} in macro argument.
	* pcl-cvs.texi: Add missing argument to @sp.
	(Movement commands): Fix use of @itemx.
	* vip.texi (Misc Commands, Viewing the Buffer): Likewise.
	* reftex.texi (Options (Creating Citations)): Add missing newline
	before @end.
	* tramp.texi (Obtaining Tramp): Remove extra dots.
	(Configuration): Reorder menu to match structure.
	(Remote shell setup): Replace literal NUL character by \0.
	* viper.texi (Marking): Add missing argument for @item.

2013-01-04  Glenn Morris  <rgm@gnu.org>

	* Makefile.in (INFO_TARGETS, DVI_TARGETS, PDF_TARGETS):
	Add htmlfontify.
	(htmlfontify, $(buildinfodir)/htmlfontify$(INFO_EXT))
	(htmlfontify.dvi, htmlfontify.pdf): New targets.
	* makefile.w32-in (INFO_TARGETS, DVI_TARGETS, clean): Add htmlfontify.
	($(infodir)/htmlfontify$(INFO_EXT), htmlfontify.dvi): New targets.

	* htmlfontify.texi: Miscellaneous fixes and updates.
	Set copyright to FSF, update license to GFDL 1.3+.

2013-01-04  Vivek Dasmohapatra  <vivek@etla.org>

	* htmlfontify.texi: New file.

2013-01-02  Jay Belanger  <jay.p.belanger@gmail.com>

	* calc.texi (Free-Form Dates): Expand on the date reading
	algorithm.

2012-12-27  Glenn Morris  <rgm@gnu.org>

	* viper.texi (Rudimentary Changes, Key Bindings, Key Bindings):
	Avoid some overfull lines.

	* widget.texi (Programming Example): Break some long lines.

	* wisent.texi (Wisent Overview): Fix xref.
	(Grammar format, Understanding the automaton): Avoid overfill.

	* bovine.texi (Optional Lambda Expression): Allow line break.

	* auth.texi (Help for users): Break long lines.

	* ada-mode.texi (Project file variables):
	Reword to reduce underfull hbox.
	(No project files, Use GNAT project file):
	Use smallexample to make some overfull lines less terrible.

	* autotype.texi, bovine.texi, ede.texi, eieio.texi, pcl-cvs.texi:
	Fix cross-references to separate manuals.

	* Makefile.in (gfdl): New variable.  Use throughout where
	appropriate so that targets depend on doclicense.texi.

2012-12-25  Lars Ingebrigtsen  <larsi@gnus.org>

	* gnus.texi (Customizing the IMAP Connection): Mention the other
	authenticators.

2012-12-24  Lars Ingebrigtsen  <larsi@gnus.org>

	* gnus.texi (Browse Foreign Server):
	Document `gnus-browse-delete-group'.

2012-12-22  Glenn Morris  <rgm@gnu.org>

	* ada-mode.texi, ebrowse.texi, ediff.texi, ert.texi, eshell.texi:
	* eudc.texi, idlwave.texi, pcl-cvs.texi, rcirc.texi, reftex.texi:
	* remember.texi, ses.texi, speedbar.texi, vip.texi, viper.texi:
	* widget.texi, wisent.texi: Nuke hand-written node pointers.

	* Makefile.in (gfdl): New variable.  Use throughout where
	appropriate so that targets depend on doclicense.texi.

2012-12-22  Eli Zaretskii  <eliz@gnu.org>

	* makefile.w32-in ($(INFO_TARGETS), $(DVI_TARGETS)): Depend on
	doclicense.texi.  Remove doclicense.texi from all targets that
	mentioned it explicitly.
	($(infodir)/woman$(INFO_EXT), woman.dvi): Depend on
	$(emacsdir)/emacsver.texi.
	($(infodir)/erc$(INFO_EXT), erc.dvi): Don't depend on gpl.texi.

2012-12-21  Glenn Morris  <rgm@gnu.org>

	* woman.texi (UPDATED, VERSION): Remove in favor of EMACSVER.
	Include emacsver.texi.  Nuke hand-written node pointers.
	* Makefile.in ($(buildinfodir)/woman$(INFO_EXT), woman.dvi, woman.pdf):
	Depend on emacsver.texi.

	* auth.texi, emacs-gnutls.texi, epa.texi, ert.texi:
	* gnus-coding.texi, info.texi, nxml-mode.texi, sasl.texi:
	May as well just include doclicense.texi in everything.

	* ede.texi, eieio.texi, mairix-el.texi: Include a copy of GFDL,
	which @copying says is included.

	* ada-mode.texi, auth.texi, autotype.texi, bovine.texi, calc.texi:
	* cc-mode.texi, cl.texi, dbus.texi, dired-x.texi, ebrowse.texi:
	* ede.texi, ediff.texi, edt.texi, eieio.texi, emacs-gnutls.texi:
	* emacs-mime.texi, epa.texi, erc.texi, ert.texi, eshell.texi:
	* eudc.texi, flymake.texi, forms.texi, gnus-coding.texi, gnus.texi:
	* idlwave.texi, info.texi, mairix-el.texi, message.texi, mh-e.texi:
	* newsticker.texi, nxml-mode.texi, pcl-cvs.texi, pgg.texi:
	* rcirc.texi, reftex.texi, remember.texi, sasl.texi, sc.texi:
	* semantic.texi, ses.texi, sieve.texi, smtpmail.texi, speedbar.texi:
	* srecode.texi, tramp.texi, url.texi, vip.texi, viper.texi:
	* widget.texi, wisent.texi, woman.texi: Do not mention buying
	copies from the FSF, which does not publish these manuals.

	* erc.texi: No need to include gpl in this small manual.

	* org.texi (copying): Include a copy of the GFDL.
	(GNU Free Documentation License): New section.

2012-12-21  Bastien Guerry  <bzg@gnu.org>

	* org.texi: Fix typos.

2012-12-16  Paul Eggert  <eggert@cs.ucla.edu>

	* calc.texi (ISO 8601): Rename from ISO-8601,
	as it's typically spelled without a hyphen.

2012-12-16  Jay Belanger  <jay.p.belanger@gmail.com>

	* calc.texi (ISO-8601): New section.
	(Date Formatting Codes): Mention new codes.
	(Standard Date Formats): Mention new formats.

2012-12-14  Michael Albinus  <michael.albinus@gmx.de>

	* tramp.texi (External methods): Move `adb' method here.

2012-12-13  Glenn Morris  <rgm@gnu.org>

	* cl.texi (Modify Macros, Obsolete Macros): Now letf == cl-letf.

	* wisent.texi: Small edits.  Set copyright to FSF, update license to
	GFDL 1.3+.
	* Makefile.in (INFO_TARGETS, DVI_TARGETS, PDF_TARGETS): Add wisent.
	(wisent, $(buildinfodir)/wisent$(INFO_EXT), wisent.dvi, wisent.pdf):
	New targets.
	* makefile.w32-in (INFO_TARGETS, DVI_TARGETS, clean): Add wisent.
	($(infodir)/wisent$(INFO_EXT), wisent.dvi): New targets.

	* bovine.texi: Small edits.  Set copyright to FSF, update license to
	GFDL 1.3+, remove empty index.
	* Makefile.in (INFO_TARGETS, DVI_TARGETS, PDF_TARGETS): Add bovine.
	(bovine, $(buildinfodir)/bovine$(INFO_EXT), bovine.dvi, bovine.pdf):
	New targets.
	* makefile.w32-in (INFO_TARGETS, DVI_TARGETS, clean): Add bovine.
	($(infodir)/bovine$(INFO_EXT), bovine.dvi): New targets.

2012-12-13  Eric Ludlam  <zappo@gnu.org>
	    David Ponce  <david@dponce.com>
	    Richard Kim  <emacs18@gmail.com>

	* bovine.texi, wisent.texi: New files, imported from CEDET trunk.

2012-12-13  Glenn Morris  <rgm@gnu.org>

	* flymake.texi (Customizable variables, Locating the buildfile):
	Remove refs to flymake-buildfile-dirs, removed 2007-07-20.  (Bug#13148)

	* srecode.texi: Small edits.  Set copyright to FSF, add explicit
	GFDL 1.3+ license, fix up index.
	* Makefile.in (INFO_TARGETS, DVI_TARGETS, PDF_TARGETS): Add srecode.
	(srecode, $(buildinfodir)/srecode$(INFO_EXT), srecode.dvi)
	(srecode.pdf): New targets.
	* makefile.w32-in (INFO_TARGETS, DVI_TARGETS, clean): Add srecode.
	($(infodir)/srecode$(INFO_EXT), srecode.dvi): New targets.

2012-12-13  Eric Ludlam  <zappo@gnu.org>

	* srecode.texi: New file, imported from CEDET trunk.

2012-12-13  Bastien Guerry  <bzg@gnu.org>

	* org.texi (Summary, Code block specific header arguments)
	(Code block specific header arguments)
	(Header arguments in function calls, var, noweb)
	(Results of evaluation, Code evaluation security):
	Small reformatting: add a blank line before some example.

	* org.texi (System-wide header arguments)
	(Header arguments in Org mode properties, Conflicts)
	(Dynamic blocks, Using the mapping API):
	Fix indentation of Elisp code examples.

	* org.texi (Comment lines): Fix description of the comment syntax.

	* org.texi (Installation): Mention "make test" in the correct section.

2012-12-06  Paul Eggert  <eggert@cs.ucla.edu>

	* doclicense.texi, gpl.texi: Update to latest version from FSF.
	These are just minor editorial changes.

2012-12-04  Michael Albinus  <michael.albinus@gmx.de>

	* tramp.texi (History): Mention ADB.
	(Inline methods): Add `adb' method.

2012-12-03  Michael Albinus  <michael.albinus@gmx.de>

	* tramp.texi (Top, Obtaining Tramp): Replace CVS by Git.
	(External methods): Fix typo.

2012-12-03  Glenn Morris  <rgm@gnu.org>

	* rcirc.texi (Notices): Fix typo.

2012-11-25  Bill Wohler  <wohler@newt.com>

	Release MH-E manual version 8.4.

	* mh-e.texi (VERSION, EDITION, UPDATED, UPDATE-MONTH, Preface):
	Update for release 8.4.

	* mh-e.texi (Sequences): Add mh-whitelist-preserves-sequences-flag.
	(Junk): Add mh-whitelist-preserves-sequences-flag,
	mh-blacklist-msg-hook, mh-whitelist-msg-hook,
	mh-folder-blacklisted, mh-folder-whitelisted (closes SF #2945712).

2012-11-25  Paul Eggert  <eggert@cs.ucla.edu>

	* mh-e.texi (Procmail): Fix two @ typos.

2012-11-24  Paul Eggert  <eggert@cs.ucla.edu>

	* doclicense.texi, gpl.texi: Update to latest version from FSF.
	These are just minor editorial changes.

2012-11-23  Jay Belanger  <jay.p.belanger@gmail.com>

	* calc.texi (Date Formatting Codes): Mention the new beginning of
	the date numbering system.

2012-11-22  Paul Eggert  <eggert@cs.ucla.edu>

	* calc.texi: Fix TeX issues with capitals followed by ".", "?", "!".
	(Date Forms): Correct off-by-one error in explanation of
	Julian day numbers.  Give Gregorian equivalent of its origin.

2012-11-22  Jay Belanger  <jay.p.belanger@gmail.com>

	* calc.texi (Date Forms): Mention the customizable
	Gregorian-Julian switch.
	(Customizing Calc): Mention the variable `calc-gregorian-switch'.

2012-11-17  Paul Eggert  <eggert@cs.ucla.edu>

	Calc now uses the Gregorian calendar for all dates (Bug#12633).
	It also uses January 1, 1 AD as its day number 1.
	* calc.texi (Date Forms): Document this.

2012-11-16  Glenn Morris  <rgm@gnu.org>

	* cl.texi (Function Bindings): Clarify that cl-flet is lexical.
	(Obsolete Macros): Move example here from Function Bindings.

	* erc.texi: Use @code{nil} rather than just "nil".
	(Modules): Undocument obsolete "hecomplete".
	Add "notifications".
	(Connecting): Add brief section on passwords.
	(Options): Make a start by adding erc-hide-list, erc-lurker-hide-list.

2012-11-13  Glenn Morris  <rgm@gnu.org>

	* flymake.texi (Customizable variables)
	(Highlighting erroneous lines): Mention flymake-error-bitmap,
	flymake-warning-bitmap, and flymake-fringe-indicator-position.

2012-11-12  Vincent Belaïche  <vincentb1@users.sourceforge.net>

	* ses.texi: Doc for ses-rename-cell, ses-repair-cell-reference-all & ses-range.
	In all file place SES into @acronym{...}.
	(Advanced Features): Add key index and function index for
	ses-set-header-row.  Add description for function
	ses-rename-cell.  Add description for function
	ses-repair-cell-reference-all.
	(Ranges in formulas): Add description for ses-range flags.

2012-11-12  Paul Eggert  <eggert@cs.ucla.edu>

	* texinfo.tex: Merge from gnulib.

2012-11-10  Chong Yidong  <cyd@gnu.org>

	* url.texi (Introduction): Move url-configuration-directory to
	Customization node.
	(Parsed URIs): Split into its own node.
	(URI Encoding): New node.
	(Defining New URLs): Remove empty chapter.
	(Retrieving URLs): Add an introduction.  Doc fix for url-retrieve.
	Improve docs for url-queue-*.
	(Supported URL Types): Copyedits.  Delete empty subnodes.

	* url.texi (Introduction): Rename from Getting Started.
	Rewrite the introduction.
	(URI Parsing): Rewrite.  Omit the obsolete attributes slot.

2012-11-10  Glenn Morris  <rgm@gnu.org>

	* cl.texi (Obsolete Setf Customization):
	Revert defsetf example to the more correct let rather than prog1.
	Give define-modify-macro, defsetf, and define-setf-method
	gv.el replacements.

	* cl.texi (Overview): Mention EIEIO here, as well as the appendix.
	(Setf Extensions): Remove obsolete reference.
	(Obsolete Setf Customization):
	Move note on lack of setf functions to lispref/variables.texi.
	Undocument get-setf-method, since it no longer exists.
	Mention simple defsetf replaced by gv-define-simple-setter.

2012-11-03  Glenn Morris  <rgm@gnu.org>

	* cl.texi: Further general copyedits.
	(List Functions): Remove copy-tree, standard elisp for some time.
	(Efficiency Concerns): Comment out examples that no longer apply.
	(Compiler Optimizations): Rename from "Optimizing Compiler"; reword.
	(Creating Symbols, Random Numbers): De-emphasize internal
	variables cl--gensym-counter and cl--random-state.  (Bug#12788)
	(Naming Conventions, Type Predicates, Macros)
	(Predicates on Numbers): No longer mention cl-floatp-safe.

2012-11-02  Katsumi Yamaoka  <yamaoka@jpl.org>

	* gnus.texi (Mail Source Specifiers):
	Document :leave keyword used for pop mail source.

2012-11-01  Glenn Morris  <rgm@gnu.org>

	* cl.texi: General copyedits for style, line-breaks, etc.
	(Time of Evaluation, Iteration): Add xref to Emacs Lisp manual.
	(Macro Bindings, Blocks and Exits):
	Acknowledge existence of lexical-binding.
	(Iteration): Mainly defer to doc of standard dolist, dotimes.

2012-10-31  Glenn Morris  <rgm@gnu.org>

	* ert.texi (Introduction, The @code{should} Macro):
	Refer to "cl-assert" rather than "assert".

	* cl.texi (Function Bindings): Update for cl-flet and cl-labels.
	(Obsolete Lexical Binding): Rename section from "Lexical Bindings".
	(Obsolete Macros): Rename section from "Obsolete Lexical Macros".
	Reword, and add details of flet and labels.
	(Modify Macros, Function Bindings): Add some xrefs.

2012-10-30  Glenn Morris  <rgm@gnu.org>

	* cl.texi (Modify Macros): Update for cl-letf changes.
	(Obsolete Lexical Macros): Say a little more about letf/cl-letf.
	(Setf Extensions): Partially restore note about cl-getf,
	mainly moved to lispref/variables.texi.
	(Property Lists): Fix cl-getf typos.
	(Mapping over Sequences): Mention cl-mapc naming oddity.

2012-10-29  Glenn Morris  <rgm@gnu.org>

	* cl.texi (Organization): More details on cl-lib.el versus cl.el.
	(Setf Extensions): Remove `apply' setf since it seems to be disabled.
	(Customizing Setf): Move contents to "Obsolete Setf Customization".
	(Modify Macros, Multiple Values, Other Clauses):
	Remove mentions of obsolete features.
	(Obsolete Setf Customization): Don't mention `apply' setf.

2012-10-28  Glenn Morris  <rgm@gnu.org>

	* cl.texi (Multiple Values, Common Lisp Compatibility):
	More namespace updates.
	(Obsolete Features): Copyedits.
	(Obsolete Lexical Macros, Obsolete Setf Customization):
	New subsections.

	* cl.texi (Porting Common Lisp, Lexical Bindings):
	Add some xrefs to the Elisp manual.

	* cl.texi (Lexical Bindings): Move to appendix of obsolete features.
	(Porting Common Lisp): Emacs Lisp can do true lexical binding now.
	(Obsolete Features): New appendix.  Move Lexical Bindings here.

2012-10-27  Glenn Morris  <rgm@gnu.org>

	* cl.texi: Use defmac for macros rather than defspec.
	(Efficiency Concerns): Related copyedit.

	* cl.texi (Control Structure): Update for setf now being in core.
	(Setf Extensions): Rename from Basic Setf.  Move much of the
	former content to lispref/variables.texi.
	(Modify Macros): Move pop, push details to lispref/variables.texi.
	(Customizing Setf): Copyedits for setf etc being in core.
	(Modify Macros, Efficiency Concerns, Porting Common Lisp):
	Further namespaces updates.

2012-10-26  Bastien Guerry  <bzg@gnu.org>

	* org.texi (Installation): Update the link to Org's ELPA.
	Also don't mention org-install.el anymore as the replacement file
	org-loaddefs.el is now loaded by org.el.

2012-10-25  Michael Albinus  <michael.albinus@gmx.de>

	* tramp.texi (Frequently Asked Questions):
	Mention `tramp-completion-reread-directory-timeout' for performance
	improvement.

2012-10-25  Glenn Morris  <rgm@gnu.org>

	* cl.texi: Don't mess with the TeX section number counter.
	Use Texinfo recommended convention for quotes+punctuation.
	(Overview, Sequence Functions): Rephrase for better line-breaking.
	(Time of Evaluation, Type Predicates, Modify Macros, Function Bindings)
	(Macro Bindings, Conditionals, Iteration, Loop Basics)
	(Random Numbers, Mapping over Sequences, Structures)
	(Porting Common Lisp): Further updates for cl-lib namespace.
	(Modify Macros, Declarations, Macro Bindings, Structures):
	Break long lines in examples.
	(Dynamic Bindings): Update for changed progv behavior.
	(Loop Examples, Efficiency Concerns): Markup fixes.
	(Structures): Remove TeX margin change.
	(Declarations): Fix typos.

2012-10-24  Glenn Morris  <rgm@gnu.org>

	* cl.texi (Overview, Multiple Values, Creating Symbols)
	(Numerical Functions): Say less/nothing about the original cl.el.
	(Old CL Compatibility): Remove.
	(Assertions): Remove ignore-errors (standard Elisp for some time).

	* cl.texi (Basic Setf, Macros, Declarations, Symbols, Numbers)
	(Sequences, Lists, Structures, Assertions, Efficiency Concerns)
	(Efficiency Concerns, Efficiency Concerns)
	(Common Lisp Compatibility, Old CL Compatibility):
	Further updates for cl-lib namespace.

2012-10-24  Paul Eggert  <eggert@penguin.cs.ucla.edu>

	Update manual for new time stamp format (Bug#12706).
	* emacs-mime.texi (time-date): Update for new format.
	Also, fix bogus time stamp and modernize a bit.

2012-10-23  Glenn Morris  <rgm@gnu.org>

	* cl.texi: Include emacsver.texi.  Use Emacs version number rather
	than unchanging cl.el version number.
	End all menu descriptions with a period.
	Do not use @dfn{CL} for every instance of "CL".
	(Overview): Remove no-runtime caveat, and note about foo* names.
	(Usage): Use cl-lib rather than cl.
	(Organization, Naming Conventions): Update for cl-lib.el.
	(Installation): Remove long-irrelevant node.
	(Program Structure, Predicates, Control Structure):
	Start updating for cl-lib namespace.
	* Makefile.in ($(buildinfodir)/cl$(INFO_EXT), cl.dvi, cl.pdf):
	Depend on emacsver.texi.

2012-10-09  Michael Albinus  <michael.albinus@gmx.de>

	* trampver.texi: Update release number.

2012-10-06  Glenn Morris  <rgm@gnu.org>

	* erc.texi: Include emacsver.texi, and use EMACSVER rather than
	ERC version.
	(Introduction): ERC is distributed with Emacs.
	(Obtaining ERC, Installation): Remove chapters, no longer relevant.
	(Getting Started): Simplify.
	(Getting Help and Reporting Bugs): Refer to general Emacs lists.
	(History): Mention ERC maintained as part of Emacs now.
	* Makefile.in ($(buildinfodir)/erc$(INFO_EXT), erc.dvi, erc.pdf):
	Add dependency on emacsver.texi.

	* erc.texi: Remove hand-written node pointers.

2012-10-05  Glenn Morris  <rgm@gnu.org>

	* newsticker.texi (Overview, Requirements, Usage, Configuration):
	Copyedits.

2012-10-01  Eric Ludlam  <zappo@gnu.org>

	* ede.texi (Quick Start, Project Local Variables)
	(Miscellaneous commands, ede-java-root, Development Overview)
	(Detecting a Project): New nodes.
	(Simple projects): Node deleted.

	* eieio.texi (Building Classes): Some slot attributes cannot be
	overridden.
	(Slot Options): Remove an example.
	(Method Invocation, Documentation): New nodes.

2012-10-01  Glenn Morris  <rgm@gnu.org>

	* Makefile.in ($(buildinfodir)/reftex$(INFO_EXT)), reftex.dvi)
	(reftex.pdf): Add dependency on emacsver.texi.
	* reftex.texi: Don't include directory part for emacsver.texi;
	the Makefile's -I handles it.

2012-09-30  Ralf Angeli  <angeli@caeruleus.net>

	Merge from standalone RefTeX repository.

	* reftex.texi: Express TeX, LaTeX, AUCTeX, BibTeX and RefTeX
	with macros.
	(Imprint): Mention Wolfgang in list of contributors.
	(Creating Citations): Give a hint about how to
	auto-revert the BibTeX database file when using external editors.
	(Referencing Labels): Simplify section about reference macro
	cycling.
	(Options (Referencing Labels)): Adapt to new structure of
	`reftex-ref-style-alist'.
	(Referencing Labels, Reference Styles): Document changes in the
	referencing functionality.
	(Commands): Mention options for definition of header and footer in
	BibTeX files.
	(Options (Creating Citations)): Document
	`reftex-create-bibtex-header' and `reftex-create-bibtex-footer'.
	(Reference Styles): New section.
	(varioref (LaTeX package), fancyref (LaTeX package)): Remove.
	(Options (Referencing Labels)): Remove descriptions of deprecated
	variables `reftex-vref-is-default' and `reftex-fref-is-default'.
	Add descriptions for `reftex-ref-style-alist' and
	`reftex-ref-style-default-list'.
	(Referencing Labels): Update regarding reference styles.
	(Citation Styles): Mention support for ConTeXt.
	(Options (Defining Label Environments)): Fix typo.
	(Options (Creating Citations)):
	Document `reftex-cite-key-separator'.

2012-09-30  Achim Gratz  <Stromeko@Stromeko.DE>

	* org.texi: Add description of ORG_ADD_CONTRIB to info
	documentation.  Add link to Worg for more details.

	* org.texi: Clarify installation procedure.  Provide link to the
	build system description on Worg.

	* org.texi: Remove reference to utils/, x11idle.c is now in
	contrib/scripts.

	* org.texi: Re-normalize to "Org mode" in manual.

	* org.texi (Installation): Adapt documentation to new build
	system.  Mention GNU ELPA (since it needs to be handled like Emacs
	built-in Org).

2012-09-30  Adam Spiers  <orgmode@adamspiers.org>  (tiny change)

	* org.texi: Fix typo in description of the 'Hooks' section.

	* org.texi: Add ID to the list of special properties.

2012-09-30  Andrew Hyatt  <ahyatt@gmail.com>  (tiny change)

	* org.texi (Moving subtrees): Document the ability to archive to a
	datetree.

2012-09-30  Bastien Guerry  <bzg@gnu.org>

	* org.texi (Installation, Feedback, Batch execution):
	Use (add-to-list 'load-path ... t) for the contrib dir.

	* org.texi (results): Update documentation for ":results drawer"
	and ":results org".

	* org.texi (Column width and alignment): Fix typo.

	* org.texi (Activation): Point to the "Conflicts" section.

	* org.texi (Conflicts): Mention filladapt.el in the list of
	conflicting packages.

	* org.texi (Activation): Adding org-mode to `auto-mode-alist' is
	not needed for versions of Emacs > 22.1.

	* org.texi (History and Acknowledgments): Fix typo.

	* org.texi (History and Acknowledgments): Add my own
	acknowledgments.

	* org.texi (Agenda commands): Document the new command and the new
	option.

	* org.texi (Agenda commands): Delete `org-agenda-action' section.
	(Agenda commands): Reorder.  Document `*' to toggle persistent
	marks.

	* org.texi (Agenda dispatcher):
	Mention `org-toggle-agenda-sticky'.
	(Agenda commands, Exporting Agenda Views): Fix typo.

	* org.texi (Templates in contexts, Setting Options): Update to
	reflect changes in how contexts options are processed.

	* org.texi (Templates in contexts): Document the new structure of
	the variables `org-agenda-custom-commands-contexts' and
	`org-capture-templates-contexts'.

	* org.texi (Templates in contexts): Document the new option
	`org-capture-templates-contexts'.
	(Storing searches): Document the new option
	`org-agenda-custom-commands-contexts'.

	* org.texi (Formula syntax for Lisp): Reformat.

	* org.texi (Special properties, Column attributes)
	(Agenda column view): Document the new special property
	CLOCKSUM_T.

	* org.texi (Template expansion): Document the new %l template.

	* org.texi (Fast access to TODO states): Fix documentation about
	allowed characters for fast todo selection.

	* org.texi (Weekly/daily agenda): Mention APPT_WARNTIME and its
	use in `org-agenda-to-appt'.

	* org.texi (Comment lines): Update wrt comments.

	* org.texi (Resolving idle time): Document new keybinding.

	* org.texi (Clocking commands): Document the use of S-M-<up/down>
	on clock timestamps.

	* org.texi (Fast access to TODO states): Explicitly says only
	letters are supported as fast TODO selection keys.

	* org.texi (Link abbreviations): Illustrate the use of the "%h"
	specifier.  Document the new "%(my-function)" specifier.

	* org.texi (Clocking commands): New cindex.
	(Clocking commands): Update documentation for `org-clock-in'.
	Document `org-clock-in-last'.  Mention `org-clock-out' and
	`org-clock-in-last' as commands that can be globally bound.
	(Resolving idle time): Document continuous clocking.

	* org.texi (Top, Introduction): Fix formatting.
	(Activation): Add index entries.
	(Conventions): Update section.
	(Embedded @LaTeX{}): Fix formatting.

	* org.texi (Visibility cycling): Document `show-children'.

	* org.texi (Using capture): Mention the `org-capture-last-stored'
	bookmark as a way to jump to the last stored capture.

	* org.texi (Uploading files): Fix typo.

	* org.texi (Using capture): Document `C-0' as a prefix argument
	for `org-capture'.

	* org.texi (Agenda commands): Document persistent marks.

	* org.texi (Template expansion): Update doc to reflect change.

	* org.texi (Radio tables): Document the :no-escape parameter.

	* org.texi (Repeated tasks): Document repeat cookies for years,
	months, weeks, days and hours.

	* org.texi (Export options): State that you can use the d: option
	by specifying a list of drawers.

	* org.texi (HTML preamble and postamble): Small doc improvement.

2012-09-30  Brian van den Broek  <vanden@gmail.com>  (tiny change)

	* org.texi: The sections in the Exporting section of the manual
	left out articles in the description of the org-export-as-*
	commands, among other places.  This patch adds them, adds a few
	missing prepositions, and switches instances of "an HTML" to "a
	html" for internal consistency.

	* org.texi: Alter several examples of headings with timestamps in
	them to include the timestamps in the body instead of the heading.

2012-09-30  Carsten Dominik  <carsten.dominik@gmail.com>

	* org.texi (Agenda dispatcher): Document sticky agenda views and
	the new key for them.

2012-09-30  Charles  <millarc@verizon.net>  (tiny change)

	* org.texi (Advanced features): Fix error in table.

2012-09-30  Feng Shu  <tumashu@gmail.com>

	* org.texi (@LaTeX{} fragments): Document imagemagick as an
	alternative to dvipng.

2012-09-30  François Allisson  <francois@allisson.co>  (tiny change)

	* org.texi: Remove extra curly bracket.

2012-09-30  Giovanni Ridolfi  <giovanni.ridolfi@yahoo.it>  (tiny change)

	* org.texi (org-clock-in-last and org-clock-cancel): Update the
	defkeys.

2012-09-30  Ippei FURUHASHI  <top.tuna+orgmode@gmail.com>  (tiny change)

	* org.texi (Agenda commands): Fix two typos by giving
	corresponding function names, according to
	`org-agenda-view-mode-dispatch'.

2012-09-30  Jan Böcker  <jan.boecker@jboecker.de>

	* org.texi (The spreadsheet): Fix typo.

2012-09-30  Memnon Anon  <gegendosenfleisch@gmail.com>  (tiny change)

	* org.texi (Tracking your habits): Point to the "Tracking TODO
	state changes" section.

2012-09-30  Nicolas Goaziou  <n.goaziou@gmail.com>

	* org.texi (Literal examples): Remove reference to unknown
	`org-export-latex-minted' variable.  Also simplify footnote since
	`org-export-latex-listings' documentation is exhaustive already.

	* org.texi (Plain lists): Remove reference to now hard-coded
	`bullet' automatic rule.

2012-09-30  Toby S. Cubitt  <tsc25@cantab.net>

	* org.texi: Updated documentation accordingly.

2012-09-13  Paul Eggert  <eggert@cs.ucla.edu>

	* texinfo.tex: Merge from gnulib.

2012-09-12  Michael Albinus  <michael.albinus@gmx.de>

	Sync with Tramp 2.2.6.

	* tramp.texi (Bug Reports): Cleanup caches before a test run.

	* trampver.texi: Update release number.

2012-09-12  Paul Eggert  <eggert@cs.ucla.edu>

	* texinfo.tex: Merge from gnulib.

2012-08-06  Aurélien Aptel  <aurelien.aptel@gmail.com>

	* url.texi (Parsed URLs): Adjust to the code's use of defstruct
	(bug#12096).

2012-08-01  Jay Belanger  <jay.p.belanger@gmail.com>

	* calc.texi (Simplification modes, Conversions)
	(Operating on Selections): Mention "basic" simplification.
	(The Calc Mode Line): Mention the mode line display for Basic
	simplification mode.
	(Simplify Formulas): Refer to 'algebraic' rather than 'default'
	simplifications.
	(Basic Simplifications): Rename from "Limited Simplifications"
	Replace "limited" by "basic" throughout.
	(Algebraic Simplifications): Indicate that the algebraic
	simplifications are done by default.
	(Unsafe Simplifications): Mention `m E'.
	(Simplification of Units): Mention `m U'.
	(Trigonometric/Hyperbolic Functions, Reducing and Mapping)
	(Kinds of Declarations, Functions for Declarations):
	Mention "algebraic simplifications" instead of `a s'.
	(Algebraic Entry): Remove mention of default simplifications.

2012-07-30  Jay Belanger  <jay.p.belanger@gmail.com>

	* calc.texi (Getting Started, Tutorial): Change simulated
	Calc output to match actual output.
	(Simplifying Formulas): Mention that algebraic simplification is now
	the default.

2012-07-28  Eli Zaretskii  <eliz@gnu.org>

	* faq.texi (Right-to-left alphabets): Update for Emacs 24.
	(Bug#12073)

2012-07-25  Paul Eggert  <eggert@cs.ucla.edu>

	Prefer typical American spelling for "acknowledgment".
	* calc.texi (History and Acknowledgments): Rename from
	History and Acknowledgements.
	* idlwave.texi (Acknowledgments):
	* ses.texi (Acknowledgments):
	* woman.texi (Acknowledgments): Rename from Acknowledgements.

2012-07-09  Paul Eggert  <eggert@cs.ucla.edu>

	Rename configure.in to configure.ac (Bug#11603).
	* ede.texi (Compiler and Linker objects, ede-proj-project)
	(ede-step-project): Prefer the name configure.ac to configure.in.

2012-07-06  Michael Albinus  <michael.albinus@gmx.de>

	* tramp.texi (Multi-hops):
	Introduce `tramp-restricted-shell-hosts-alist'.

2012-06-26  Lars Magne Ingebrigtsen  <larsi@gnus.org>

	* gnus.texi (POP before SMTP): POP-before-SMTP works with all sending
	methods, so don't mention smtpmail here.

2012-06-26  Wolfgang Jenkner  <wjenkner@inode.at>

	* gnus.texi (Picons): Document gnus-picon-properties.

2012-06-26  Lars Magne Ingebrigtsen  <larsi@gnus.org>

	* gnus.texi: Remove mention of compilation, as that's no longer
	supported.

2012-06-26  Christopher Schmidt  <christopher@ch.ristopher.com>

	* gnus.texi (Archived Messages): Mention
	gnus-gcc-pre-body-encode-hook and gnus-gcc-post-body-encode-hook.

2012-06-26  Lars Ingebrigtsen  <larsi@gnus.org>

	* gnus.texi (Various Summary Stuff):
	Remove mention of `gnus-propagate-marks'.

2012-06-26  Lars Ingebrigtsen  <larsi@gnus.org>

	* gnus.texi: Remove mentions of nnml/nnfolder/nntp backend marks,
	which no longer exist.

2012-06-26  Katsumi Yamaoka  <yamaoka@jpl.org>

	* gnus.texi (Archived Messages):
	Document gnus-gcc-self-resent-messages.

2012-06-26  Lars Ingebrigtsen  <larsi@gnus.org>

	* message.texi (Mail Variables):
	Mention the optional user parameter for X-Message-SMTP-Method.

2012-06-26  Lars Ingebrigtsen  <larsi@gnus.org>

	* gnus.texi (Posting Styles): Mention X-Message-SMTP-Method.

	* message.texi (Mail Variables): Document X-Message-SMTP-Method.

2012-06-26  Lars Ingebrigtsen  <larsi@gnus.org>

	* gnus.texi (Key Index): Change encoding to utf-8.

2012-06-21  Glenn Morris  <rgm@gnu.org>

	* Makefile.in: Rename infodir to buildinfodir throughout.  (Bug#11737)

2012-06-11  Lars Magne Ingebrigtsen  <larsi@gnus.org>

	* gnus.texi (Group Timestamp): Mention where to find documentation for
	the `gnus-tmp-' variables (bug#11601).

2012-06-11  Michael Albinus  <michael.albinus@gmx.de>

	Sync with Tramp 2.2.6-pre.

	* tramp.texi (all): Use consequently @command{}, @env{} and @kbd{}
	where appropriate.
	(Ad-hoc multi-hops): New section.
	(Remote processes): New subsection "Running remote processes on
	Windows hosts".
	(History): Add remote commands on Windows, and ad-hoc multi-hop
	methods.
	(External methods): "ControlPersist" must be set to "no" for the
	`scpc' method.
	(Remote processes): Add a note about `auto-revert-tail-mode'.
	(Frequently Asked Questions): Use "scpx" in combination with
	"ControlPersist".  Reported by Adam Spiers <emacs@adamspiers.org>.

	* trampver.texi: Update release number.

2012-06-10  Chong Yidong  <cyd@gnu.org>

	* sc.texi: Remove bogus @ifinfo commands which prevent makeinfo
	compilation for html-mono.

2012-06-08  Paul Eggert  <eggert@cs.ucla.edu>

	* texinfo.tex: Merge from gnulib.

2012-05-29  Katsumi Yamaoka  <yamaoka@jpl.org>

	* Makefile.in (echo-info): Don't try to install info files named
	just ".info".

2012-05-28  Glenn Morris  <rgm@gnu.org>

	* calc.texi, dired-x.texi: Use @LaTeX rather than La@TeX.  (Bug#10910)

	* sc.texi: Nuke hand-written node pointers.
	Fix top-level menu to match actual node order.

2012-05-27  Glenn Morris  <rgm@gnu.org>

	* cl.texi, dired-x.texi: Nuke hand-written node pointers.
	Some associated fixes, including not messing with chapno in cl.texi.

2012-05-27  Bastien Guerry  <bzg@gnu.org>

	* org.texi (Durations and time values): Fix typo.

2012-05-26  Paul Eggert  <eggert@cs.ucla.edu>

	* texinfo.tex: Update from gnulib.

2012-05-19  Jay Belanger  <jay.p.belanger@gmail.com>

	* calc.texi (Basic Operations on Units, Customizing Calc):
	Mention `calc-ensure-consistent-units'.

2012-05-14  Andreas Schwab  <schwab@linux-m68k.org>

	* cc-mode.texi: Avoid space before macro in 4th argument of cross
	reference commands.  (Bug#11461)

	* Makefile.in (gnus.dvi): Use $@ instead of $*.dvi.

2012-05-12  Glenn Morris  <rgm@gnu.org>

	* Makefile.in (mostlyclean): Add more TeX intermediates.

	* Makefile.in: Make it look more like the other doc Makefiles.
	Use explicit $srcdir in all dependencies.
	Remove cd $srcdir from rules.
	(VPATH): Remove.
	(infodir): Set to an absolute path.
	(INFO_TARGETS): Use short names.
	(mkinfodir): infodir is now absolute.
	(echo-info, maintainer-clean): Update for new format of INFO_TARGETS.

	* Makefile.in (info.info): Rename from info, to avoid duplication.
	(.SUFFIXES): Disable implicit rules.

	* Makefile.in (MKDIR_P): New, set by configure.
	(mkinfodir): Use $MKDIR_P.

2012-05-07  Glenn Morris  <rgm@gnu.org>

	* forms.texi (Long Example): Update for changed location of files.

2012-05-04  Glenn Morris  <rgm@gnu.org>

	* Makefile.in (INFO_EXT, INFO_OPTS): New, set by configure.
	(INFO_TARGETS): Use $INFO_EXT.
	Make all rules generating info files use $INFO_EXT, $INFO_OPT, and -o.
	* makefile.w32-in (INFO_EXT, INFO_OPTS): New.
	(INFO_TARGETS): Use $INFO_EXT.
	Make all rules generating info files use $INFO_EXT, $INFO_OPT, and -o.

2012-05-02  Glenn Morris  <rgm@gnu.org>

	* Makefile.in (echo-info): New phony target, used by top-level.

	* viper.texi: Make direntry shorter (also it is no longer "newest").

	* emacs-gnutls.texi, ert.texi, org.texi:
	Fix dircategory, direntry to match info/dir.

	* faq.texi: Convert @inforefs to @xrefs.
	Fix some malformed cross-references.
	(File-name conventions): Shorten section name to avoid overfull line.
	(How to add fonts): Use smallexample to avoid overfull lines.

2012-05-01  Teodor Zlatanov  <tzz@lifelogs.com>

	* auth.texi (Help for users): Update for .gpg file being second.

2012-04-27  Ippei Furuhashi  <top.tuna+orgmode@gmail.com>  (tiny change)

	* org.texi (Agenda commands): Fix two typos: give corresponding
	function names, according to `org-agenda-view-mode-dispatch'.

2012-04-27  Glenn Morris  <rgm@gnu.org>

	* faq.texi (Major packages and programs): Remove section.
	There is no point listing 6 packages (cf etc/MORE.STUFF).
	(Finding Emacs and related packages): Move "Spell-checkers" here.

2012-04-22  Michael Albinus  <michael.albinus@gmx.de>

	* dbus.texi (Version): New node.
	(Properties and Annotations): Mention the object manager
	interface.  Describe dbus-get-all-managed-objects.
	(Type Conversion): Floating point numbers are allowed, if an
	anteger does not fit Emacs's integer range.
	(Synchronous Methods): Remove obsolete dbus-call-method-non-blocking.
	(Asynchronous Methods): Fix description of
	dbus-call-method-asynchronously.
	(Receiving Method Calls): Fix some minor errors.
	Add dbus-interface-emacs.
	(Signals): Describe unicast signals and the new match rules.
	(Alternative Buses): Add the PRIVATE optional argument to
	dbus-init-bus.  Describe its new return value.  Add dbus-setenv.

2012-04-20  Glenn Morris  <rgm@gnu.org>

	* faq.texi (New in Emacs 24): New section.
	(Packages that do not come with Emacs): Mention M-x list-packages.

2012-04-14  Alan Mackenzie  <acm@muc.de>

	* cc-mode.texi (c-offsets-alist): Correct a typo.

2012-04-14  Jérémie Courrèges-Anglas  <jca@wxcvbn.org>  (tiny change)

	* org.texi (Deadlines and scheduling): Fix the example: the
	DEADLINE item should come right after the headline.  We enforce
	this convention, so it is a bug not to illustrate it correctly in
	the manual.

2012-04-14  Ippei FURUHASHI  <top.tuna+orgmode@gmail.com>  (tiny change)

	* org.texi (Agenda commands): Fix documentation bug by swapping
	the equivalent keybindings to `org-agenda-next-line' with the ones
	to `org-agenda-previous-line'.

2012-04-14  Glenn Morris  <rgm@gnu.org>

	* Makefile.in: Replace non-portable use of $< in ordinary rules.

2012-04-09  Eli Zaretskii  <eliz@gnu.org>

	* makefile.w32-in (INFO_TARGETS, DVI_TARGETS, clean):
	Add emacs-gnutls.
	($(infodir)/emacs-gnutls, emacs-gnutls.dvi): New targets.

2012-04-09  Teodor Zlatanov  <tzz@lifelogs.com>

	* Makefile.in: Add emacs-gnutls.texi to build.

	* emacs-gnutls.texi: Add documentation for the GnuTLS integration.

2012-04-05  Teodor Zlatanov  <tzz@lifelogs.com>

	* auth.texi (Secret Service API): Edit further and give examples.
	(Secret Service API): Adjust @samp to @code for collection names.

2012-04-04  Glenn Morris  <rgm@gnu.org>

	* auth.texi (Secret Service API): Copyedits.
	(Help for developers): Fill in some missing function doc-strings.
	(Help for users, Help for developers)
	(GnuPG and EasyPG Assistant Configuration): Markup fixes.

2012-04-04  Michael Albinus  <michael.albinus@gmx.de>

	* auth.texi (Secret Service API): Add the missing text.

2012-04-04  Chong Yidong  <cyd@gnu.org>

	* message.texi (Using PGP/MIME): Note that epg is now the default.

	* gnus.texi: Reduce references to obsolete pgg library.
	(Security): Note that epg is now the default.

	* gnus-faq.texi (FAQ 8-2): Mention EasyPG.

	* nxml-mode.texi (Completion): C-RET is no longer bound to
	nxml-complete.

2012-04-01  Jambunathan K  <kjambunathan@gmail.com>

	* org.texi (Customizing tables in ODT export): Correct few errors.

2012-04-01  Jambunathan K  <kjambunathan@gmail.com>

	* org.texi (Links in ODT export): Update.
	(Labels and captions in ODT export): New node.

2012-04-01  Jambunathan K  <kjambunathan@gmail.com>

	* org.texi (Literal examples in ODT export): htmlfontify.el in
	Emacs-24.1 now supports fontification.  So ODT source blocks will
	be fontified by default.

2012-04-01  Julian Gehring  <julian.gehring@googlemail.com>  (tiny change)

	* org.texi (Refiling notes): Remove duplicated keybinding.

2012-04-01  Eric Schulte  <eric.schulte@gmx.com>

	* org.texi (noweb): Documentation of this new option to the :noweb
	header argument.

2012-04-01  Suvayu Ali  <fatkasuvayu+linux@gmail.com>

	* org.texi (Header and sectioning): Add example demonstrating how
	to use "LaTeX_CLASS_OPTIONS".

2012-04-01  Eric Schulte  <eric.schulte@gmx.com>

	* org.texi (Noweb reference syntax): Describe the ability to
	execute noweb references in the manual.

2012-04-01  Eric Schulte  <eric.schulte@gmx.com>

	* org.texi (cache): Improve cache documentation when session
	evaluation is used.

2012-04-01  Nicolas Goaziou  <n.goaziou@gmail.com>

	* org.texi (Plain lists): Document removal.

2012-04-01  Michael Brand  <michael.ch.brand@gmail.com>

	* org.texi: Decapitalize file name in references to Calc manual.

2012-04-01  Nicolas Goaziou  <n.goaziou@gmail.com>

	* org.texi (Plain lists): Document removal.

2012-04-01  Jambunathan K  <kjambunathan@gmail.com>

	* org.texi (Top, OpenDocument Text export)
	(ODT export commands, Extending ODT export)
	(Images in ODT export, Tables in ODT export)
	(Configuring a document converter): Add or Update.

2012-04-01  Carsten Dominik  <carsten.dominik@gmail.com>

	* org.texi (MobileOrg): Change the wording to reflect that the
	Android Version is no longer just the little brother of the iOS
	version.

2012-04-01  Eric Schulte  <eric.schulte@gmx.com>

	* org.texi (Key bindings and useful functions): Update babel key
	binding documentation in manual.

2012-04-01  Eric Schulte  <eric.schulte@gmx.com>

	* org.texi (noweb): Document new noweb header value.

2012-04-01  Eric Schulte  <eric.schulte@gmx.com>

	* org.texi (noweb-sep): Document new header argument.

2012-04-01  Eric Schulte  <eric.schulte@gmx.com>

	* org.texi (noweb-ref): Documentation of this new custom variable.

2012-04-01  Eric Schulte  <eric.schulte@gmx.com>

	* org.texi (wrap): Update the new :wrap documentation to match the
	current implementation.

2012-04-01  Thomas Dye  <dk@poto.myhome.westell.com>

	* org.texi: Added documentation for :wrap.

2012-04-01  Thomas Dye  <dk@poto.myhome.westell.com>

	* org.texi: #+RESULTS now user-configurable.

2012-04-01  Thomas Dye  <dk@poto.myhome.westell.com>

	* org.texi: Documented :noweb no-export.

2012-04-01  Thomas Dye  <dk@poto.local>

	* org.texi: Edit :noweb no header argument for correctness.

2012-04-01  Bastien Guerry  <bzg@gnu.org>

	* org.texi (Customization): Update the approximate number of Org
	variables.

2012-04-01  Thomas Dye  <dk@poto.local>

	* org.texi: The :results wrap produces a drawer instead of a
	begin_results block.

2012-03-22  Peder O. Klingenberg  <peder@klingenberg.no>  (tiny change)

	* gnus.texi (Archived Messages): Update `gnus-message-archive-group' to
	reflect the new default.

2012-03-10  Eli Zaretskii  <eliz@gnu.org>

	* info.texi (Expert Info): Move the index entry for "Texinfo" from
	"Getting Started" to this node.  (Bug#10450)

2012-03-10  Chong Yidong  <cyd@gnu.org>

	* flymake.texi (Example -- Configuring a tool called via make):
	Mention the Automake COMPILE variable (Bug#8715).

	* info.texi (Getting Started): Add an index entry (Bug#10450).

2012-03-02  Michael Albinus  <michael.albinus@gmx.de>

	* dbus.texi (Signals): Known names will be mapped onto unique
	names, when registering for signals.

2012-02-29  Glenn Morris  <rgm@gnu.org>

	* url.texi: Fix quote usage in body text.

	* sem-user.texi, url.texi, woman.texi: Use "" quotes in menus.

	* cl.texi: Use @code{} in menus when appropriate.

2012-02-28  Glenn Morris  <rgm@gnu.org>

	* calc.texi, cc-mode.texi, cl.texi, ebrowse.texi, ediff.texi:
	* eshell.texi, gnus-faq.texi, gnus-news.texi, gnus.texi:
	* idlwave.texi, info.texi, newsticker.texi, nxml-mode.texi:
	* org.texi, sc.texi, vip.texi, viper.texi:
	Standardize possessive apostrophe usage.

2012-02-26  Chong Yidong  <cyd@gnu.org>

	* ediff.texi (Quick Help Commands): Add a couple of index entries
	(Bug#10834).

2012-02-17  Glenn Morris  <rgm@gnu.org>

	* gnus.texi (Posting Styles):
	* remember.texi (Org): Fix cross-refs to other manuals.

2012-02-15  Glenn Morris  <rgm@gnu.org>

	* smtpmail.texi (Emacs Speaks SMTP): General update for 24.1.
	(Encryption): New chapter, split out from previous.

2012-02-13  Lars Ingebrigtsen  <larsi@gnus.org>

	* gnus.texi (Customizing the IMAP Connection):
	Mention nnimap-record-commands.

2012-02-10  Glenn Morris  <rgm@gnu.org>

	* url.texi (Retrieving URLs): Update url-retrieve arguments.
	Mention url-queue-retrieve.

2012-02-09  Glenn Morris  <rgm@gnu.org>

	* sem-user.texi (Semantic mode user commands): Typo fix.

	* info.texi (Create Info buffer): Mention info-display-manual.

2012-02-07  Lars Ingebrigtsen  <larsi@gnus.org>

	* gnus.texi (Mail Source Specifiers): Add a pop3 via an SSH tunnel
	example (modified from an example by Michael Albinus).

2012-01-30  Philipp Haselwarter  <philipp.haselwarter@gmx.de>  (tiny change)

	* gnus.texi (Agent Basics): Fix outdated description of
	`gnus-agent-auto-agentize-methods'.

2012-01-28  Andreas Schwab  <schwab@linux-m68k.org>

	* cc-mode.texi: Always @defindex ss.
	(Config Basics): Fix argument of @itemize.
	(Macro Backslashes): Add @code around index entry.

2012-01-23  Glenn Morris  <rgm@gnu.org>

	* pcl-cvs.texi (About PCL-CVS): Refer to vc-dir rather than vc-dired.

2012-01-19  Eric Hanchrow  <eric.hanchrow@gmail.com>

	* tramp.texi (File): Tweak wording for the `scpc' option.

2012-01-06  Lars Magne Ingebrigtsen  <larsi@gnus.org>

	* gnus.texi (Group Parameters): Really note precedence.

2012-01-04  Lars Magne Ingebrigtsen  <larsi@gnus.org>

	* gnus.texi (Group Parameters): Note precedence.

2012-01-03  Eric Schulte  <eric.schulte@gmx.com>

	* org.texi (Noweb reference syntax): Adding documentation of
	the `*org-babel-use-quick-and-dirty-noweb-expansion*'
	variable.

2012-01-03  Bastien Guerry  <bzg@gnu.org>

	* org.texi (Plain lists): Split the table to fix the display
	of items.

2012-01-03  Bastien Guerry  <bzg@gnu.org>

	* org.texi (Plain lists): Fix misplaced explanation.

2012-01-03  Bastien Guerry  <bzg@gnu.org>

	* org.texi (Plain lists, Agenda files): Add index entries.

2012-01-03  Julian Gehring  <julian.gehring@googlemail.com>

	* org.texi: Use "Org mode" instead of alternatives like
	"Org-mode" or "org-mode".

2012-01-03  Bernt Hansen  <bernt@norang.ca>

	* org.texi (Agenda commands):
	Document `org-clock-report-include-clocking-task'.

2012-01-03  Bastien Guerry  <bzg@gnu.org>

	* org.texi (Checkboxes): Document the new behavior of `C-u C-c
	C-c' on checkboxes.

2012-01-03  Julian Gehring  <julian.gehring@googlemail.com>

	* org.texi: End sentences with two spaces.

2012-01-03  Michael Brand  <michael.ch.brand@gmail.com>

	* org.texi (External links): Document the link types file+sys
	and file+emacs, slightly narrow used page width.

2012-01-03  Eric Schulte  <eric.schulte@gmx.com>

	* org.texi (colnames): Note that colnames behavior may differ
	across languages.

2012-01-03  Bastien Guerry  <bzg@gnu.org>

	* org.texi (Weekly/daily agenda, Agenda commands): Fix typos.

2012-01-03  Thomas Dye  <dk@poto.westell.com>

	* org.texi: Augmented discussion of babel property
	inheritance.  Put footnote outside sentence ending period.

2012-01-03  Eric Schulte  <schulte.eric@gmail.com>

	* org.texi (eval): Documenting the full range of :eval header
	argument values.

2012-01-03  Eric Schulte  <schulte.eric@gmail.com>

	* org.texi (eval): Documentation of the new :eval option.

2012-01-03  Thomas Dye  <dk@poto.local>

	* org.texi: Add accumulated properties.

2012-01-03  Thomas Dye  <dk@poto.local>

	* org.texi: Documented no spaces in name=assign, another
	correction to :var table.

2012-01-03  Thomas Dye  <dk@poto.local>

	* org.texi: Changed DATA to NAME in Working With Source Code
	section.

2012-01-03  Tom Dye  <tsd@tsdye.com>

	* org.texi: Minor change to :var table.

2012-01-03  Tom Dye  <tsd@tsdye.com>

	* org.texi: More changes to :var table (some examples were wrong).

2012-01-03  Tom Dye  <tsd@tsdye.com>

	* org.texi: Cleaned up :var table.

2012-01-03  Bastien Guerry  <bzg@gnu.org>

	* org.texi (Timestamps, Weekly/daily agenda)
	(Weekly/daily agenda): Add @cindex for "appointment".

2012-01-03  Eric Schulte  <schulte.eric@gmail.com>

	* org.texi (Literal examples): A new link to the template for
	inserting empty code blocks.
	(Structure of code blocks): A new link to the template for
	inserting empty code blocks.

2012-01-03  Rafael Laboissiere  <rafael@laboissiere.net>  (tiny change)

	* org.texi (External links): Add footnote on how the behavior
	of the text search in Org files are controled by the variable
	`org-link-search-must-match-exact-headline'.

2012-01-03  Eric Schulte  <schulte.eric@gmail.com>

	* org.texi (Buffer-wide header arguments):
	Update documentation to reflect removal of #+PROPERTIES.

2012-01-03  Carsten Dominik  <carsten.dominik@gmail.com>

	* org.texi (The clock table): Mention that ACHIVED trees
	contribute to the clock table.

2012-01-03  Carsten Dominik  <carsten.dominik@gmail.com>  (tiny change)

	* org.texi (Conflicts): Better yasnippet config info.

2012-01-03  Bastien Guerry  <bzg@gnu.org>  (tiny change)

	* org.texi (Selective export): Explicitly mention the default
	values for `org-export-select-tags',
	`org-export-exclude-tags'.

2012-01-03  Tom Dye  <tsd@tsdye.com>

	* org.texi: Added a line to specify that header arguments are
	lowercase.

2012-01-03  Tom Dye  <tsd@tsdye.com>

	* org.texi: :var requires default value when declared.

2012-01-03  Bastien Guerry  <bzg@gnu.org>

	* org.texi (Handling links): Add a note about the
	`org-link-frame-setup' option.

2012-01-03  David Maus  <dmaus@ictsoc.de>

	* org.texi (Exporting Agenda Views, Extracting agenda
	information): Fix command line syntax, quote symbol parameter
	values.

2012-01-03  David Maus  <dmaus@ictsoc.de>

	* org.texi (Exporting Agenda Views): Fix command line syntax.

2011-12-28  Paul Eggert  <eggert@cs.ucla.edu>

	* gnus.texi (Mail Source Customization, Mail Back End Variables):
	Use octal notation for file permissions, which are normally
	thought of in octal.
	(Mail Back End Variables): Use more-plausible modes in example.

2011-12-20  Alan Mackenzie  <acm@muc.de>

	* cc-mode.texi: Update version string 5.31 -> 5.32.

2011-12-06  Juanma Barranquero  <lekktu@gmail.com>

	* gnus-faq.texi (FAQ 2-1, FAQ 3-8, FAQ 4-14, FAQ 9-1): Fix typos.

2011-11-24  Glenn Morris  <rgm@gnu.org>

	* gnus.texi, smtpmail.texi: Fix case of "GnuTLS".

2011-11-24  Juanma Barranquero  <lekktu@gmail.com>

	* makefile.w32-in: Update dependencies.

2011-11-20  Glenn Morris  <rgm@gnu.org>

	* gnus.texi (Group Information):
	Remove gnus-group-fetch-faq, command deleted 2010-09-24.

2011-11-20  Juanma Barranquero  <lekktu@gmail.com>

	* gnus-coding.texi (Gnus Maintenance Guide):
	Rename from "Gnus Maintainance Guide".

	* ede.texi (ede-compilation-program, ede-compiler, ede-linker):
	* eieio.texi (Customizing):
	* gnus.texi (Article Washing):
	* gnus-news.texi:
	* sem-user.texi (Smart Jump): Fix typos.

2011-11-16  Juanma Barranquero  <lekktu@gmail.com>

	* org.texi (Agenda commands, Exporting Agenda Views): Fix typos.

2011-11-15  Juanma Barranquero  <lekktu@gmail.com>

	* ede.texi (project-am-texinfo):
	* gnus.texi (Sending or Not Sending):
	* org.texi (Template elements): Fix typos.

2011-11-14  Juanma Barranquero  <lekktu@gmail.com>

	* ediff.texi (Hooks):
	* sem-user.texi (Semanticdb Roots): Fix typos.

2011-11-11  Juanma Barranquero  <lekktu@gmail.com>

	* semantic.texi (Tag handling): Fix typo.

2011-10-31  Katsumi Yamaoka  <yamaoka@jpl.org>

	* gnus.texi (Other Gnus Versions): Remove.

2011-10-28  Alan Mackenzie  <acm@muc.de>

	* cc-mode.texi (Indentation Commands): Mention "macros with semicolons".
	(Other Special Indentations): Add an xref to "Macros with ;".
	(Customizing Macros): Add stuff about syntax in macros.  Add an xref to
	"Macros with ;".
	(Macros with ;): New page.

	* cc-mode.texi (Movement Commands): Document `c-defun-tactic'.
	Document the new handling of nested scopes for movement by defuns.

2011-10-23  Michael Albinus  <michael.albinus@gmx.de>

	Sync with Tramp 2.2.3.

	* trampver.texi: Update release number.

2011-10-14  Glenn Morris  <rgm@gnu.org>

	* ert.texi (Introduction, How to Run Tests)
	(Running Tests Interactively, Expected Failures)
	(Tests and Their Environment, Useful Techniques)
	(Interactive Debugging, Fixtures and Test Suites):
	Minor rephrasings.
	(Running Tests Interactively, The @code{should} Macro): Add xrefs.
	(Running Tests in Batch Mode): Simplify loading instructions.
	(Test Selectors): Clarify some selectors.
	(Expected Failures, Useful Techniques):
	Make examples fit in 80 columns.

2011-10-13  Jay Belanger  <jay.p.belanger@gmail.com>

	* calc.texi (Basic Operations on Units): Discuss temperature
	conversion (`u t') alongside with other unit conversions ('u c').

2011-10-12  Glenn Morris  <rgm@gnu.org>

	* ert.texi: Whitespace trivia to make main menu items line up better.

2011-10-08  Glenn Morris  <rgm@gnu.org>

	* Makefile.in: Fix ert rules.

2011-10-06  Lars Magne Ingebrigtsen  <larsi@gnus.org>

	* gnus.texi (Gnus Utility Functions): Add more references and
	explanations (bug#9683).

2011-09-26  Paul Eggert  <eggert@cs.ucla.edu>

	* texinfo.tex: Merge from gnulib.

2011-09-21  Lars Magne Ingebrigtsen  <larsi@gnus.org>

	* gnus.texi (Archived Messages): Note the default (bug#9552).

2011-09-21  Bill Wohler  <wohler@newt.com>

	Release MH-E manual version 8.3.

	* mh-e.texi (VERSION, EDITION, UPDATED, UPDATE-MONTH): Update for
	release 8.3.
	(Preface): Update support information.
	(From Bill Wohler): Reset text to original version.  As a
	historical quote, the tense should be correct in the time that it
	was written.

2011-09-11  Lars Magne Ingebrigtsen  <larsi@gnus.org>

	* gnus.texi (Listing Groups): Explain `gnus-group-list-limit'.
	(Finding the News): Doc clarification.
	(Terminology): Mention naming.

2011-09-10  Lars Magne Ingebrigtsen  <larsi@gnus.org>

	* gnus.texi: Remove mentions of `recent', which are now obsolete.
	(Interactive): Document `quiet'.

2011-08-15  Suvayu Ali  <fatkasuvayu+linux@gmail.com>  (tiny change)

	* org.texi (Images in LaTeX export): Rewrite.

2011-08-15  Bastien Guerry  <bzg@gnu.org>

	* org.texi (Using the mapping API): Mention 'region as a possible
	scope for `org-map-entries'.

2011-08-15  Carsten Dominik  <carsten.dominik@gmail.com>

	* org.texi (Visibility cycling): Document `org-copy-visible'.

2011-08-15  Bastien Guerry  <bzg@gnu.org>

	* org.texi (Template expansion): Order template sequences in the
	proper order.

2011-08-15  Eric Schulte  <schulte.eric@gmail.com>

	* org.texi (eval): Expand discussion of the :eval header argument.

2011-08-15  Bastien Guerry  <bzg@gnu.org>

	* org.texi (Languages): Add Lilypond and Awk as supported
	languages.

2011-08-15  Achim Gratz  <stromeko@nexgo.de>

	* org.texi: Document that both CLOCK_INTO_DRAWER and
	LOG_INTO_DRAWER can be used to override the contents of variable
	org-clock-into-drawer (or if unset, org-log-into-drawer).

	* org.texi: Replace @xref->@pxref.

2011-08-15  Eric Schulte  <schulte.eric@gmail.com>

	* org.texi (Evaluating code blocks): Documenting the new option
	for inline call lines.

2011-08-15  Eric Schulte  <schulte.eric@gmail.com>

	* org.texi (Results of evaluation): More explicit about the
	mechanism through which interactive evaluation of code is
	performed.

2011-08-15  Eric Schulte  <schulte.eric@gmail.com>

	* org.texi (noweb-ref): New header argument documentation.

2011-08-15  Eric Schulte  <schulte.eric@gmail.com>

	* org.texi (Extracting source code): Documentation of the new
	org-babel-tangle-named-block-combination variable.

2011-08-15  Eric Schulte  <schulte.eric@gmail.com>

	* org.texi (Structure of code blocks): Explicitly state that the
	behavior of multiple blocks of the same name is undefined.

2011-08-15  Christian Egli  <christian.egli@sbszh.ch>

	* org.texi (TaskJuggler export): Modify the example to reflect the
	new effort durations.

2011-08-15  David Maus  <dmaus@ictsoc.de>

	* org.texi (Images in LaTeX export): Escape curly brackets in
	LaTeX example.

2011-08-15  Carsten Dominik  <carsten.dominik@gmail.com>

	* org.texi (The clock table): Document the :properties and
	:inherit-props arguments for the clocktable.

2011-08-15  Carsten Dominik  <carsten.dominik@gmail.com>

	* org.texi (Tables in LaTeX export): Document specifying placement
	options for tables.

2011-08-15  Eric Schulte  <schulte.eric@gmail.com>

	* org.texi (Evaluating code blocks): More specific documentation
	about the different types of header arguments.

2011-08-15  Manuel Giraud  <manuel.giraud@univ-nantes.fr>

	* org.texi (Sitemap): Document `:sitemap-sans-extension' property.

2011-08-15  Carsten Dominik  <carsten.dominik@gmail.com>

	* org.texi (Built-in table editor): Document the table field
	follow mode.

2011-08-15  Robert P. Goldman  <rpgoldman@real-time.com>

	* org.texi (Easy Templates): Document new template.

2011-08-15  Robert P. Goldman  <rpgoldman@real-time.com>

	* org.texi (Literal examples): Add a cross-reference from "Literal
	Examples" to "Easy Templates."

2011-08-15  Carsten Dominik  <carsten.dominik@gmail.com>

	* org.texi (The clock table): Add link to match syntax.

2011-08-15  Carsten Dominik  <carsten.dominik@gmail.com>

	* org.texi (Agenda commands): Document clock consistency checks.

2011-08-15  Carsten Dominik  <carsten.dominik@gmail.com>

	* org.texi (Built-in table editor): Document that \vert represents
	a vertical bar in a table field.

2011-08-15  Eric Schulte  <schulte.eric@gmail.com>

	* org.texi (Literal examples): Link from "Markup" > "Literate
	Examples" to "Working with Source Code".

2011-08-15  Puneeth Chaganti  <punchagan@gmail.com>

	* org.texi (Agenda commands): Doc for function option to bulk
	action.

2011-08-15  Carsten Dominik  <carsten.dominik@gmail.com>

	* org.texi (Template expansion): Document new %<...> template
	escape.

2011-08-15  Carsten Dominik  <carsten.dominik@gmail.com>

	* org.texi (Selective export): Document exclusion of any tasks
	from export.

2011-08-15  Carsten Dominik  <carsten.dominik@gmail.com>

	* org.texi (Selective export): Document how to exclude DONE tasks
	from export.
	(Publishing options): Document the properties to be used to turn off
	export of DONE tasks.

2011-08-15  Carsten Dominik  <carsten.dominik@gmail.com>

	* org.texi (The date/time prompt): Document date range protection.

2011-08-15  Eric Schulte  <schulte.eric@gmail.com>

	* org.texi (padline): Documentation of the new padline header
	argument.

2011-08-15  Eric Schulte  <schulte.eric@gmail.com>

	* org.texi (var): Adding "[" to list of characters triggering
	elisp evaluation.

2011-08-15  Eric Schulte  <schulte.eric@gmail.com>

	* org.texi (var): Documentation of Emacs Lisp evaluation during
	variable assignment.

2011-08-15  Eric Schulte  <schulte.eric@gmail.com>

	* org.texi (colnames): Reference indexing into variables, and note
	that colnames are *not* removed before indexing occurs.
	(rownames): Reference indexing into variables, and note that
	rownames are *not* removed before indexing occurs.

2011-08-15  Eric Schulte  <schulte.eric@gmail.com>

	* org.texi (var): Clarification of indexing into tabular
	variables.

2011-08-15  Eric Schulte  <schulte.eric@gmail.com>

	* org.texi (results): Documentation of the `:results wrap' header
	argument.

2011-08-15  Bastien Guerry  <bzg@gnu.org>

	* org.texi (LaTeX and PDF export): Add a note about a limitation
	of the LaTeX export: the org file has to be properly structured.

2011-08-15  Bastien Guerry  <bzg@gnu.org>

	* org.texi (Dynamic blocks, Structure editing):
	Mention the function `org-narrow-to-block'.

2011-08-15  Eric Schulte  <schulte.eric@gmail.com>

	* org.texi (Languages): Updating list of code block supported
	languages.

2011-08-15  Carsten Dominik  <carsten.dominik@gmail.com>

	* org.texi (Special properties): CATEGORY is a special property,
	but it may also used in the drawer.

2011-08-15  Eric Schulte  <schulte.eric@gmail.com>

	* org.texi (mkdirp): Documentation of the :mkdirp header argument.

2011-08-15  Puneeth Chaganti  <punchagan@gmail.com>

	* org.texi (Include files): Document :lines.

2011-08-15  Eric Schulte  <schulte.eric@gmail.com>

	* org.texi (comments): Documentation of the ":comments noweb" code
	block header argument.

2011-08-15  Eric Schulte  <schulte.eric@gmail.com>

	* org.texi (Conflicts): Change "yasnippets" to "yasnippet" and
	added extra whitespace around functions to be consistent with the
	rest of the section.

2011-08-15  Eric Schulte  <schulte.eric@gmail.com>

	* org.texi (Evaluating code blocks): Expand discussion of
	#+call: line syntax.
	(Header arguments in function calls): Expand discussion of
	#+call: line syntax.

2011-08-15  Eric Schulte  <schulte.eric@gmail.com>

	* org.texi (Evaluating code blocks): More explicit about how to
	pass variables to #+call lines.

2011-08-15  Eric Schulte  <schulte.eric@gmail.com>

	* org.texi (Results of evaluation): Link to the :results header
	argument list from the "Results of evaluation" section.

2011-08-15  Eric Schulte  <schulte.eric@gmail.com>

	* org.texi (Conflicts): Adding additional information about
	resolving org/yasnippet conflicts.

2011-08-15  David Maus  <dmaus@ictsoc.de>

	* org.texi (Publishing options): Document style-include-scripts
	publishing project property.

2011-08-15  Carsten Dominik  <carsten.dominik@gmail.com>

	* org.texi (Sparse trees): Document the next-error /
	previous-error functionality.

2011-08-15  Tom Dye  <tsd@tsdye.com>

	* org.texi (cache): Improve documentation of code block caches.

2011-08-15  Tom Dye  <tsd@tsdye.com>

	* org.texi (Code block specific header arguments):
	Documentation of multi-line header arguments.

2011-08-15  Eric Schulte  <schulte.eric@gmail.com>

	* org.texi (Code evaluation security): Add example for using a
	function.

2011-08-15  Eric Schulte  <schulte.eric@gmail.com>

	* org.texi (Tables in LaTeX export): Documentation of new
	attr_latex options for tables.

2011-08-03  Michael Albinus  <michael.albinus@gmx.de>

	* trampver.texi: Update release number.

2011-07-30  Michael Albinus  <michael.albinus@gmx.de>

	Sync with Tramp 2.2.2.

	* trampver.texi: Update release number.

2011-07-15  Lars Magne Ingebrigtsen  <larsi@gnus.org>

	* flymake.texi (Example -- Configuring a tool called via make):
	Use /dev/null instead of the Windows "nul" (bug#8715).

2011-07-14  Lars Magne Ingebrigtsen  <larsi@gnus.org>

	* widget.texi (Setting Up the Buffer): Remove mention of the
	global keymap parent, which doesn't seem to be accurate
	(bug#7045).

2011-07-12  Lars Magne Ingebrigtsen  <larsi@gnus.org>

	* org.texi (Special agenda views): Fix double quoting (bug#3509).

2010-07-10  Kevin Ryde  <user42@zip.com.au>

	* cl.texi (For Clauses): Add destructuring example processing an
	alist (bug#6596).

2011-07-07  Lars Magne Ingebrigtsen  <larsi@gnus.org>

	* ediff.texi (Major Entry Points): Remove mention of `require',
	since that's not pertinent in the installed Emacs (bug#9016).

2011-07-05  Lars Magne Ingebrigtsen  <larsi@gnus.org>

	* gnus.texi (Expiring Mail): Document gnus-auto-expirable-marks.
	(Filtering New Groups): Clarify how simple the "options -n" format is.
	(Agent Expiry): Remove mention of `gnus-request-expire-articles', which
	is internal.

2011-07-04  Michael Albinus  <michael.albinus@gmx.de>

	* tramp.texi (Cleanup remote connections):
	Add `tramp-cleanup-this-connection'.

2011-07-03  Lars Magne Ingebrigtsen  <larsi@gnus.org>

	* gnus.texi (Subscription Methods): Link to "Group Levels" to explain
	zombies.
	(Checking New Groups): Ditto (bug#8974).
	(Checking New Groups): Move the reference to the right place.

2011-07-03  Dave Abrahams  <dave@boostpro.com>  (tiny change)

	* gnus.texi (Startup Files): Clarify that we're talking about numbered
	backups, and not actual vc (bug#8975).

2011-07-03  Kevin Ryde  <user42@zip.com.au>

	* cl.texi (For Clauses): @items for hash-values and key-bindings
	to make them more visible when skimming.  Add examples of `using'
	clause to them, examples being clearer than a description in
	words (bug#6599).

2011-07-01  Alan Mackenzie  <acm@muc.de>

	* cc-mode.texi (Guessing the Style): New page.
	(Styles): Add a short introduction to above.

2011-06-28  Deniz Dogan  <deniz@dogan.se>

	* rcirc.texi (Configuration): Bug-fix:
	`rcirc-default-user-full-name' is now `rcirc-default-full-name'.
	Reported by Elias Pipping <pipping@exherbo.org>.

2011-06-26  Lars Magne Ingebrigtsen  <larsi@gnus.org>

	* gnus.texi (Summary Mail Commands):
	Document `gnus-summary-reply-to-list-with-original'.

2011-06-20  Stefan Monnier  <monnier@iro.umontreal.ca>

	* eshell.texi (Known problems): Fix typo.

2011-06-12  Michael Albinus  <michael.albinus@gmx.de>

	* tramp.texi (Customizing Completion): Mention authinfo-style files.
	(Password handling): `auth-source-debug' is good for debug messages.

2011-05-31  Teodor Zlatanov  <tzz@lifelogs.com>

	* gnus.texi (Store custom flags and keywords): Refer to
	`gnus-registry-article-marks-to-{chars,names}' instead of
	`gnus-registry-user-format-function-{M,M2}'.

2011-05-27  Paul Eggert  <eggert@cs.ucla.edu>

	* texinfo.tex: Merge from gnulib.

2011-05-18  Teodor Zlatanov  <tzz@lifelogs.com>

	* gnus.texi (Gnus Registry Setup): Rename from "Setup".
	(Store custom flags and keywords):
	Mention `gnus-registry-user-format-function-M' and
	`gnus-registry-user-format-function-M2'.

2011-05-17  Paul Eggert  <eggert@cs.ucla.edu>

	* texinfo.tex: Sync from gnulib, version 2011-05-11.16.

2011-05-17  Glenn Morris  <rgm@gnu.org>

	* gnus.texi (Face): Fix typo.

2011-05-14  Glenn Morris  <rgm@gnu.org>

	* dired-x.texi (Omitting Examples): Minor addition.

2011-05-10  Jim Meyering  <meyering@redhat.com>

	* ede.texi: Fix typo "or or -> or".

2011-05-03  Peter Münster  <pmlists@free.fr>  (tiny change)

	* gnus.texi (Summary Buffer Lines):
	gnus-summary-user-date-format-alist does not exist.
	(Sorting the Summary Buffer): More about sorting threads.

2011-04-25  Michael Albinus  <michael.albinus@gmx.de>

	* trampver.texi: Update release number.

2011-04-14  Michael Albinus  <michael.albinus@gmx.de>

	* tramp.texi (Frequently Asked Questions): New item for disabling
	Tramp in other packages.

2011-04-14  Teodor Zlatanov  <tzz@lifelogs.com>

	* gnus.texi (nnmairix caveats, Setup, Registry Article Refer Method)
	(Fancy splitting to parent, Store arbitrary data):
	Update gnus-registry docs.

2011-04-13  Juanma Barranquero  <lekktu@gmail.com>

	* ede.texi: Fix typos.

2011-04-12  Lars Magne Ingebrigtsen  <larsi@gnus.org>

	* gnus.texi (Window Layout): @itemize @code doesn't exist.
	It's @table @code.

2011-03-19  Antoine Levitt  <antoine.levitt@gmail.com>

	* gnus.texi (Listing Groups): Document gnus-group-list-ticked.

2011-03-17  Jay Belanger  <jay.p.belanger@gmail.com>

	* calc.texi (Logarithmic Units): Update the function names.

2011-03-15  Lars Magne Ingebrigtsen  <larsi@gnus.org>

	* message.texi (Various Commands): Document format specs in the
	ellipsis.

2011-03-15  Antoine Levitt  <antoine.levitt@gmail.com>

	* message.texi (Insertion Variables): Document message-cite-style.

2011-03-14  Michael Albinus  <michael.albinus@gmx.de>

	* tramp.texi (Remote processes): New subsection "Running shell on
	a remote host".

2011-03-12  Teodor Zlatanov  <tzz@lifelogs.com>

	* auth.texi (Help for developers): Update docs to explain that the
	:save-function will only run the first time.

2011-03-12  Glenn Morris  <rgm@gnu.org>

	* Makefile.in (emacs-faq.html): Fix some more cross-refs.
	(emacs-faq.text): New target.
	(clean): Add emacs-faq.

2011-03-12  Michael Albinus  <michael.albinus@gmx.de>

	Sync with Tramp 2.2.1.

	* trampver.texi: Update release number.

2011-03-11  Glenn Morris  <rgm@gnu.org>

	* Makefile.in (HTML_TARGETS): New.
	(clean): Delete $HTML_TARGETS.
	(emacs-faq.html): New, for use with the gnu.org Emacs webpage.

2011-03-08  Teodor Zlatanov  <tzz@lifelogs.com>

	* auth.texi (Help for developers): Show example of using
	`auth-source-search' with prompts and :save-function.

2011-03-07  Chong Yidong  <cyd@stupidchicken.com>

	* Version 23.3 released.

2011-03-07  Antoine Levitt  <antoine.levitt@gmail.com>

	* message.texi (Message Buffers): Update default value of
	message-generate-new-buffers.

2011-03-06  Jay Belanger  <jay.p.belanger@gmail.com>

	* calc.texi (Logarithmic Units): Rename calc-logunits-dblevel
	and calc-logunits-nplevel to calc-dblevel and calc-nplevel,
	respectively.
	(Musical Notes): New section.
	(Customizing Calc): Mention the customizable variable
	calc-note-threshold.

2011-03-03  Glenn Morris  <rgm@gnu.org>

	* url.texi (Dealing with HTTP documents): Remove reference to
	function url-decode-text-part; never seems to have existed.  (Bug#6038)
	(Configuration): Update url-configuration-directory description.

2011-03-02  Glenn Morris  <rgm@gnu.org>

	* dired-x.texi (Multiple Dired Directories): Remove mentions
	of dired-default-directory-alist and dired-default-directory.
	Move dired-smart-shell-command here...
	(Miscellaneous Commands): ... from here.

2011-03-02  Paul Eggert  <eggert@cs.ucla.edu>

	* texinfo.tex: Update to version 2011-02-24.09.

2011-03-02  Glenn Morris  <rgm@gnu.org>

	* dired-x.texi (Omitting Variables): Refer to add-dir-local-variable
	instead of the obsoleted dired-omit-here-always.

2011-02-28  Michael Albinus  <michael.albinus@gmx.de>

	* tramp.texi (Frequently Asked Questions): Add Emacs 24 to
	supported systems.

2011-02-28  Glenn Morris  <rgm@gnu.org>

	* dbus.texi (Type Conversion): Grammar fix.

2011-02-23  Michael Albinus  <michael.albinus@gmx.de>

	* tramp.texi: Use consistently "Emacs" (instead of "GNU Emacs") and
	"Debian GNU/Linux".

	* trampver.texi [xemacs]: Set emacsothername to "Emacs".

2011-02-23  Glenn Morris  <rgm@gnu.org>

	* dired-x.texi (Features): Minor rephrasing.
	(Local Variables): Fix typos.

	* edt.texi, erc.texi, gnus.texi, idlwave.texi, mh-e.texi:
	Standardize some Emacs/XEmacs terminology.

	* dired-x.texi (Features): Don't advertise obsolete local variables.
	Simplify layout.
	(Omitting Variables): Update local variables example.
	(Local Variables): Say this is obsolete.  Fix description of
	dired-enable-local-variables possible values.

2011-02-22  Teodor Zlatanov  <tzz@lifelogs.com>

	* auth.texi (Help for users): Mention ~/.netrc is also searched by
	default now.

2011-02-21  Lars Ingebrigtsen  <larsi@gnus.org>

	* gnus.texi (Article Date): Clarify gnus-article-update-date-headers.

2011-02-20  Lars Ingebrigtsen  <larsi@gnus.org>

	* gnus.texi (Window Layout): Document layout names.

2011-02-19  Eli Zaretskii  <eliz@gnu.org>

	* ada-mode.texi: Sync @dircategory with ../../info/dir.
	* auth.texi: Sync @dircategory with ../../info/dir.
	* autotype.texi: Sync @dircategory with ../../info/dir.
	* calc.texi: Sync @dircategory with ../../info/dir.
	* cc-mode.texi: Sync @dircategory with ../../info/dir.
	* cl.texi: Sync @dircategory with ../../info/dir.
	* dbus.texi: Sync @dircategory with ../../info/dir.
	* dired-x.texi: Sync @dircategory with ../../info/dir.
	* ebrowse.texi: Sync @dircategory with ../../info/dir.
	* ede.texi: Sync @dircategory with ../../info/dir.
	* ediff.texi: Sync @dircategory with ../../info/dir.
	* edt.texi: Sync @dircategory with ../../info/dir.
	* eieio.texi: Sync @dircategory with ../../info/dir.
	* emacs-mime.texi: Sync @dircategory with ../../info/dir.
	* epa.texi: Sync @dircategory with ../../info/dir.
	* erc.texi: Sync @dircategory with ../../info/dir.
	* eshell.texi: Sync @dircategory with ../../info/dir.
	* eudc.texi: Sync @dircategory with ../../info/dir.
	* flymake.texi: Sync @dircategory with ../../info/dir.
	* forms.texi: Sync @dircategory with ../../info/dir.
	* gnus.texi: Sync @dircategory with ../../info/dir.
	* idlwave.texi: Sync @dircategory with ../../info/dir.
	* mairix-el.texi: Sync @dircategory with ../../info/dir.
	* message.texi: Sync @dircategory with ../../info/dir.
	* mh-e.texi: Sync @dircategory with ../../info/dir.
	* newsticker.texi: Sync @dircategory with ../../info/dir.
	* nxml-mode.texi: Sync @dircategory with ../../info/dir.
	* org.texi: Sync @dircategory with ../../info/dir.
	* pcl-cvs.texi: Sync @dircategory with ../../info/dir.
	* pgg.texi: Sync @dircategory with ../../info/dir.
	* rcirc.texi: Sync @dircategory with ../../info/dir.
	* reftex.texi: Sync @dircategory with ../../info/dir.
	* remember.texi: Sync @dircategory with ../../info/dir.
	* sasl.texi: Sync @dircategory with ../../info/dir.
	* sc.texi: Sync @dircategory with ../../info/dir.
	* semantic.texi: Sync @dircategory with ../../info/dir.
	* ses.texi: Sync @dircategory with ../../info/dir.
	* sieve.texi: Sync @dircategory with ../../info/dir.
	* smtpmail.texi: Sync @dircategory with ../../info/dir.
	* speedbar.texi: Sync @dircategory with ../../info/dir.
	* trampver.texi [emacs]: Set emacsname to "Emacs".
	* tramp.texi: Sync @dircategory with ../../info/dir.
	* url.texi: Sync @dircategory with ../../info/dir.
	* vip.texi: Sync @dircategory with ../../info/dir.
	* viper.texi: Sync @dircategory with ../../info/dir.
	* widget.texi: Sync @dircategory with ../../info/dir.
	* woman.texi: Sync @dircategory with ../../info/dir.

2011-02-19  Glenn Morris  <rgm@gnu.org>

	* dired-x.texi (Technical Details): No longer redefines
	dired-add-entry, dired-initial-position, dired-clean-up-after-deletion,
	dired-read-shell-command, or dired-find-buffer-nocreate.

2013-02-18  Aidan Gauland  <aidalgol@no8wireless.co.nz>

	* eshell.texi (Input/Output):
	Document insert output redirection operator, >>>.

2011-02-18  Glenn Morris  <rgm@gnu.org>

	* dired-x.texi (Optional Installation File At Point): Simplify.

2011-02-17  Teodor Zlatanov  <tzz@lifelogs.com>

	* auth.texi (Help for users): Use :port instead of :protocol for all
	auth-source docs.
	(GnuPG and EasyPG Assistant Configuration): Mention the default now is
	to have two files in `auth-sources'.

2011-02-16  Glenn Morris  <rgm@gnu.org>

	* dired-x.texi: Use emacsver.texi to get Emacs version.
	* Makefile.in ($(infodir)/dired-x, dired-x.dvi, dired-x.pdf):
	Depend on emacsver.texi.

	* dired-x.texi: Drop meaningless version number.
	(Introduction): Remove old info.
	(Optional Installation Dired Jump): Autoload from dired-x.
	Remove incorrect info about loaddefs.el.
	(Bugs): Just refer to M-x report-emacs-bug.

	* dired-x.texi (Multiple Dired Directories): Update for rename of
	default-directory-alist.
	(Miscellaneous Commands): No longer mention very old VM version 4.

2011-02-15  Paul Eggert  <eggert@cs.ucla.edu>

	Merge from gnulib.
	* texinfo.tex: Update to version 2011-02-14.11.

2011-02-14  Teodor Zlatanov  <tzz@lifelogs.com>

	* auth.texi (Help for users):
	Login collection is "Login" and not "login".

2011-02-13  Michael Albinus  <michael.albinus@gmx.de>

	* tramp.texi (History): Remove IMAP support.
	(External methods, Frequently Asked Questions): Remove `imap' and
	`imaps' methods.
	(Password handling): Remove IMAP entries for ~/.authinfo.gpg.

	* trampver.texi: Remove default value of `emacsimap'.

2011-02-13  Glenn Morris  <rgm@gnu.org>

	* ada-mode.texi, dired-x.texi, ebrowse.texi, ediff.texi, eudc.texi:
	* idlwave.texi, reftex.texi, sc.texi, speedbar.texi: Add @top.

2011-02-12  Glenn Morris  <rgm@gnu.org>

	* sc.texi (Getting Connected): Remove old index entries.

2011-02-12  Ulrich Mueller  <ulm@gentoo.org>

	* url.texi: Remove duplicate @dircategory (Bug#7942).

2011-02-11  Teodor Zlatanov  <tzz@lifelogs.com>

	* auth.texi (Overview, Help for users, Help for developers):
	Update docs.
	(Help for users): Talk about spaces.

2011-02-09  Paul Eggert  <eggert@cs.ucla.edu>

	* texinfo.tex: Update to version 2011-02-07.16.

2011-02-07  Michael Albinus  <michael.albinus@gmx.de>

	* dbus.texi (Bus names): Adapt descriptions for
	dbus-list-activatable-names and dbus-list-known-names.

2011-02-07  Jay Belanger  <jay.p.belanger@gmail.com>

	* calc.texi (Logarithmic Units): New section.

2011-02-05  Teodor Zlatanov  <tzz@lifelogs.com>

	* gnus-overrides.texi: Renamed from overrides.texi and all the relevant
	manuals use it now.

	* Makefile.in (nowebhack): Fix to use -D flag instead of overrides.

2011-02-05  Katsumi Yamaoka  <yamaoka@jpl.org>

	* overrides.texi: Remove.

	* sieve.texi, sasl.texi, pgg.texi, message.texi, gnus.texi:
	* emacs-mime.texi, auth.texi, Makefile.in: Revert last changes.

2011-02-05  Michael Albinus  <michael.albinus@gmx.de>

	* tramp.texi (Frequently Asked Questions): Mention problems with
	WinSSHD.

	* trampver.texi: Update release number.

2011-02-05  Era Eriksson  <era+tramp@iki.fi>  (tiny change)

	* tramp.texi:
	Replace "delimet" with "delimit" globally.
	Replace "explicite" with "explicit" globally.
	Replace "instead of" with "instead" where there was nothing after "of".
	Audit use of comma before interrogative pronoun, "that", or "which".
	Minor word order, spelling, wording changes.

2011-02-04  Teodor Zlatanov  <tzz@lifelogs.com>

	* overrides.texi: New file to set or clear WEBHACKDEVEL.

	* sieve.texi: Use WEBHACKDEVEL.

	* sasl.texi: Use WEBHACKDEVEL.

	* pgg.texi: Use WEBHACKDEVEL.

	* message.texi: Use WEBHACKDEVEL.

	* gnus.texi: Use WEBHACKDEVEL.

	* emacs-mime.texi: Use WEBHACKDEVEL.

	* auth.texi: Use WEBHACKDEVEL.

	* Makefile.in (webhack, nowebhack): Hacks to produce for-the-web
	manuals.

2011-02-04  Lars Ingebrigtsen  <larsi@gnus.org>

	* gnus.texi: Add DEVEL header (suggested by Andreas Schwab).

2011-02-03  Paul Eggert  <eggert@cs.ucla.edu>

	* texinfo.tex: Update to version 2011-02-01.10 from gnulib,
	which in turn is copied from ftp://tug.org/tex/.

2011-02-03  Glenn Morris  <rgm@gnu.org>

	* faq.texi (Contacting the FSF): Mainly just refer to the web-site.
	(Binding combinations of modifiers and function keys):
	Let's assume people reading this are not using Emacs 18.

2011-02-03  Lars Ingebrigtsen  <larsi@gnus.org>

	* gnus.texi (Article Date): Remove mention of gnus-stop-date-timer,
	since it's run automatically.

2011-02-01  Lars Ingebrigtsen  <larsi@gnus.org>

	* gnus.texi (Customizing Articles): Fix typo.

2011-01-31  Lars Ingebrigtsen  <larsi@gnus.org>

	* gnus.texi (Customizing Articles): Document the new way of customizing
	the date headers(s).

2011-01-30  Lars Ingebrigtsen  <larsi@gnus.org>

	* gnus.texi (Client-Side IMAP Splitting): Add a complete nnimap fancy
	splitting example.

2011-01-29  Eli Zaretskii  <eliz@gnu.org>

	* makefile.w32-in (MAKEINFO): Remove options, leave only program name.
	(MAKEINFO_OPTS): New variable.
	(ENVADD, $(infodir)/emacs): Use $(MAKEINFO_OPTS).
	($(infodir)/info, $(infodir)/ccmode, $(infodir)/ada-mode)
	($(infodir)/pcl-cvs, $(infodir)/eshell, $(infodir)/cl)
	($(infodir)/dbus, $(infodir)/dired-x, $(infodir)/ediff)
	($(infodir)/flymake, $(infodir)/forms, $(infodir)/gnus)
	($(infodir)/message, $(infodir)/emacs-mime, $(infodir)/sieve)
	($(infodir)/pgg, $(infodir)/mh-e, $(infodir)/reftex)
	($(infodir)/remember, $(infodir)/sasl, $(infodir)/sc)
	($(infodir)/vip, $(infodir)/viper, $(infodir)/widget)
	($(infodir)/efaq, $(infodir)/autotype, $(infodir)/calc)
	($(infodir)/idlwave, $(infodir)/eudc, $(infodir)/ebrowse)
	($(infodir)/woman, $(infodir)/speedbar, $(infodir)/tramp)
	($(infodir)/ses, $(infodir)/smtpmail, $(infodir)/org)
	($(infodir)/url, $(infodir)/newsticker, $(infodir)/nxml-mode)
	($(infodir)/rcirc, $(infodir)/erc, $(infodir)/ert)
	($(infodir)/epa, $(infodir)/mairix-el, $(infodir)/auth)
	($(infodir)/eieio, $(infodir)/ede, $(infodir)/semantic)
	($(infodir)/edt): Use $(MAKEINFO_OPTS).

2011-01-26  Lars Ingebrigtsen  <larsi@gnus.org>

	* gnus.texi (Article Date): Document gnus-article-update-lapsed-header.

2011-01-24  Teodor Zlatanov  <tzz@lifelogs.com>

	* message.texi (IDNA): Explain what it is.

2011-01-24  Lars Ingebrigtsen  <larsi@gnus.org>

	* gnus.texi (The Empty Backend): Document nnnil (bug #7653).

2011-01-23  Werner Lemberg  <wl@gnu.org>

	* Makefile.in (MAKEINFO): Now controlled by `configure'.
	(MAKEINFO_OPTS): New variable.  Use it where appropriate.
	(ENVADD): Update.

2011-01-18  Glenn Morris  <rgm@gnu.org>

	* ert.texi: Relicense under GFDL 1.3+, and standardize license notice.

2011-01-14  Eduard Wiebe  <usenet@pusto.de>

	* nxml-mode.texi (Introduction): Fix file name typos.

2011-01-13  Christian Ohler  <ohler@gnu.org>

	* ert.texi: New file.

	* Makefile.in:
	* makefile.w32-in: Add ert.texi.

2011-01-10  Jan Moringen  <jan.moringen@uni-bielefeld.de>

	* dbus.texi (Receiving Method Calls): New function
	dbus-register-service.  Rearrange node.

2011-01-07  Paul Eggert  <eggert@cs.ucla.edu>

	* texinfo.tex: Update to version 2010-12-23.17 from gnulib,
	which in turn is copied from ftp://tug.org/tex/.

2011-01-04  Jan Moringen  <jan.moringen@uni-bielefeld.de>

	* dbus.texi (Receiving Method Calls): Describe new optional
	parameter dont-register-service of dbus-register-{method,property}.

2010-12-17  Daiki Ueno  <ueno@unixuser.org>

	* epa.texi (Encrypting/decrypting *.gpg files):
	Mention epa-file-select-keys.

2010-12-16  Lars Magne Ingebrigtsen  <larsi@gnus.org>

	* gnus.texi (Archived Messages): Remove outdated text.

2010-12-16  Teodor Zlatanov  <tzz@lifelogs.com>

	* gnus.texi (Foreign Groups): Add clarification of foreign groups.

2010-12-15  Andrew Cohen  <cohen@andy.bu.edu>

	* gnus.texi (The hyrex Engine): Say that this engine is obsolete.

2010-12-14  Andrew Cohen  <cohen@andy.bu.edu>

	* gnus.texi (The swish++ Engine): Add customizable parameters
	descriptions.
	(The swish-e Engine): Ditto.

2010-12-14  Michael Albinus  <michael.albinus@gmx.de>

	* tramp.texi (Inline methods): Add "ksu" method.
	(Remote processes): Add example with remote `default-directory'.

2010-12-14  Glenn Morris  <rgm@gnu.org>

	* faq.texi (Expanding aliases when sending mail):
	Now build-mail-aliases is interactive.

2010-12-13  Andrew Cohen  <cohen@andy.bu.edu>

	* gnus.texi: First pass at adding (rough) nnir documentation.

2010-12-13  Lars Magne Ingebrigtsen  <larsi@gnus.org>

	* gnus.texi (Filtering New Groups):
	Mention gnus-auto-subscribed-categories.
	(The First Time): Remove, since default-subscribed-newsgroups has been
	removed.

2010-12-13  Glenn Morris  <rgm@gnu.org>

	* cl.texi (For Clauses): Small fixes for frames and windows.

2010-12-11  Carsten Dominik  <carsten.dominik@gmail.com>

	* org.texi (Using capture): Document using prefix arguments for
	finalizing capture.
	(Agenda commands): Document prefix argument for the bulk scatter
	command.
	(Beamer class export): Document that also overlay arguments can be
	passed to the column environment.
	(Template elements): Document the new entry type.

2010-12-11  Puneeth Chaganti  <punchagan@gmail.com>

	* org.texi (Include files): Document :minlevel.

2010-12-11  Julien Danjou  <julien@danjou.info>

	* org.texi (Categories): Document category icons.

2010-12-11  Eric Schulte  <schulte.eric@gmail.com>

	* org.texi (noweb): Fix typo.

2010-12-06  Tassilo Horn  <tassilo@member.fsf.org>

	* gnus.texi (Server Commands): Point to the rest of the server
	commands.

2010-12-04  Lars Magne Ingebrigtsen  <larsi@gnus.org>

	* gnus.texi (Paging the Article): Note the reverse meanings of `C-u C-u
	g'.

2010-12-02  Julien Danjou  <julien@danjou.info>

	* gnus.texi (Archived Messages): Remove gnus-outgoing-message-group.

2010-11-28  Lars Magne Ingebrigtsen  <larsi@gnus.org>

	* gnus.texi (Customizing the IMAP Connection): Note the new defaults.
	(Direct Functions): Note the STARTTLS upgrade.

2010-11-27  Glenn Morris  <rgm@gnu.org>
	    James Clark  <none@example.com>

	* nxml-mode.texi (Introduction): New section.

2010-11-21  Lars Magne Ingebrigtsen  <larsi@gnus.org>

	* gnus.texi (Server Commands): Document gnus-server-show-server.

2010-11-20  Michael Albinus  <michael.albinus@gmx.de>

	Sync with Tramp 2.2.0.

	* trampver.texi: Update release number.

2010-11-19  Jay Belanger  <jay.p.belanger@gmail.com>

	* calc.texi (TeX and LaTeX Language Modes, Predefined Units):
	Mention that the TeX specific units won't use the `tex' prefix
	in TeX mode.

2010-11-18  Katsumi Yamaoka  <yamaoka@jpl.org>

	* gnus.texi (Misc Article): Document gnus-inhibit-images.

2010-11-17  Glenn Morris  <rgm@gnu.org>

	* edt.texi: Remove information about Emacs 19.

2010-11-17  Michael Albinus  <michael.albinus@gmx.de>

	* trampver.texi: Update release number.

2010-11-12  Katsumi Yamaoka  <yamaoka@jpl.org>

	* gnus.texi (Article Washing): Fix typo.

2010-11-11  Noorul Islam  <noorul@noorul.com>

	* org.texi: Fix typo.

2010-11-11  Carsten Dominik  <carsten.dominik@gmail.com>

	* org.texi (Using capture): Explain that refiling is
	sensitive to cursor position.

2010-11-11  Carsten Dominik  <carsten.dominik@gmail.com>

	* org.texi (Images and tables): Add cross reference to link section.

2010-11-11  Carsten Dominik  <carsten.dominik@gmail.com>

	* org.texi: Document the <c> cookie.

2010-11-11  Eric Schulte  <schulte.eric@gmail.com>

	* org.texi: Multi-line header arguments :PROPERTIES: :ID:
	b77c8857-6c76-4ea9-8a61-ddc2648d96c4 :END:.

2010-11-11  Carsten Dominik  <carsten.dominik@gmail.com>

	* org.texi (CSS support): Document :HTML_CONTAINER_CLASS: property.

2010-11-11  Carsten Dominik  <carsten.dominik@gmail.com>

	* org.texi (Project alist): Mention that this is a property list.

2010-11-11  Carsten Dominik  <carsten.dominik@gmail.com>

	* org.texi (Setting up the staging area): Document that
	file names remain visible when encrypting the MobileOrg files.

2010-11-11  Carsten Dominik  <carsten.dominik@gmail.com>

	* org.texi (Setting up the staging area): Document which
	versions are needed for encryption.

2010-11-11  Eric Schulte  <schulte.eric@gmail.com>

	* org.texi (noweb): Update :noweb documentation to
	reflect the new "tangle" argument.

2010-11-11  Eric Schulte  <schulte.eric@gmail.com>

	* org.texi (Batch execution): Improve tangling script in
	documentation.

2010-11-11  Carsten Dominik  <carsten.dominik@gmail.com>

	* org.texi (Handling links, In-buffer settings):
	Document inlining images on startup.

2010-11-11  Carsten Dominik  <carsten.dominik@gmail.com>

	* org.texi (Setting up the staging area): Document use of
	crypt password.

2010-11-11  David Maus  <dmaus@ictsoc.de>

	* org.texi (Template expansion): Add date related link type escapes.

2010-11-11  David Maus  <dmaus@ictsoc.de>

	* org.texi (Template expansion): Add mew in table for link type
	escapes.

2010-11-11  David Maus  <dmaus@ictsoc.de>

	* org.texi (Template expansion): Fix typo in link type escapes.

2010-11-11  Eric Schulte  <schulte.eric@gmail.com>

	* org.texi (Structure of code blocks): Another documentation tweak.

2010-11-11  Eric Schulte  <schulte.eric@gmail.com>

	* org.texi (Structure of code blocks): Documentation tweak.

2010-11-11  Eric Schulte  <schulte.eric@gmail.com>

	* org.texi (Structure of code blocks):
	Update documentation to mention inline code block syntax.

2010-11-11  Eric Schulte  <schulte.eric@gmail.com>

	* org.texi (comments): Improve wording.

2010-11-11  Eric Schulte  <schulte.eric@gmail.com>

	* org.texi (comments): Document the new :comments header arguments.

2010-11-11  Carsten Dominik  <carsten.dominik@gmail.com>

	* org.texi (Installation): Remove the special
	installation instructions for XEmacs.

2010-11-11  Jambunathan K  <kjambunathan@gmail.com>  (tiny change)

	* org.texi (Easy Templates): New section.  Documents quick
	insertion of empty structural elements.

2010-11-11  Noorul Islam  <noorul@noorul.com>

	* org.texi: Fix doc.

2010-11-11  Jambunathan K  <kjambunathan@gmail.com>  (tiny change)

	* org.texi (The date/time prompt): Document specification
	of time ranges.

2010-11-11  Carsten Dominik  <carsten.dominik@gmail.com>

	* org.texi (Internal links): Document the changes in
	internal links.

2010-11-11  Carsten Dominik  <carsten.dominik@gmail.com>

	* org.texi (Agenda commands): Document the limitation for
	the filter preset - it can only be used for an entire agenda
	view, not in an individual block in a block agenda.

2010-11-11  Eric S Fraga  <e.fraga@ucl.ac.uk>

	* org.texi (iCalendar export): Document alarm creation.

2010-11-10  Michael Albinus  <michael.albinus@gmx.de>

	* dbus.texi (Type Conversion): Introduce `:unix-fd' type mapping.

2010-11-09  Lars Magne Ingebrigtsen  <larsi@gnus.org>

	* gnus.texi (Article Washing): Document gnus-article-treat-non-ascii.

2010-11-09  Jay Belanger  <jay.p.belanger@gmail.com>

	* calc.texi: Use emacsver.texi to determine Emacs version.

2010-11-04  Lars Magne Ingebrigtsen  <larsi@gnus.org>

	* gnus.texi (Customizing the IMAP Connection): Remove nnir mention,
	since that works by default.

2010-11-03  Kan-Ru Chen  <kanru@kanru.info>  (tiny change)

	* gnus.texi (Customizing the IMAP Connection): Document
	`nnimap-expunge' and remove `nnimap-expunge-inbox' from example.

2010-11-04  Michael Albinus  <michael.albinus@gmx.de>

	* tramp.texi (Remote shell setup): New item "Interactive shell
	prompt".  Reported by Christian Millour <cm@abtela.com>.
	(Remote shell setup, Remote processes): Use @code{} for
	environment variables.

2010-11-03  Glenn Morris  <rgm@gnu.org>

	* ediff.texi (Quick Help Commands, Miscellaneous):
	* gnus.texi (Agent Variables, Configuring nnmairix): Spelling fix.

2010-10-31  Lars Magne Ingebrigtsen  <larsi@gnus.org>

	* gnus.texi (Paging the Article): Document C-u g/C-u C-u g.

2010-10-31  Glenn Morris  <rgm@gnu.org>

	* mh-e.texi (Preface, From Bill Wohler): Change 23 to past tense.

2010-10-31  Glenn Morris  <rgm@gnu.org>

	* cc-mode.texi: Remove reference to defunct viewcvs URL.

2010-10-29  Lars Magne Ingebrigtsen  <larsi@gnus.org>

	* gnus.texi (Client-Side IMAP Splitting):
	Mention nnimap-unsplittable-articles.

2010-10-29  Julien Danjou  <julien@danjou.info>

	* gnus.texi (Finding the News): Remove references to obsoletes
	variables `gnus-nntp-server' and `gnus-secondary-servers'.

2010-10-29  Eli Zaretskii  <eliz@gnu.org>

	* makefile.w32-in (MAKEINFO): Add -I$(emacsdir).
	(ENVADD): Remove extra -I$(emacsdir), included in $(MAKEINFO).
	($(infodir)/efaq): Remove -I$(emacsdir), included in $(MAKEINFO).
	($(infodir)/calc, calc.dvi): Depend on $(emacsdir)/emacsver.texi.

2010-10-28  Glenn Morris  <rgm@gnu.org>

	* Makefile.in (MAKEINFO, ENVADD): Add $emacsdir to include path.
	(($(infodir)/calc, calc.dvi, calc.pdf): Depend on emacsver.texi.
	($(infodir)/efaq): Remove -I option now in $MAKEINFO.

2010-10-25  Daiki Ueno  <ueno@unixuser.org>

	* epa.texi (Mail-mode integration): Add alternative key bindings
	for epa-mail commands; escape comma.
	Don't use the word "PGP", since it is a non-free program.

2010-10-24  Jay Belanger  <jay.p.belanger@gmail.com>

	* calc.texi: Use emacsver.texi to determine Emacs version.

2010-10-24  Juanma Barranquero  <lekktu@gmail.com>

	* gnus.texi (Group Parameters, Buttons): Fix typos.

2010-10-22  Tassilo Horn  <tassilo@member.fsf.org>

	* gnus.texi (Subscription Commands): Mention that you can also
	subscribe to new groups via the Server buffer, which is probably more
	convenient when subscribing to many groups.

2010-10-21  Julien Danjou  <julien@danjou.info>

	* message.texi (Message Headers): Allow message-default-headers to be a
	function.

2010-10-21  Lars Magne Ingebrigtsen  <larsi@gnus.org>

	* gnus-news.texi: Mention new archive defaults.

2010-10-21  Katsumi Yamaoka  <yamaoka@jpl.org>

	* gnus.texi (RSS): Remove nnrss-wash-html-in-text-plain-parts.

2010-10-20  Lars Magne Ingebrigtsen  <larsi@gnus.org>

	* gnus.texi (HTML): Document the function value of
	gnus-blocked-images.
	(Article Washing): shr and gnus-w3m, not the direct function names.

2010-10-20  Julien Danjou  <julien@danjou.info>

	* emacs-mime.texi (Flowed text): Add a note about mml-enable-flowed
	variable.

2010-10-19  Lars Magne Ingebrigtsen  <larsi@gnus.org>

	* gnus.texi (Customizing the IMAP Connection): The port strings are
	strings.
	(Document Groups): Mention git.

2010-10-18  Lars Magne Ingebrigtsen  <larsi@gnus.org>

	* gnus-coding.texi (Gnus Maintainance Guide): Update to mention Emacs
	bzr/Gnus git sync.

2010-10-15  Eli Zaretskii  <eliz@gnu.org>

	* auth.texi (GnuPG and EasyPG Assistant Configuration): Fix last
	change.

2010-10-13  Lars Magne Ingebrigtsen  <larsi@gnus.org>

	* auth.texi (GnuPG and EasyPG Assistant Configuration): Fix up the
	@item syntax for in-Emacs makeinfo.

2010-10-13  Teodor Zlatanov  <tzz@lifelogs.com>

	* auth.texi (GnuPG and EasyPG Assistant Configuration): Fix syntax and
	trim sentence.

2010-10-12  Daiki Ueno  <ueno@unixuser.org>

	* epa.texi (Caching Passphrases):
	* auth.texi (GnuPG and EasyPG Assistant Configuration):
	Clarify some configurations require to set up gpg-agent.

2010-10-11  Glenn Morris  <rgm@gnu.org>

	* Makefile.in (.texi.dvi): Remove unnecessary suffix rule.

2010-10-09  Lars Magne Ingebrigtsen  <larsi@gnus.org>

	* gnus.texi (Spam Package Introduction): Mention `$'.

2010-10-09  Eli Zaretskii  <eliz@gnu.org>

	* makefile.w32-in (emacsdir): New variable.
	($(infodir)/efaq, faq.dvi): Depend on emacsver.texi.
	(ENVADD, $(infodir)/efaq): Add -I$(emacsdir).

2010-10-09  Glenn Morris  <rgm@gnu.org>

	* Makefile.in (mostlyclean): Delete *.toc.

	* Makefile.in: Use $< in rules.

	* Makefile.in (maintainer-clean): Remove harmless, long-standing error.

	* Makefile.in ($(infodir)): Delete rule.
	(mkinfodir): New.  Use it in all the info rules, rather than depending
	on infodir.

2010-10-09  Glenn Morris  <rgm@gnu.org>

	* gnus.texi (Article Washing): Fix previous change.

	* Makefile.in (emacsdir): New variable.
	($(infodir)/efaq): Pass -I $(emacsdir) to makeinfo.
	Depend on emacsver.texi.

	* faq.texi (VER): Replace with EMACSVER from emacsver.texi.

	* Makefile.in (.PHONY): Declare info, dvi, pdf and the clean rules.

2010-10-08  Julien Danjou  <julien@danjou.info>

	* gnus.texi: Add mm-shr.

2010-10-08  Ludovic Courtès  <ludo@gnu.org>

	* gnus.texi (Finding the Parent, The Gnus Registry)
	(Registry Article Refer Method): Update docs for nnregistry.el.

2010-10-08  Daiki Ueno  <ueno@unixuser.org>

	* auth.texi (Help for users)
	(GnuPG and EasyPG Assistant Configuration): Update docs.

2010-10-08  Glenn Morris  <rgm@gnu.org>

	* cl.texi (Organization, Installation, Old CL Compatibility):
	Deprecate cl-compat for new code.
	(Usage, Installation): Remove outdated information.

	* eudc.texi (CCSO PH/QI, LDAP Requirements): Remove old information.

2010-10-07  Katsumi Yamaoka  <yamaoka@jpl.org>

	* gnus.texi (Gravatars): Document gnus-gravatar-too-ugly.

2010-10-06  Julien Danjou  <julien@danjou.info>

	* sieve.texi (Manage Sieve API): Document sieve-manage-authenticate.

	* message.texi (PGP Compatibility): Remove reference to gpg-2comp,
	broken link.

	* gnus-faq.texi (FAQ 8-3): Remove references to my.gnus.org.

	* gnus.texi (Comparing Mail Back Ends): Remove broken link and allusion
	to ReiserFS.

	* gnus-faq.texi (FAQ 5-5): Fix Flyspell URL.
	(FAQ 7-1): Fix getmail URL.

2010-10-06  Daiki Ueno  <ueno@unixuser.org>

	* epa.texi (Caching Passphrases): New section.

2010-10-06  Glenn Morris  <rgm@gnu.org>

	* Makefile.in (SHELL): Set it.
	(info): Move the mkdir dependency to the individual info files.
	(mostlyclean): Tidy up.
	(clean): Only delete the specific dvi and pdf files.
	(maintainer-clean): Be more restrictive in what we delete.
	($(infodir)): Add parallel build workaround.

2010-10-04  Lars Magne Ingebrigtsen  <larsi@gnus.org>

	* gnus.texi (Misc Article): Document gnus-widen-article-window.

2010-10-03  Julien Danjou  <julien@danjou.info>

	* emacs-mime.texi (Display Customization):
	Update mm-inline-large-images documentation and add documentation for
	mm-inline-large-images-proportion.

2010-10-03  Michael Albinus  <michael.albinus@gmx.de>

	* tramp.texi (Frequently Asked Questions):
	Mention remote-file-name-inhibit-cache.

2010-10-02  Lars Magne Ingebrigtsen  <larsi@gnus.org>

	* gnus.texi (Splitting Mail): Fix @xref syntax.
	(Splitting Mail): Really fix the @ref syntax.

2010-10-01  Lars Magne Ingebrigtsen  <larsi@gnus.org>

	* gnus.texi (Splitting Mail): Mention the new fancy splitting function.
	(Article Hiding): Add google banner example.
	Suggested by Benjamin Xu.

2010-09-30  Teodor Zlatanov  <tzz@lifelogs.com>

	* gnus.texi (Spam Package Configuration Examples, SpamOracle):
	Remove nnimap-split-rule from examples.

2010-09-30  Lars Magne Ingebrigtsen  <larsi@gnus.org>

	* gnus.texi (Mail Source Specifiers): Remove webmail.el mentions.
	(NNTP): Document nntp-server-list-active-group.  Suggested by Barry
	Fishman.
	(Client-Side IMAP Splitting): Add nnimap-split-fancy.

2010-09-30  Julien Danjou  <julien@danjou.info>

	* gnus.texi (Gravatars): Fix documentation about
	gnu-gravatar-properties.

2010-09-29  Daiki Ueno  <ueno@unixuser.org>

	* epa.texi (Bug Reports): New section.

2010-09-29  Glenn Morris  <rgm@gnu.org>

	* Makefile.in (top_srcdir): Remove unused variable.

2010-09-29  Lars Magne Ingebrigtsen  <larsi@gnus.org>

	* gnus.texi (Using IMAP): Remove the @acronyms from the headings.
	(Client-Side IMAP Splitting): Document 'default.

2010-09-27  Lars Magne Ingebrigtsen  <larsi@gnus.org>

	* gnus.texi (Customizing the IMAP Connection):
	Document nnimap-fetch-partial-articles.

2010-09-26  Lars Magne Ingebrigtsen  <larsi@gnus.org>

	* gnus-news.texi: Mention nnimap-inbox.

	* gnus.texi (Picons): Document gnus-picon-inhibit-top-level-domains.

2010-09-26  Julien Danjou  <julien@danjou.info>

	* gnus.texi (Oort Gnus): Remove mention of ssl.el.

2010-09-26  Lars Magne Ingebrigtsen  <larsi@gnus.org>

	* gnus.texi (Security): Remove gpg.el mention.

2010-09-26  Andreas Seltenreich  <seltenreich@gmx.de>

	* gnus.texi (Browse Foreign Server): New variable
	gnus-browse-subscribe-newsgroup-method.

	* gnus-news.texi: Mention it.

2010-09-26  Lars Magne Ingebrigtsen  <larsi@gnus.org>

	* gnus.texi (NoCeM): Remove.
	(Startup Variables): No jingle.

2010-09-25  Ulrich Mueller  <ulm@gentoo.org>

	* woman.texi (Interface Options): xz compression is now supported.

2010-09-25  Lars Magne Ingebrigtsen  <larsi@gnus.org>

	* gnus.texi (Article Commands): Document gnus-fetch-partial-articles.
	(Unavailable Servers): Document gnus-server-copy-server.
	(Using IMAP): Document the new nnimap.

2010-09-25  Julien Danjou  <julien@danjou.info>

	* gnus.texi (Customizing Articles): Remove gnus-treat-translate.

2010-09-24  Glenn Morris  <rgm@gnu.org>

	* url.texi (Disk Caching): Tweak previous change.

2010-09-24  Julien Danjou  <julien@danjou.info>

	* url.texi (Disk Caching): Mention url-cache-expire-time,
	url-cache-expired, and url-fetch-from-cache.

2010-09-24  Julien Danjou  <julien@danjou.info>

	* gnus.texi: Add Gravatars.

2010-09-23  Lars Magne Ingebrigtsen  <larsi@gnus.org>

	* gnus.texi (Startup Variables): Mention gnus-use-backend-marks.

2010-09-21  Lars Magne Ingebrigtsen  <larsi@gnus.org>

	* gnus.texi (Expunging mailboxes): Update name of the expunging
	command.

2010-09-20  Katsumi Yamaoka  <yamaoka@jpl.org>

	* emacs-mime.texi (rfc2047): Update description for
	rfc2047-encode-parameter.

2010-09-13  Michael Albinus  <michael.albinus@gmx.de>

	* tramp.texi (Inline methods): Remove "ssh1_old", "ssh2_old" and
	"fish" methods.
	(External methods): Remove "scp1_old" and "scp2_old" methods.

2010-09-09  Michael Albinus  <michael.albinus@gmx.de>

	* tramp.texi: Remove Japanese manual.  Fix typo.

	* trampver.texi: Update release number.  Remove japanesemanual.

2010-09-09  Glenn Morris  <rgm@gnu.org>

	* org.texi: Restore clobbered changes (copyright years, untabify).

2010-09-04  Julien Danjou  <julien@danjou.info>  (tiny change)

	* gnus.texi (Adaptive Scoring): Fix typo.

2010-09-03  Lars Magne Ingebrigtsen  <larsi@gnus.org>

	* gnus.texi (Article Display): Document gnus-html-show-images.

2010-09-02  Jan Djärv  <jan.h.d@swipnet.se>

	* cl.texi (Basic Setf): Remove x-get-cut-buffer and x-get-cutbuffer.

2010-09-01  Lars Magne Ingebrigtsen  <larsi@gnus.org>

	* gnus.texi (HTML): Document gnus-max-image-proportion.

2010-08-31  Lars Magne Ingebrigtsen  <larsi@gnus.org>

	* gnus.texi (HTML): Document gnus-blocked-images.

	* message.texi (Wide Reply): Document message-prune-recipient-rules.

2010-08-30  Lars Magne Ingebrigtsen  <larsi@gnus.org>

	* gnus.texi (Summary Mail Commands): Note that only the addresses from
	the first message are used for wide replies.
	(Changing Servers): Remove documentation on gnus-change-server and
	friends, since it's been removed.

2010-08-29  Lars Magne Ingebrigtsen  <larsi@gnus.org>

	* gnus.texi (Drafts): Mention B DEL.

2010-08-29  Tim Landscheidt  <tim@tim-landscheidt.de>  (tiny change)

	* gnus.texi (Delayed Articles): Mention that the Date header is the
	original one, even if you delay.

2010-08-29  Lars Magne Ingebrigtsen  <larsi@gnus.org>

	* gnus.texi (Asynchronous Fetching):
	Document gnus-async-post-fetch-function.
	(HTML): Made into its own section.

2010-08-26  Michael Albinus  <michael.albinus@gmx.de>

	Sync with Tramp 2.1.19.

	* tramp.texi (Inline methods, Default Method):
	Mention `tramp-inline-compress-start-size'.  Remove "kludgy" phrase.
	Remove remark about doubled "-t" argument.
	(Auto-save and Backup): Remove reference to Emacs 21.
	(Filename Syntax): Describe port numbers.
	(Frequently Asked Questions): Adapt supported (X)Emacs versions.  Adapt
	supported MS Windows versions.  Remove obsolete URL.  Recommend "sshx"
	and "scpx" for echoing shells.  Use the $() syntax, texi2dvi reports
	errors with the backquotes.
	(External packages): File attributes cache flushing for asynchronous
	processes.
	(Traces and Profiles): Describe verbose level 9.

	* trampver.texi: Update release number.

2010-08-23  Michael Albinus  <michael.albinus@gmx.de>

	* dbus.texi (Alternative Buses): New chapter.

2010-08-12  Stefan Monnier  <monnier@iro.umontreal.ca>

	* cl.texi (Mapping over Sequences): Rename mapc => cl-mapc.

2010-08-09  Jay Belanger  <jay.p.belanger@gmail.com>

	* calc.texi (Customizing Calc): Rearrange description of new
	variables to match the presentation of other variables.

2010-08-08  Juanma Barranquero  <lekktu@gmail.com>

	* org.texi (Footnotes, Tables in HTML export): Fix typos.

2010-08-08  Jay Belanger  <jay.p.belanger@gmail.com>

	* calc.texi (Making Selections, Selecting Subformulas)
	(Customizing Calc): Mention how to use faces to emphasize selected
	sub-formulas.

2010-08-05  Michael Albinus  <michael.albinus@gmx.de>

	* tramp.texi (External packages): File attributes cache flushing
	for asynchronous processes.

2010-08-01  Alan Mackenzie  <acm@muc.de>

	Enhance the manual for the latest Java Mode.

	* cc-mode.texi (Syntactic Symbols): New symbols annotation-top-cont and
	annotation-var-cont.
	(Java Symbols): Page renamed from Anonymous Class Symbol.  Document the
	two new symbols.

2010-07-28  Michael Albinus  <michael.albinus@gmx.de>

	* tramp.texi (Traces and Profiles): Describe verbose level 9.

2010-07-27  Chong Yidong  <cyd@stupidchicken.com>

	* nxml-mode.texi (Limitations): Remove obsolete discussion (Bug#6708).

2010-07-19  Juanma Barranquero  <lekktu@gmail.com>

	* org.texi: Fix typo in previous change (2010-07-19T09:47:27Z!carsten.dominik@gmail.com).

2010-07-19  Carsten Dominik  <carsten.dominik@gmail.com>

	* org.texi: Add macros to get plain quotes in PDF output.
	List additional contributors.
	(Capture): New section, replaces the section about remember.
	(Working With Source Code): New chapter, focused on documenting Org
	Babel.
	(Code evaluation security): New section.
	(MobileOrg): Document DropBox support.
	(TaskJuggler export): Document taskjuggler and Gantt chart support.
	(Special symbols): Show how to display UTF8 characters for entities.
	(Global TODO list): Clarify the use of the "M" key and the differences
	to the "m" key.
	(RSS Feeds): Mention Atom feeds as well.
	(Setting tags): Remove paragraph about
	`org-complete-tags-always-offer-all-agenda-tags'.

2010-07-17  Michael Albinus  <michael.albinus@gmx.de>

	* tramp.texi (Inline methods): Remove remark about doubled "-t"
	argument.
	(Frequently Asked Questions): Recommend "sshx" and "scpx" for
	echoing shells.

2010-07-10  Michael Albinus  <michael.albinus@gmx.de>

	* tramp.texi (Inline methods): Remove "kludgy" phrase.
	(Filename Syntax): Describe port numbers.

2010-07-09  Michael Albinus  <michael.albinus@gmx.de>

	* dbus.texi (Top): Introduce Index.  Emphasize "nil" whereever
	forgotten.
	(Type Conversion): Precise conversion of natural numbers.
	(Errors and Events): Add "debugging" to concept index.  Add variable
	`dbus-debug'.

2010-07-04  Michael Albinus  <michael.albinus@gmx.de>

	* dbus.texi (Receiving Method Calls): Add optional argument
	EMITS-SIGNAL to `dbus-register-property'.

2010-06-27  Alex Schroeder  <alex@gnu.org>

	* nxml-mode.texi (Commands for locating a schema): Fix typo.

2010-06-24  Glenn Morris  <rgm@gnu.org>

	* ada-mode.texi, auth.texi, autotype.texi, calc.texi, cc-mode.texi:
	* dired-x.texi, ebrowse.texi, ede.texi, edt.texi, eieio.texi:
	* emacs-mime.texi, epa.texi, erc.texi, eshell.texi, eudc.texi:
	* flymake.texi, gnus.texi, info.texi, mairix-el.texi, message.texi:
	* newsticker.texi, org.texi, pgg.texi, rcirc.texi, reftex.texi:
	* remember.texi, sasl.texi, semantic.texi, ses.texi, smtpmail.texi:
	* speedbar.texi, tramp.texi, url.texi, viper.texi, widget.texi:
	* woman.texi: Start direntry descriptions in column 32, per Texinfo
	convention.   Make them end with a period.

2010-06-23  Glenn Morris  <rgm@gnu.org>

	* autotype.texi, cl.texi, dired-x.texi, ebrowse.texi, ede.texi:
	* eieio.texi, epa.texi, faq.texi, flymake.texi, forms.texi:
	* gnus-faq.texi, idlwave.texi, mh-e.texi, nxml-mode.texi, org.texi:
	* pcl-cvs.texi, pgg.texi, reftex.texi, sasl.texi, sc.texi,
	* sem-user.texi, semantic.texi, sieve.texi, smtpmail.texi,
	* speedbar.texi, vip.texi, viper.texi, widget.texi: Untabify.

2010-06-10  Glenn Morris  <rgm@gnu.org>

	* idlwave.texi (Load-Path Shadows):
	* org.texi (Handling links): Fix typos.

2010-06-07  Teodor Zlatanov  <tzz@lifelogs.com>

	* gnus.texi (Interactive): Explain effect of gnus-expert-user better.

2010-05-26  Michael Albinus  <michael.albinus@gmx.de>

	* eshell.texi (Built-ins): Describe, how to disable a built-in command
	by an alias.  (Bug#6226)

2010-05-16  Jay Belanger  <jay.p.belanger@gmail.com>

	* calc.texi (Manipulating Vectors): Mention that vectors can
	be used to determine bins for `calc-histogram'.

2010-05-13  Jay Belanger  <jay.p.belanger@gmail.com>

	* calc.texi: Remove "\turnoffactive" commands throughout.

2010-05-08  Štěpán Němec  <stepnem@gmail.com>  (tiny change)

	* url.texi (HTTP language/coding, Customization):
	* message.texi (Header Commands, Responses):
	* cl.texi (Argument Lists): Fix typos.

2010-05-08  Chong Yidong  <cyd@stupidchicken.com>

	* ede.texi (EDE Mode): Refer to init file rather than `.emacs'.
	Note that Development menu is always available.
	(Creating a project): Fix terminology.
	(Add/Remove files): Fix typo.

2010-05-07  Chong Yidong  <cyd@stupidchicken.com>

	* Version 23.2 released.

2010-05-01  Daniel E. Doherty  <ddoherty03@gmail.com>  (tiny change)

	* calc.texi (Tutorial): Use "^{\prime}" to indicate primes.

2010-05-01  Michael Albinus  <michael.albinus@gmx.de>

	* tramp.texi (Inline methods, Default Method):
	Mention `tramp-inline-compress-start-size'.

2010-04-18  Teodor Zlatanov  <tzz@lifelogs.com>

	* gnus.texi (Gnus Versions, Oort Gnus): Mention the Git repo instead of
	the CVS repo.  Put the Git repo in the news section.

	* gnus-coding.texi (Gnus Maintainance Guide): Fix title typo.
	Removed some mentions of CVS.  Mention the new Git repo.

2010-04-18  Andreas Seltenreich  <seltenreich@gmx.de>

	* gnus.texi (Score File Format): Fix typo.  Reported by Štěpán Němec.
	(Mail Group Commands): Add index entry.

2010-04-18  Glenn Morris  <rgm@gnu.org>

	* info.texi (Search Index): Mention Emacs's Info-virtual-index.

2010-04-18  Jay Belanger  <jay.p.belanger@gmail.com>

	* calc.texi (Radix modes): Mention that the option prefix will
	turn on twos-complement mode.
	(Inverse and Hyperbolic Flags): Mention the Option flag.

2010-04-15  Carsten Dominik  <carsten.dominik@gmail.com>

	* org.texi (LaTeX and PDF export): Add a footnote about xetex.
	(LaTeX/PDF export commands): Rename and Move section.
	(Sectioning structure): Update.
	(References): New use case for field coordinates.
	(The export dispatcher): Rename from ASCII export.
	(Setting up the staging area): Document the availability of
	encryption for MobileOrg.
	(Images and tables): Document how to reference labels.
	(Index entries): New section.
	(Generating an index): New section.
	(Column width and alignment): Document that <N> now
	means a fixed width, not a maximum width.
	(Publishing options): Document the :email option.
	(Beamer class export): Fix bug in the BEAMER example.
	(Refiling notes): Document refile logging.
	(In-buffer settings): Document refile logging keywords.
	(Drawers): Document `C-c C-z' command.
	(Agenda commands): Mention the alternative key `C-c C-z'.
	(Special properties): Document the BLOCKED property.
	(The spreadsheet): Mention the formula editor.
	(References): Document field coordinates.
	(Publishing action): Correct the documentation for the
	publishing function.
	(The date/time prompt): Document that we accept dates
	like month/day/year.
	(Cooperation): Document the changes in table.el support.
	(Faces for TODO keywords, Faces for TODO keywords)
	(Priorities): Document the easy colors.
	(Visibility cycling): Document the new double prefix
	arg for `org-reveal'.
	(Cooperation): Remember.el is part of Emacs.
	(Clean view): Mention that `wrap-prefix' is also set by
	org-indent-mode.
	(Agenda commands): Add information about prefix args to
	scheduling and deadline commands.
	(Search view): Point to the docstring of
	`org-search-view' for more details.
	(Agenda commands): Document that `>' prompts for a date.
	(Setting tags): Document variable
	org-complete-tags-always-offer-all-agenda-tags.
	(Column attributes): Cross-reference special properties.

2010-04-10  Michael Albinus  <michael.albinus@gmx.de>

	Synchronize with Tramp repository.

	* tramp.texi (Auto-save and Backup): Remove reference to Emacs 21.
	(Frequently Asked Questions): Adapt supported (X)Emacs versions.
	Adapt supported MS Windows versions.  Remove obsolete URL.  Use the $()
	syntax, texi2dvi reports errors with the backquotes.

	* trampver.texi: Update release number.

2010-04-01  Teodor Zlatanov  <tzz@lifelogs.com>

	* gnus.texi (Finding the News): Add pointers to the Server buffer
	because it's essential.

2010-03-31  Katsumi Yamaoka  <yamaoka@jpl.org>

	* gnus.texi (MIME Commands): Update description of
	gnus-article-browse-html-article.

2010-03-27  Teodor Zlatanov  <tzz@lifelogs.com>

	* auth.texi (Secret Service API): Add TODO node.
	(Help for users): Explain the new source options for `auth-sources'.

2010-03-24  Michael Albinus  <michael.albinus@gmx.de>

	* trampver.texi: Update release number.

2010-03-10  Chong Yidong  <cyd@stupidchicken.com>

	* Branch for 23.2.

2010-03-03  Chong Yidong  <cyd@stupidchicken.com>

	* faq.texi (Escape sequences in shell output): Note that ansi-color is
	now enabled by default.

2010-02-28  Michael Albinus  <michael.albinus@gmx.de>

	* dbus.texi (Errors and Events): D-Bus messages are retrieved only,
	when Emacs runs in interactive mode.  (Bug#5645)

2010-02-16  Glenn Morris  <rgm@gnu.org>

	* nxml-mode.texi (Commands for locating a schema): Fix keybinding.

2010-02-05  Mark A. Hershberger  <mah@everybody.org>

	* ede.texi, eieio.texi, semantic.texi: Use standard direntry format.

2010-01-21  Katsumi Yamaoka  <yamaoka@jpl.org>

	* gnus.texi (Score File Format): Fix typo.

2010-01-19  Mark A. Hershberger  <mah@everybody.org>

	* cc-mode.texi: Replace references to obsolete c-subword-mode.

2010-01-18  Juanma Barranquero  <lekktu@gmail.com>

	* ada-mode.texi (Project File Overview): Fix typo.

2010-01-17  Chong Yidong  <cyd@stupidchicken.com>

	* semantic.texi: Add Richard Y. Kim credit.

	* eieio.texi (Making New Objects): Fix typo (Bug#5406).

2010-01-17  Michael Albinus  <michael.albinus@gmx.de>

	* tramp.texi (Frequently Asked Questions): Add GNU Emacs 23 and
	SXEmacs 22 to the supported systems.  New item for hung ssh sessions.

2010-01-17  Glenn Morris  <rgm@gnu.org>

	* calc.texi (Reporting Bugs): Don't mention format of repository.

	* woman.texi (Bugs): Make "Emacs repository" less specific,
	and the URL for same more specific.

	* faq.texi (Latest version of Emacs): The repository is now Bazaar.

2010-01-17  Juanma Barranquero  <lekktu@gmail.com>

	* ede.texi (ede-step-project, ede-proj-target):
	* tramp.texi (Remote processes): Fix typos.

2010-01-16  Mario Lang  <mlang@delysid.org>

	* ede.texi (ede-target):
	* org.texi (Refiling notes): Remove duplicated words.

2010-01-04  Stefan Monnier  <monnier@iro.umontreal.ca>

	* gnus.texi (Posting Styles): Use with-current-buffer.
	* calc.texi (Defining Simple Commands): Prefer save-current-buffer.

2010-01-02  Kevin Ryde  <user42@zip.com.au>

	* eieio.texi (Naming Conventions): Correction to xref on elisp
	coding conventions, is "Tips" node not "Standards".

2009-12-24  Chong Yidong  <cyd@stupidchicken.com>

	* calc.texi (General Mode Commands): Calc file should be in .emacs.d.

	* faq.texi (New in Emacs 22): Max buffer size is now 512 MB.

2009-12-18  Katsumi Yamaoka  <yamaoka@jpl.org>

	* gnus.texi (Direct Functions): Add missing port number to tls method.

2009-12-15  Juanma Barranquero  <lekktu@gmail.com>

	* makefile.w32-in (INFO_TARGETS, DVI_TARGETS, clean): Add edt.
	($(infodir)/edt, edt.dvi): New targets.

2009-12-15  Glenn Morris  <rgm@gnu.org>

	* Makefile.in (INFO_TARGETS, DVI_TARGETS): Add edt.
	(edt, $(infodir)/edt, edt.dvi): New targets.
	* edt.texi: New file (etc/edt-user.doc converted to Texinfo).

	* Makefile.in (PDF_TARGETS, pdf): New.
	(clean): Add *.pdf.
	Add pdf rules for all manuals.

2009-12-15  Jay Belanger  <jay.p.belanger@gmail.com>

	* calc.texi (Radix Modes): Clarify two's complement notation.

2009-12-14  Chong Yidong  <cyd@stupidchicken.com>

	* sem-user.texi (Semantic mode, Idle Scheduler, Smart Completion)
	(Smart Jump, Analyzer Debug): Copyedits.
	(Semantic mode user commands): Link to new nodes.
	(Speedbar, SymRef, MRU Bookmarks, Sticky Func Mode)
	(Highlight Func Mode, Tag Decoration Mode): New nodes, from the
	upstream Semantic manual.

	* semantic.texi (Introduction): Minor fix to diagram.

2009-12-09  Michael Albinus  <michael.albinus@gmx.de>

	* eshell.texi (History): Add the other built-in variables.
	(Built-ins): Explain built-ins, and how to apply the external commands.
	Add `history', `su' and `sudo'.

	* tramp.texi (Remote processes): Add missing <RET> in the example.

2009-12-01  Bill Wohler  <wohler@newt.com>

	* mh-e.texi (Searching): Use mh vfolder_format and fix typo in database
	path for mairix example.  Specify -q in namazu example since namazu is
	excessively garrulous.

2009-11-29  Michael Albinus  <michael.albinus@gmx.de>

	* tramp.texi (Remote processes): Improve eshell example with "su"
	and "sudo" commands.

2009-11-28  Chong Yidong  <cyd@stupidchicken.com>

	* semantic.texi (Analyzer Internals): Rename from Analyzer.

	* sem-user.texi (Semantic mode user commands): Fix key syntax.
	Document semantic-complete-analyze-inline.
	(Semanticdb search debugging commands): Minor clarification.
	(Analyzer, Smart Completion, Smart Summary, Smart Jump)
	(Analyzer Debug): New nodes, adapted from the upstream Semantic user
	manual.
	(Semantic mode): Link to Idle Scheduler.

2009-11-28  Kevin Ryde  <user42@zip.com.au>

	* cl.texi (Porting Common Lisp): Update EIEIO dead ftp link to a
	@pxref, now EIEIO is in Emacs.

	* erc.texi (Development): Correction to git tutorial url.

2009-11-26  Glenn Morris  <rgm@gnu.org>

	* faq.texi (Latest version of Emacs): Mention stability of development
	version.
	(Problems with very large files): Max buffer size increase in 23.2.
	(VM): VM has moved house again.

2009-11-22  Jay Belanger  <jay.p.belanger@gmail.com>

	* calc.texi (Radix modes): Discuss alternate bases for two's complement
	notations.

2009-11-20  Carsten Dominik  <dominik@u016822.science.uva.nl>

	* org.texi (Column attributes): Fix documentation of new operators.

2009-11-20  Chong Yidong  <cyd@stupidchicken.com>

	* sem-user.texi (Semanticdb Search Configuration): Rearrange nodes.
	(Search Throttle, Semanticdb Roots, Include paths, Idle Scheduler)
	(Idle Completions Mode): Numerous copyedits.

2009-11-17  Juanma Barranquero  <lekktu@gmail.com>

	* semantic.texi (Semantic Internals, Glossary):
	* sem-user.texi (Semantic mode, Include paths, Idle Scheduler)
	(Semanticdb search debugging commands): Fix typos.

2009-11-16  Jay Belanger  <jay.p.belanger@gmail.com>

	* calc.texi (Radix modes): Mention twos-complement notation.

2009-11-16  Juanma Barranquero  <lekktu@gmail.com>

	* makefile.w32-in (INFO_TARGETS, DVI_TARGETS, clean): Add semantic.
	($(infodir)/semantic, semantic.dvi): New targets.

2009-11-16  Chong Yidong  <cyd@stupidchicken.com>

	* Makefile.in: Build the Semantic manual.

	* semantic.texi, sem-user.texi: New files, adapted from the Semantic
	repository.

2009-11-16  Michael Albinus  <michael.albinus@gmx.de>

	* dbus.texi (Receiving Method Calls): New defun
	`dbus-unregister-service'.

2009-11-15  Carsten Dominik  <carsten.dominik@gmail.com>

	* org.texi (Speed keys): New section.

2009-11-13  Michael Albinus  <michael.albinus@gmx.de>

	* dbus.texi (Type Conversion): Fix typo.
	(Asynchronous Methods): Rename `dbus-registered-functions-table' to
	`dbus-registered-objects-table'.
	(Receiving Method Calls): New defun `dbus-register-property'.
	Move `dbus-unregister-object' here.

2009-11-13  Carsten Dominik  <carsten.dominik@gmail.com>

	* org.texi: Removed @Ie, @ie, @Eg, @eg macros.

2009-11-13  James TD Smith  <ahktenzero@mohorovi.cc>

	* org.texi (Column attributes): Add the new age summary operators.
	Also, mention the fact you can only use one summary operator per
	property.

2009-11-13  John Wiegley  <johnw@newartisans.com>

	* org.texi (Tracking your habits): Add a new section in the
	manual about how to track habits.
	(Resolving idle time): Add a section on how idle and
	dangling clocks are resolved.

2009-11-13  Carsten Dominik  <carsten.dominik@gmail.com>

	* org.texi (Agenda commands): Document the new `i' command.
	(Inserting deadline/schedule): Document logging changes
	of scheduling and deadline times stamps.
	(In-buffer settings): Document the in-buffer keywords for logging
	changes of scheduling and deadline times stamps.
	(Structure editing, Plain lists): Document indentation
	cycling in empty entries with TAB.
	(Archiving): Document the default archiving command.
	(Moving subtrees): Document the new keys for archiving.
	(Internal archiving): Fix incorrect key.
	(Agenda commands): Document the TODO set switching commands.
	(Agenda commands): Document the new archiving keys.
	(Clocking work time): Better description on how to save
	and restore a clock.
	(Resolving idle time): Mention the x11idle program to get true
	idleness also under X11.
	(Resolving idle time): Use @kbd instead of @key for normal
	letters, because this is how he rest of the manual does this.
	(Pushing to MobileOrg): Mention that `org-directory'
	should be set.
	(Agenda commands): Document that SPC is a filter for
	any tag.
	(Search view): Rename from "Keyword search".
	(Capure): New chapter.
	(Markup): New chapter.
	(Links in HTML export, Images in HTML export):
	Extend the section titles.
	(Images in HTML export): Document the align option.
	(Text areas in HTML export): Extend the section title.
	(Images in LaTeX export): Explain image placement in LaTeX.

2009-11-10  Glenn Morris  <rgm@gnu.org>

	* sc.texi (Hints to MUA Authors): MUA should do any decoding.

2009-11-08  Michael Albinus  <michael.albinus@gmx.de>

	* tramp.texi (Auto-save and Backup): Disable backups just for a
	method.

	* trampver.texi: Update release number.

2009-11-07  Michael Albinus  <michael.albinus@gmx.de>

	Sync with Tramp 2.1.17.

	* trampver.texi: Update release number.

2009-10-29  Glenn Morris  <rgm@gnu.org>

	* texinfo.tex: Update to version 2009-08-14.15 from ftp://tug.org/tex/.

2009-10-23  Michael Albinus  <michael.albinus@gmx.de>

	* tramp.texi (External methods): Temporary files are kept for
	`rsync' and `rsyncc' methods.

2009-10-09  Juanma Barranquero  <lekktu@gmail.com>

	* eieio.texi: Fix typos.

2009-10-07  Chong Yidong  <cyd@stupidchicken.com>

	* cl.texi (Argument Lists): Clarify explicit keyword arguments.

2009-10-07  Juanma Barranquero  <lekktu@gmail.com>

	* makefile.w32-in (INFO_TARGETS, DVI_TARGETS, clean): Add eieio, ede.
	($(infodir)/eieio, eieio.dvi, $(infodir)/ede, ede.dvi): New targets.

2009-10-07  Chong Yidong  <cyd@stupidchicken.com>

	* Makefile.in: Build EIEIO and EDE manuals.

2009-10-07  Eric Ludlam  <zappo@gnu.org>

	* eieio.texi:
	* ede.texi: New files.

2009-10-05  Michael Albinus  <michael.albinus@gmx.de>

	* tramp.texi (Remote processes): Association of a pty is not supported.

2009-10-01  Carsten Dominik  <carsten.dominik@gmail.com>

	* org.texi (Pushing to MobileOrg): Document `org-mobile-files'.
	(Processing LaTeX fragments): Document that the size of images can be
	changes using the variable `org-format-latex-options'.
	(The date/time prompt, Timestamps): Be more accurate over ISO format
	dates and times.
	(Visibility cycling): Document showeverything keyword.
	(In-buffer settings): Document showeverything keyword.
	(Setting up the staging area): Fix the example.
	(MobileOrg): New section.
	(Agenda commands, Exporting Agenda Views): Document exporting the
	agenda view to Org files.

2009-09-28  Michael Albinus  <michael.albinus@gmx.de>

	* tramp.texi (History): Add IMAP support.
	(External methods): Add `imap' and `imaps' methods.
	(GVFS based methods): Add indices for `davs'.
	(Password handling): Rename anchors.  Add IMAP entries for
	~/.authinfo.gpg.

	* trampver.texi: Set default value of `emacsimap'.

2009-09-22  Daiki Ueno  <ueno@unixuser.org>

	* gnus.texi (Security): Document mm-sign-option and mm-encrypt-option.

2009-09-13  Chong Yidong  <cyd@stupidchicken.com>

	* dired-x.texi (Technical Details):
	Delete dired-up-directory (Bug#4292).

2009-09-03  Michael Albinus  <michael.albinus@gmx.de>

	* tramp.texi (Frequently Asked Questions): New item for emacsclient.

2009-09-02  Carsten Dominik  <carsten.dominik@gmail.com>

	* org.texi (Effort estimates): Document new effort setting commands.
	(Agenda commands): Document the new keys fro agenda time motion.
	Document entry text mode.  Improve documentation of the keys to include
	inactive time stamps into the agenda view.
	(Feedback): Document the new bug report command.
	(Structure editing): Add an index entry for the sorting of subtrees.

2009-09-02  Teodor Zlatanov  <tzz@lifelogs.com>

	* auth.texi (Help for users): Corrected markup.

2009-09-02  Glenn Morris  <rgm@gnu.org>

	* emacs-mime.texi (time-date): Mention float-time.

2009-08-30  Jay Belanger  <jay.p.belanger@gmail.com>

	* calc.texi (Simplifying Formulas): Improve the wording.

2009-08-29  Teodor Zlatanov  <tzz@lifelogs.com>

	* auth.texi: Rewritten for coverage and clarity.

2009-08-29  Katsumi Yamaoka  <yamaoka@jpl.org>

	* gnus.texi (Expiring Mail):
	Mention gnus-mark-copied-or-moved-articles-as-expirable.
	(Various Various): Mention gnus-safe-html-newsgroups.

	* gnus-news.texi: Mention
	gnus-mark-copied-or-moved-articles-as-expirable.

	* emacs-mime.texi (Display Customization): Add xref to
	gnus-safe-html-newsgroups.

2009-08-28  Michael Albinus  <michael.albinus@gmx.de>

	* tramp.texi (Version Control): Remove.
	(Obtaining Tramp): Update cvs checkout command.  Remove nightly tarballs
	reference.
	(External methods): Correct `scpc' concept index entries.  New method
	`rsyncc'.
	(External packages): New subsections "Filename completion" and "File
	attributes cache".

2009-08-27  Jay Belanger  <jay.p.belanger@gmail.com>

	* calc.texi (Rewrite Rules): Improve the example.
	(Simplifying Formulas): Explain use of the I and H flags for
	simplification.

2009-08-25  Michael Albinus  <michael.albinus@gmx.de>

	* dbus.texi (Bus names): Add optional parameter TIMEOUT to dbus-ping.
	Describe autostart behavior of dbus-ping.
	(Synchronous Methods, Asynchronous Methods): Use English numeric format
	for timeout values.
	(Top): Remove footnote saying D-Bus is not enabled by
	default.  (Bug#4256)

2009-08-23  Daiki Ueno  <ueno@unixuser.org>

	* epa.texi (Quick start): Don't refer to nonexistent epa-mode.
	Reported by Jari Aalto (Bug#4211).
	(Mail-mode integration): Mention epa-mail-mode and
	epa-global-mail-mode.
	(Encrypting/decrypting *.gpg files): Don't refer to nonexistent
	epa-setup.

2009-08-16  Michael Albinus  <michael.albinus@gmx.de>

	* dbus.texi (Asynchronous Methods): Allow nil handler.

2009-08-15  Michael Kifer  <kifer@cs.stonybrook.edu>

	* ediff.texi (ediff-current-file): Add information about this new function.

	* viper.texi: Add information about C-s in viper's search command.

2009-08-09  Colin Williams  <lackita@gmail.com>  (tiny change)

	* calc.texi (Date Forms): Fix typos.

2009-08-08  Glenn Morris  <rgm@gnu.org>

	* org.texi (Agenda commands): Restore clobbered change.

2009-08-07  Eli Zaretskii  <eliz@gnu.org>

	* calc.texi (Graphics, Devices): Update with the peculiarities of
	operation on MS-Windows.

2009-08-06  Carsten Dominik  <carsten.dominik@gmail.com>

	* org.texi (Publishing action): Improve documentation of file
	names when publishing to the source directory.
	(Clean view): Document `org-indent-mode'.
	(Clocking work time): Add documentation for the
	new :timetamp option when creating a clock report.
	(Paragraphs): Fix many typos.
	(Plain lists): Remove duplicate explanation about the
	`C-c *' command.
	(Literal examples): Update to reflect the new behavior
	of the -n -r -k switches when exporting source code examples.
	(Structure editing): Add information about `C-c *',
	converting a plain list into a list of Org items.
	(Remember): Small rephrasing of the paragraph
	describing remember.el.  Also mentioned that remember.el is part
	of Emacs 23, not Emacs 22.
	(Clocking work time): Add documentation about
	displaying the current clocking time against the effort estimate.
	Also add a footnote about using `org-clock-in-prepare-hook' to add
	an effort estimate on the fly, just before clocking it.
	(Footnotes): Document automatic renumbering and
	sorting.
	(Agenda commands): Document new bulk commands.
	(Plain lists): Document new behavior of
	`org-cycle-include-plain-lists'.
	Hyphenation only in TeX.
	(Clocking work time): Document the key to update effort
	estimates.
	(Clocking work time): Document the clock time display.
	(Structure editing, TODO basics): Document new
	variables.
	(Column attributes): Document new colciew operators.
	(Publishing options): Document :xml-declaration.
	(Tracking TODO state changes): Document the
	LOG_INTO_DRAWER property.
	(Literal examples): Document the new implementation for
	editing source code.
	(Publishing action): Mention the new publishing
	function, to publish an Org source file.
	(Publishing links): Mention how to link to an Org source file.
	(Macro replacement): Document new macros.
	(Handling links): Document type-specific completion
	when inserting links.
	(Structure editing, Plain lists): Improve documentation
	on sorting.
	(Internal links): Document custom ids for links.
	(Handling links): Document custom ids for links.
	(CSS support): Document new class.
	(Refiling notes): Document the possibility to create new nodes
	during refiling.
	(Agenda commands): Document the "?" operator to find
	tasks without effort setting.
	(Exporting agenda information): Section moved.
	(RSS Feeds): New section.
	(Built-in table editor): Document M-e and M-a navigate
	inside table field.
	(Stuck projects): Docment that projects identified as
	un-stuck will still be searchd for stuck sub-projects.
	(Paragraphs): Document centering.
	(Creating timestamps, Agenda commands): Document new
	behavior when changing time stamps.
	(Structure editing): Document the new command
	`org-clone-subtree-with-time-shift'.
	(Publishing): Refresh this chapter.
	(Export options, Export options, In-buffer settings):
	Document the new keywords.
	(Matching tags and properties): Collect all
	documentation about tags/property matches here.
	(Setting tags): Document `org-tag-persistent-alist'.
	(Weekly/daily agenda): New section.
	(Orgstruct mode): Describe `orgstruct++-mode'.
	(Drawers): Mention the LOGBOOK drawer.
	(Export options, Sectioning structure): Document the
	#+LEATEX_HEADER in-buffer setting.
	(Bugs): Section removed.
	(Hooks): New section.
	(Add-on packages): Move here from old location.
	(Context-sensitive commands): New section.
	(Setting tags): Document newline option.
	(Global TODO list, Matching tags and properties):
	Mention more variables.
	(Checkboxes): Update to changed command behavior.

2009-08-02  Eric Yu  <sucode@gmail.com>  (tiny change)

	* speedbar.texi (Basic Key Bindings): Fix typo.

2009-07-30  Jay Belanger  <jay.p.belanger@gmail.com>

	* calc.texi (Vector/Matrix Functions): Add index entries for both
	"v" and "V" key bindings.  Mention that `calc-matrix-brackets' only
	affects matrices with more than one row.
	(Help Commands): Add index entries for "prefix ?" key bindings.

2009-07-29  Jay Belanger  <jay.p.belanger@gmail.com>

	* calc.texi (Stack Manipulation Commands): Add documentation for
	`calc-transpose-lines'.

2009-07-27  Michael Albinus  <michael.albinus@gmx.de>

	* dbus.texi (Receiving Method Calls): Describe special return value
	`:ignore'.

2009-07-24  Alan Mackenzie  <acm@muc.de>

	* cc-mode.texi (Config Basics, File Styles): Document that at mode
	initialization, any individual variable setting now takes precedence
	over one done via c-file-style/c-file-offsets.

2009-07-21  Jay Belanger  <jay.p.belanger@gmail.com>

	* calc.texi (Undoing Mistakes): Mention that the undo list will be
	truncated when Calc is quit.
	(Customizing Calc): Document `calc-undo-length'.

2009-07-20  Chong Yidong  <cyd@stupidchicken.com>

	* calc.texi (About This Manual): Don't mention chapter numbers in text.

2009-07-11  Kevin Ryde  <user42@zip.com.au>

	* pcl-cvs.texi (About PCL-CVS):
	* widget.texi (Basic Types):
	Fix cross-references.

2009-07-01  Andreas Schwab  <aschwab@redhat.com>

	* dbus.texi (Type Conversion): Don't use literal control character.

2009-07-01  Michael Albinus  <michael.albinus@gmx.de>

	* tramp.texi (GVFS based methods): New section.
	(Remote processes): Processes for GVFS based methods run locally.

2009-06-30  Michael Albinus  <michael.albinus@gmx.de>

	* tramp.texi (Inline methods, External methods, Gateway methods):
	Avoid the words "kludge" and hack".
	(External methods): Add `synce' method.

	* trampver.texi: Update release number.

2009-06-22  Michael Albinus  <michael.albinus@gmx.de>

	Sync with Tramp 2.1.16.

	* tramp.texi (History): Add GVFS support.
	(External methods): Precise `rsync' description.  Add `dav', `davs' and
	`obex' methods.  Add 'tramp-gvfs-methods' option.
	(Multi-hops): Cells of `tramp-default-proxies-alist' can also be Lisp
	forms.
	(Remote Programs): Introduce `tramp-own-remote-path'.
	(Remote processes): New subsection "Running remote programs that create
	local X11 windows".
	(Frequently Asked Questions): Improve code for disabling vc.

	* trampver.texi: Update release number.  Set default value of
	`emacsgvfs'.

2009-06-21  Chong Yidong  <cyd@stupidchicken.com>

	* Branch for 23.1.

2009-06-17  Glenn Morris  <rgm@gnu.org>

	* faq.texi (Obtaining the FAQ): Add reference to Savannah.
	(Latest version of Emacs): Mention source code repository.

2009-06-16  Glenn Morris  <rgm@gnu.org>

	* faq.texi (Top): Language tweak.
	(Extended commands): Most people have arrow keys.
	(Emacs manual): Say how to follow info links.
	(File-name conventions): Change title a bit.  Explain about source
	versus installed.  Condense etc description.
	(Guidelines for newsgroup postings): Mention Savannah list page.
	(Newsgroup archives): Simplify.
	(Contacting the FSF): Add contact URL.
	(Emacs Lisp documentation): Printed version not always available.
	(Installing Texinfo documentation): Explain how by hand installation is
	not normally needed.  Use add-to-list.  Remove duplicate reference.
	(Informational files for Emacs): Move info on Help menu here from
	"File-name conventions".
	(Help installing Emacs): Tweak uref.
	(Obtaining the FAQ): Mention repository.
	(Origin of the term Emacs): Explain "ITS".
	(Changing load-path): Use add-to-list.
	(Automatic indentation): Clarify this is for Text mode.
	Don't mention Indented Text mode.
	(Finding Emacs on the Internet): The FSF does not seem to offer a
	deluxe distribution on CD anymore.

2009-06-16  Glenn Morris  <rgm@gnu.org>

	* faq.texi (Top): Mention which Emacs version this FAQ is about.
	Recommend the latest release.  Mention how to get older FAQs.
	Recommend the Emacs manual.
	(Guidelines for newsgroup postings): Discourage cross-posts.
	(Underlining paragraphs): Remove.
	(Editing MS-DOS files): Remove pre-Emacs 20 information.
	(Bugs and problems): Update key-binding.
	(Problems with very large files): Mention 64-bit.
	(Shell process exits abnormally): Remove.
	(Problems with Shell Mode): Rename and update.
	(Spontaneous entry into isearch-mode)
	(Problems talking to certain hosts): Remove.  This is old information,
	in etc/PROBLEMS if needed.
	(Emacs takes a long time to visit files, Updating Emacs): Remove.
	(Dired claims that no file is on this line): Update.
	(Installing Emacs, Problems building Emacs): Simplify.
	(Emacs for MS-DOS): Refer to msdos/INSTALL rather than duplicating
	information.
	(Emacs for MS-Windows): Rename from "Emacs for Windows".  Simplify.
	(Emacs for Mac OS X): Rename from "Emacs for Apple computers".
	(JDEE): "JDEE", not "JDE".
	(Handling C-s and C-q with flow control, Binding C-s and C-q):
	Remove.  This is old information, in etc/PROBLEMS if needed.
	(stty and Backspace key, Kanji and Chinese characters): Remove.
	(Right-to-left alphabets): Update section.
	(Changing the included text prefix): Gnus uses message-yank-prefix.
	Add cross-reference to Supercite manual.
	(Saving a copy of outgoing mail): Simplify output file description.
	(Expanding aliases when sending mail): Refer to Emacs manual.
	Remove old info about RFC822.
	Correct description of how to rebuild aliases.
	(Rmail writes to /var/spool/mail): Update location from /usr/spool/mail.
	(MIME with Emacs mail packages)
	(Viewing articles with embedded underlining)
	(Saving a multi-part Gnus posting, Gnus hangs for a long time):
	Remove old sections.
	(Killing based on nonstandard headers): Remove.  Scoring is preferable,
	and is well-documented in the Gnus manual.
	(Reading news with Emacs): Merge "Learning more about Gnus" into here.
	(Making Gnus faster): Rename from "Starting Gnus faster".
	Merge "Catch-up is slow in Gnus" into here.

2009-06-14  Glenn Morris  <rgm@gnu.org>

	* faq.texi (Status of Emacs): Re-order with most recent releases first.
	(New in Emacs 23): New section.
	(Handling C-s and C-q with flow control): Add xref.

2009-06-13  Glenn Morris  <rgm@gnu.org>

	* faq.texi (Setting up a customization file): Grammar fix.
	Customize is no longer "new".
	(Displaying the current line or column): Line-number mode is on by
	default.  Don't mention `column' package.  Mention linum.el.
	(Turning on abbrevs by default): Explain how to do it for buffers,
	modes, and everywhere.
	(Associating modes with files): Use add-to-list.  Don't mention Emacs
	19.
	(Highlighting a region): On by default since 23.1.
	(Replacing highlighted text): Update doc quote.
	(Working with unprintable characters): Don't mention search-quote-char.
	(Using an already running Emacs process): Gnuclient is probably not an
	enhancement these days.
	(Indenting switch statements): Remove mention of pre-Emacs 20.
	(Horizontal scrolling): Abbreviate Emacs 20 description.
	(Replacing text across multiple files): Fix name of dired command.
	(Disabling backups): Use require not load.
	(Learning more about Gnus): Add cross-refs to Gnus manual and FAQ.

2009-06-13  Bill Wohler  <wohler@newt.com>

	Release MH-E manual version 8.2.

	* mh-e.texi (VERSION, EDITION, UPDATED, UPDATE-MONTH): Update for
	release 8.2.

2009-06-13  Glenn Morris  <rgm@gnu.org>

	* faq.texi: Remove the term "on-line" (meaning "Info") throughout, since
	in this day and age the common meaning is "on the web".
	(copying): Use @copyright in all cases.
	(Basic keys): Remove reference to deleted manual node "Text Characters".
	(File-name conventions): Use GNU as an example rather than SERVICE.
	default.el lives in site-lisp.  Update Info directory location.
	(Real meaning of copyleft): GPL actions have been brought, but all
	settled out of court.
	(Guidelines for newsgroup postings): Shorten section title.
	Simplify comp.emacs description.
	(Newsgroup archives): Change Google URL.  Describe Gmane.
	(Unsubscribing from Emacs lists): Remove discussion of "distribution
	points".  Mention List-Unsubscribe header.
	(Contacting the FSF): Update email and URLs.
	(Basic editing): Mention F1 for help.
	(Installing Texinfo documentation): Refer to Texinfo website rather
	than ftp server.
	(Printing a Texinfo file): Mention texi2pdf.
	(Informational files for Emacs): Don't describe FTP or SERVICE, they
	are just stubs nowadays.
	(Latest version of Emacs): Explain version numbers.
	(Spell-checkers, Checking TeX and *roff documents): Remove sections.
	(Turning on syntax highlighting): No need to mention hilit19 any more.
	(Finding Emacs on the Internet): Refer to URLs rather than DISTRIB, FTP.
	(Modes for various languages): Remove section.
	(Major packages and programs): Remove most version and maintainer
	information - it's hard to keep up-to-date, and adds nothing.
	Similarly with direct links to mailing lists.
	(Spell-checkers): Rename node from Ispell.  Mention Aspell and Hunspell.
	(Mailcrypt): Remove section - mailcrypt has not been updated in mnay
	years, and Emacs comes with tools for this now.
	(Patch): Remove section - this is a standard tool.
	(Using function keys under X): Remove section.

2009-06-12  Glenn Morris  <rgm@gnu.org>

	* faq.texi (Viewing Info files outside of Emacs): Xinfo is no more.
	(Help installing Emacs): Remove reference to deleted X11 node.
	(Associating modes with files): Interpreter-mode-alist is no longer
	subservient to auto-mode-alist.
	(Installing Emacs): Change future Emacs version.
	(Linking with -lX11 fails): Remove old section.
	(Packages that do not come with Emacs): Update ELL location.
	Emacs Lisp archive is dead.
	(Emacs for Windows): Remove reference to old CE port.
	(Emacs for OS/2, Emacs for Atari ST, Emacs for the Amiga)
	(Emacs for VMS and DECwindows): Remove old ports.
	(Emacs for GNUstep): Rename from "Emacs for NeXTSTEP" and update.
	(Removing flashing messages): Remove section about non-existent Gnus
	option.

	* faq.texi (Top): Add @top command.
	Remove the optional arguments from all @node commands: makeinfo can
	generate these automatically, and it is easier to edit and rearrange
	nodes without them.

2009-06-11  Glenn Morris  <rgm@gnu.org>

	* faq.texi (Common acronyms): Remove no-longer-existing OSF.
	(The LPF): Make the updated URL the sole reference point.
	(Learning how to do something): Update refcard price and format.
	(Getting a printed manual): Sources in doc/emacs/, not man/.
	Also available in PDF format.  Since the page count varies, be less
	precise.
	(Informational files for Emacs): Remove references to deleted files
	LPF and SUN-SUPPORT, and to UUCP.
	(Obtaining the FAQ): Refer to the service web-page rather than SERVICE.
	Remove many obsolete ways to get the FAQ, which now seems only to be
	distributed with Emacs.
	(Mail and news): Remove sections about Rmail Babyl that no longer apply.

2009-06-09  Chong Yidong  <cyd@stupidchicken.com>

	* org.texi (Org Plot): Fix tags (Bug#3507).
	(Workflow states, Agenda commands): Fix tags (Bug#3508).

	* ada-mode.texi (Installation, Compile commands)
	(Project File Overview, No project files, Set compiler options)
	(Use GNAT project file, Use multiple GNAT project files)
	(Identifier completion): Use @samp for menu items, and @kbd for key
	sequences (Bug#3504).

2009-06-04  Daiki Ueno  <ueno@unixuser.org>

	* gnus.texi (Security): Fix wording; add a link to epa.info.

2009-06-04  Ryan Yeske  <rcyeske@gmail.com>

	* message.texi (Header Commands): Fix descriptions to match
	keybindings.

2009-04-22  Daiki Ueno  <ueno@unixuser.org>

	* gnus.texi (Security): Mention that EasyPG is the current default.

2009-04-13  Chong Yidong  <cyd@stupidchicken.com>

	* ediff.texi (Session Commands): Fix typo.

2009-04-05  Reiner Steib  <Reiner.Steib@gmx.de>

	* gnus-faq.texi (FAQ 8-4): Fix wrong group name of
	news.software.readers.  Reported by Florian Rehnisch.

2009-04-02  Glenn Morris  <rgm@gnu.org>

	* auth.texi: Capitalize direntry.

	* mairix-el.texi: Copy the direntry from ../../info/dir, and avoid
	using a period in the entry name.  (Bug#2797)

2009-03-03  Juanma Barranquero  <lekktu@gmail.com>

	* makefile.w32-in (INFO_TARGETS, DVI_TARGETS, clean): Add auth.
	($(infodir)/auth, auth.dvi): New targets.

2009-03-03  Glenn Morris  <rgm@gnu.org>

	* auth.texi: Fix @setfilename.

	* Makefile.in (INFO_TARGETS, DVI_TARGETS): Add auth.
	(auth, $(infodir)/auth, auth.dvi): New rules.

2009-02-25  Glenn Morris  <rgm@gnu.org>

	* faq.texi (Emacs for minimalists): New node.  (Bug#2452)

2009-02-23  Katsumi Yamaoka  <yamaoka@jpl.org>

	* gnus.texi (NoCeM): Fix description of gnus-use-nocem.

2009-02-23  Katsumi Yamaoka  <yamaoka@jpl.org>

	* gnus.texi (NoCeM): Update default values for gnus-nocem-groups,
	gnus-nocem-issuers, and gnus-nocem-verifyer.

2009-02-20  Juanma Barranquero  <lekktu@gmail.com>

	* ada-mode.texi (Project files, Automatic Casing):
	* dbus.texi (Signals):
	* gnus.texi (Selecting a Group, Filtering Incoming Mail):
	* mh-e.texi (HTML):
	* nxml-mode.texi (Locating a schema)
	(Using the document's URI to locate a schema):
	* org.texi (Footnotes, Using the mapping API):
	* rcirc.texi (Channels): Remove duplicate words.

2009-02-20  Glenn Morris  <rgm@gnu.org>

	* dired-x.texi (Miscellaneous Commands):
	* gnus.texi: Minor updates for mbox Rmail.

2009-02-16  Karl Berry  <karl@gnu.org>

	* ada-mode.texi, auth.texi, autotype.texi, calc.texi, cc-mode.texi:
	* cl.texi, dbus.texi, dired-x.texi, ebrowse.texi, ediff.texi:
	* emacs-mime.texi, epa.texi, erc.texi, eshell.texi, eudc.texi:
	* faq.texi, flymake.texi, forms.texi, gnus-coding.texi, gnus.texi:
	* idlwave.texi, info.texi, mairix-el.texi, message.texi, mh-e.texi:
	* newsticker.texi, nxml-mode.texi, org.texi, pcl-cvs.texi:
	* pgg.texi, rcirc.texi, reftex.texi, remember.texi, sasl.texi:
	* sc.texi, ses.texi, sieve.texi, smtpmail.texi, speedbar.texi:
	* tramp.texi, url.texi, vip.texi, viper.texi, widget.texi, woman.texi:
	Consistently use @insertcopying in the Top node,
	@contents at the front (after @end titlepage),
	and @direntry after @copying.  (Bug#1988)

2009-02-13  Teodor Zlatanov  <tzz@lifelogs.com>

	* auth.texi: New file documenting auth-source.

2009-02-13  Carsten Dominik  <dominik@science.uva.nl>

	* org.texi (Org Plot): Fix link.

2009-02-09  Daiki Ueno  <ueno@unixuser.org>

	* epa.texi (Mail-mode integration): Mention the way to do
	"encrypt-to-self".  (Bug#1807)

2009-02-05  Arni Magnusson  <arnima@hafro.is>  (tiny change)

	* ada-mode.texi (No project files): Fix typo.  (Bug#2214)

2009-02-04  Reiner Steib  <Reiner.Steib@gmx.de>

	* gnus-news.texi: Print version about Incoming*.

2009-02-02  Carsten Dominik  <dominik@science.uva.nl>

	* org.texi (Structure editing, Handling links)
	(Fast access to TODO states, Javascript support): Make standard docs
	correctly reflect default variable settings.

2009-02-02  Glenn Morris  <rgm@gnu.org>

	* org.texi: Fix typos.

2009-02-01  Michael Albinus  <michael.albinus@gmx.de>

	Sync with Tramp 2.1.15.

	* trampver.texi: Update release number.

2009-01-31  Carsten Dominik  <carsten.dominik@gmail.com>

	* org.texi (TODO dependencies): Document TODO dependencies on
	checkboxes.

2009-01-30  Carsten Dominik  <dominik@science.uva.nl>

	* org.texi (TODO dependencies): Document key binding for toggling
	ORDERED property.

2009-01-28  Michael Albinus  <michael.albinus@gmx.de>

	* dbus.texi (Errors and Events): Fix typos.  Describe second parameter
	of hook functions.

2009-01-28  Carsten Dominik  <dominik@science.uva.nl>

	* org.texi (TODO dependencies): New section.

2009-01-27  Carsten Dominik  <dominik@science.uva.nl>

	* org.texi (Plain lists, TODO basics, Priorities)
	(Multiple sets in one file, Conflicts): Document interaction with
	`shift-selection-mode'.

2009-01-27  Jay Belanger  <jay.p.belanger@gmail.com>

	* calc.texi (Embedded Mode, Algebraic-Style Calculations):
	Make Calc the subject of sentences.
	(Rearranging Formulas using Selections): Discuss new options
	for `j *'.

2009-01-26  Michael Albinus  <michael.albinus@gmx.de>

	* dbus.texi (Errors and Events): New variable dbus-event-error-hooks.

2009-01-26  Glenn Morris  <rgm@gnu.org>

	* org.texi: Fix typos.

2009-01-26  Bill Wohler  <wohler@newt.com>

	* mh-e.texi (EDITION, UPDATED): Update.

2009-01-25  Carsten Dominik  <dominik@science.uva.nl>

	* org.texi (References): Add information about remote references.
	(Built-in table editor): Document `C-c RET' in tables.
	(Math symbols, Quoting LaTeX code): Mention that simple
	LaTeX macros survive LaTeX export.
	(Images in LaTeX export): Show how to create a reference to a
	figure.
	(Sectioning structure): Document that the LaTeX class can be
	specified in a property.
	(Text areas in HTML export): New section.
	(External links): Add examples for text search and ID links.
	(Built-in table editor): Remove the descriptio of `C-c
	C-q', it not longer works.
	(Literal examples): Document that a space must follow
	the colon in short examples.
	(Relative timer): Document `org-timer-stop'.
	(Footnotes): New section.
	(Footnote markup): Shorten section and refer to new Footnote
	section.
	(Literal examples): Add documentation for line
	numbering in and references to code examples.
	(CSS support): Fix the description of default CSS styles.
	(Capturing column view): Document
	"file:path/to/file.org" as an allowed value for the ID property of
	a dynamic block copying column view.

2009-01-23  Stephen Eglen  <stephen@gnu.org>

	* mh-e.texi (Getting Started): Describe $MH.

2009-01-21  Michael Albinus  <michael.albinus@gmx.de>

	* tramp.texi (all): Harmonize usage of "external method",
	"external transfer method" and "out-of-band method".
	(Connection types): Precise the differences of inline and external
	methods.  Written by Adrian Phillips <a.phillips@met.no>.

2009-01-19  Reiner Steib  <Reiner.Steib@gmx.de>

	* gnus.texi (Limiting): `/ N' and `/ o' are not really limiting
	commands as described at the top.  Reported by Allan Gottlieb
	<gottlieb@nyu.edu>.

2009-01-19  Katsumi Yamaoka  <yamaoka@jpl.org>

	* gnus.texi (Non-ASCII Group Names, RSS): Update description of
	nnmail-pathname-coding-system.

2009-01-17  Peter Tury  <tury.peter@gmail.com>  (tiny change)

	* org.texi (Relative timer): Fix typo.

2009-01-15  Juanma Barranquero  <lekktu@gmail.com>

	* org.texi (Clocking work time): Fix typo.
	Reported by Peter Tury <tury.peter@gmail.com>.  (Bug#1925)

2009-01-13  Glenn Morris  <rgm@gnu.org>

	* org.texi: Fix some more typos.

2009-01-13  Peter Tury  <tury.peter@gmail.com>  (tiny change)

	* org.texi: Fix some typos.

2009-01-09  Katsumi Yamaoka  <yamaoka@jpl.org>

	* gnus.texi (Group Parameters): Add note for local variables.

2009-01-09  Reiner Steib  <Reiner.Steib@gmx.de>

	* gnus.texi (Converting Kill Files): Fix URL.
	Include gnus-kill-to-score.el in contrib directory.

2009-01-09  Reiner Steib  <Reiner.Steib@gmx.de>

	* gnus.texi (Startup Variables): Fix gnus-before-startup-hook.
	Reported by Leo <sdl.web@gmail.com>.  (Bug#1660)
	(Paging the Article): Add index entry.

2009-01-03  Stephen Leake  <stephen_leake@member.fsf.org>

	* ada-mode.texi (Examples): Delete redundant text.

2009-01-03  Michael Albinus  <michael.albinus@gmx.de>

	* trampver.texi (top): Declare ipv6prefix and ipv6postfix.

	* tramp.texi (Filename Syntax, Filename completion): Handle IPv6
	addresses.

2009-01-03  Bill Wohler  <wohler@newt.com>

	* mh-e.texi (Scan Line Formats): Indicate that first column should be
	kept empty.

2008-12-20  Carsten Dominik  <dominik@science.uva.nl>

	* org.texi (Activation, Exporting, ASCII export, HTML export)
	(HTML Export commands, LaTeX/PDF export commands):
	Improve documentation about transient-mark-mode.
	(References): Document the use of special names like $LR1 to reference
	to fields in the last table row.

2008-12-19  Juri Linkov  <juri@jurta.org>

	* info.texi (Search Text): Remove mention of removed key binding M-s.

2008-12-18  Carsten Dominik  <dominik@science.uva.nl>

	* org.texi (References): Remove mentioning of @0 as reference for the
	last line, this has been reverted in the Lisp sources.

2008-12-17  Juanma Barranquero  <lekktu@gmail.com>

	* makefile.w32-in (INFO_TARGETS, clean): Add sasl.
	(DVI_TARGETS): Remove duplicates.  Add sasl.
	($(infodir)/sasl, sasl.dvi): New targets.

2008-12-17  Carsten Dominik  <dominik@science.uva.nl>

	* org.texi: Version number pushed to 6.15d.

2008-12-16  Carsten Dominik  <dominik@science.uva.nl>

	* org.texi (Tables in LaTeX export): New section.
	(Images in LaTeX export): New section.
	(Inlined images, Images in HTML export): Sections renamed.

2008-12-08  Reiner Steib  <Reiner.Steib@gmx.de>

	* message.texi (Insertion Variables): Don't advertise sc-cite-original.

2008-12-04  David Engster  <dengste@eml.cc>

	* gnus.texi (nnmairix): Mention mairix.el.  Point out the importance
	of nnml-get-new-mail.  Change URL for mairix patch.

2008-12-02  Carsten Dominik  <carsten.dominik@gmail.com>

	* org.texi (Using the mapping API): Fix bug in mapping example.
	(Publishing options): Make the list of properties complete again, in
	correspondence to the variable `org-export-plist-vars'.
	(Property searches): Document new special values for time comparisons.
	(Tag inheritance): Refine the description of tag inheritance.
	(Project alist): Add info about the publishing sequence of components.
	(Effort estimates): Document the new relative timer.

2008-12-01  Jay Belanger  <jay.p.belanger@gmail.com>

	* calc.texi (About This Manual): Clarify behavior of `C-x * t'.
	(Using Calc): Clarify use of `C-x * o'.
	(Embedded Mode (Overview)): Clarify use of `C-x * e'.

2008-11-28  Richard M Stallman  <rms@gnu.org>

	* dbus.texi (Receiving Method Calls): Clean up previous change.

2008-11-26  Michael Albinus  <michael.albinus@gmx.de>

	* dbus.texi (Type Conversion): New defuns `dbus-string-to-byte-array',
	`dbus-escape-as-identifier', `dbus-byte-array-to-string' and
	`dbus-unescape-from-identifier'.
	(Receiving Method Calls): New constants `dbus-service-emacs' and
	`dbus-path-emacs'.  Precise return values of `dbus-register-method'.
	(Signals): Use the constants in the example.

2008-11-24  Carsten Dominik  <dominik@science.uva.nl>

	* org.texi: Re-apply change to FDL 1.3.

2008-11-23  Carsten Dominik  <dominik@science.uva.nl>

	* org.texi (Setting up Remember): Document `org-remember-mode'.
	(External links): Document that bbdb links can use a regular
	expression.
	(External links): Document that elisp links can contain interactive
	commands.

2008-11-22  Michael Kifer  <kifer@cs.stonybrook.edu>

	* viper.texi (viper-translate-all-ESC-keysequences):
	Description removed.

2008-11-19  Glenn Morris  <rgm@gnu.org>

	* doclicense.texi: Change to FDL 1.3.
	Relicense all texi files under FDL 1.3 or later.

2008-11-17  Jay Belanger  <jay.p.belanger@gmail.com>

	* calc.texi (Tutorial): Clarify how to set up the on-line tutorial.

2008-11-16  Michael Kifer  <kifer@cs.stonybrook.edu>

	* viper.texi (viper-ESC-keyseq-timeout, viper-ESC-key): Remove.

	* ediff.texi: Version/date change.

2008-11-14  Chong Yidong  <cyd@stupidchicken.com>

	* ns-emacs.texi: Moved into macos.texi in the main Emacs manual.

2008-11-14  Jay Belanger  <jay.p.belanger@gmail.com>

	* calc.texi (About This Manual): Comment out a mention of
	marginal notes.

2008-11-12  Carsten Dominik  <dominik@science.uva.nl>

	* org.texi (Clocking work time): Document the :formula property of
	clock tables.
	(Structure editing, Refiling notes): Document refiling regions.
	(Agenda commands): Document the double-prefix version
	of the `l' command in the agenda.
	(Handling links): Explain the effect of a double prefix
	arg to `C-c C-o'.
	(TODO basics): Add documentation for tag triggers.

2008-10-23  Glenn Morris  <rgm@gnu.org>

	* cl.texi (Function Bindings): Mention `flet' fails to deal with
	byte-compiling things like `+'.

	* ns-emacs.texi: Merge copyright years of author now with assignment
	into FSF years.
	(VER): Use it for easier automatic updating.  Use Emacs version rather
	than standalone Emacs.app version.

2008-10-12  Carsten Dominik  <dominik@science.uva.nl>

	* org.texi: Lots of minor fixes.
	(Capture): New chapter.
	(Org Plot): New section.

2008-09-30  Magnus Henoch  <mange@freemail.hu>

	* cl.texi (Porting Common Lisp): Fix parenthesis order in example.

2008-09-30  Jay Belanger  <jay.p.belanger@gmail.com>

	* calc.texi (User Defined Units): Mention how to enter optional display
	string.

2008-09-25  Teodor Zlatanov  <tzz@lifelogs.com>

	* message.texi (Sending Variables): Fix variable documentation to
	avoid the "y/n" wording.

2008-09-24  Teodor Zlatanov  <tzz@lifelogs.com>

	* message.texi (Sending Variables): Add `message-confirm-send' doc.

2008-09-24  Katsumi Yamaoka  <yamaoka@jpl.org>

	* gnus.texi (The Gnus Registry): Don't give argument to @item used in
	@enumerate section so as to be able to be formatted with MAKEINFO=no.

2008-09-22  Bill Wohler  <wohler@newt.com>

	Release MH-E manual version 8.1.

	* mh-e.texi (VERSION, EDITION, UPDATED, UPDATE-MONTH): Update for
	release 8.1.

	* mh-e.texi: Retain dual license as agreed to by the FSF.
	However, bump GPL to Version 3.
	Use @include for license text.

2008-09-19  Katsumi Yamaoka  <yamaoka@jpl.org>

	* gnus.texi (Top, Setup, Fancy splitting to parent)
	(Store custom flags and keywords, Store arbitrary data):
	Clean up markup.

2008-09-16  Teodor Zlatanov  <tzz@lifelogs.com>

	* gnus.texi (The Gnus Registry): Document it.

2008-09-08  David Engster  <dengste@eml.cc>

	* gnus.texi (nnmairix): Point out that nnml uses MH format.
	Clarify section about choosing back end servers.

2008-08-23  Glenn Morris  <rgm@gnu.org>

	* dired-x.texi (Shell Command Guessing):
	Mention dired-guess-shell-case-fold-search.  (Bug#417)

2008-08-22  Michael Albinus  <michael.albinus@gmx.de>

	* trampver.texi: Update release number.

2008-08-18  Brian Cully  <bjc@kublai.com>  (tiny change)

	* ns-emacs.texi: Update version.
	(Introduction): Correct menu location for options save.
	(Customization): Note that defaults are stored under org.gnu.Emacs.

2008-08-11  Bill Wohler  <wohler@newt.com>

	* mh-e.texi (Getting Started): Rename variant mu-mh to gnu-mh and be
	explicit about GNU mailutils MH elsewhere (with thanks to Darel
	Henman) (closes SF #1768928).

2008-08-10  Glenn Morris  <rgm@gnu.org>

	* ns-emacs.texi: Use @copying.  Change copyright of authors with
	assignment to FSF.  Change license to GFDL.
	(Top): Remove outdated references.

2008-08-07  Reiner Steib  <Reiner.Steib@gmx.de>

	* gnus.texi (Sorting the Summary Buffer, Summary Sorting):
	Add gnus-summary-sort-by-most-recent-number and
	gnus-summary-sort-by-most-recent-date.
	(Summary Sorting): Explain prefix argument.

2008-08-07  Katsumi Yamaoka  <yamaoka@jpl.org>

	* gnus.texi (Saving Articles): Mention symbolic prefix `r' for
	gnus-summary-pipe-output.

2008-08-03  Michael Albinus  <michael.albinus@gmx.de>

	* dbus.texi (Receiving Method Calls): Document error handling of own
	D-Bus methods.

2008-08-01  Bill Wohler  <wohler@newt.com>

	* mh-e.texi (Reading Mail)
	(Viewing Attachments): Describe new function
	mh-show-preferred-alternative.
	(Sending Mail, Redistributing, Sending Message): Describe new hook
	mh-annotate-msg-hook.

2008-07-31  Michael Albinus  <michael.albinus@gmx.de>

	* dbus.texi (Arguments and Signatures): Fix example.
	(Synchronous Methods): New defun `dbus-call-method-non-blocking'.
	(Asynchronous Methods): New node.
	(Errors and Events): Describe extended layout of `dbus-event'.
	New defun `dbus-event-message-type'.

2008-07-31  Dan Nicolaescu  <dann@ics.uci.edu>

	* ediff.texi: Remove VMS support.

2008-07-29  Juanma Barranquero  <lekktu@gmail.com>

	* makefile.w32-in (INFO_TARGETS, DVI_TARGETS, clean): Add mairix-el.
	($(infodir)/mairix-el), mairix-el.dvi): New targets.

2008-07-29  Chong Yidong  <cyd@stupidchicken.com>

	* Makefile.in: Add mairix-el targets.

2008-07-29  David Engster  <deng@randomsample.de>

	* mairix-el.texi: New file.

2008-07-28  Stephen Leake  <stephen_leake@stephe-leake.org>

	* ada-mode.texi: Document using GNAT project files as Emacs Ada mode
	project files.  Delete 'main_unit' project variable; not needed.  Allow
	process environment variables wherever project variables are allowed.
	Add tutorial section on multiple GNAT project files.

2008-07-27  Michael Albinus  <michael.albinus@gmx.de>

	Sync with Tramp 2.1.14.

	* trampver.texi: Update release number.

2008-07-27  Dan Nicolaescu  <dann@ics.uci.edu>

	* ns-emacs.texi:
	* faq.texi: Remove mentions of Mac Carbon.

2008-07-24  Katsumi Yamaoka  <yamaoka@jpl.org>

	* gnus.texi (Saving Articles): Describe the 2nd argument of
	gnus-summary-save-in-pipe.
	(SpamAssassin): Use it.

2008-07-22  Katsumi Yamaoka  <yamaoka@jpl.org>

	* gnus.texi (SpamAssassin): Fix gnus-summary-save-in-pipe usage.

2008-07-25  Carsten Dominik  <dominik@science.uva.nl>

	* org.texi (Export options): Document the use of the creator flag.

2008-07-24  Carsten Dominik  <dominik@science.uva.nl>

	* org.texi: New version 6.06a.

2008-07-23  Juanma Barranquero  <lekktu@gmail.com>

	* makefile.w32-in (INFO_TARGETS, DVI_TARGETS, clean): Add ns-emacs.
	($(infodir)/ns-emacs, ns-emacs.dvi): New targets.

2008-07-23  Vincent Belaïche  <vincent.b.1@hotmail.fr>

	* calc.texi (Editing Stack Entries, Algebraic Entry):
	Rewrite introductory sentences so it can be used by
	Calc's help functions.  Mention fixing typos.
	(Customizing Calc): Fix typo.

2008-07-23  Jay Belanger  <jay.p.belanger@gmail.com>

	* calc.texi (summarykey): New macro.  Use to correctly format keys in
	the summary.

2008-07-20  Adrian Robert  <adrian.b.robert@gmail.com>

	* ns-emacs.texi (Customization): Corrected documentation on color
	specification formats.

2008-07-19  Andreas Schwab  <schwab@suse.de>

	* ns-emacs.texi: Moved from ../emacs.  Add @direntry.

	* Makefile.in (INFO_TARGETS, DVI_TARGETS): Add ns-emacs.
	(ns-emacs, $(infodir)/ns-emacs, ns-emacs.dvi): New rules.

2008-07-18  Michael Albinus  <michael.albinus@gmx.de>

	* dbus.texi (Inspection): Rework, introduce submenus.
	(Bus names, Introspection, Nodes and Interfaces, Methods and Signal)
	(Properties and Annotations, Arguments and Signatures): New nodes.

2008-07-13  Michael Albinus  <michael.albinus@gmx.de>

	* dbus.texi (Receiving Method Calls): Fix description of
	`dbus-register-method'.
	(Signals): Allow also signal arguments for filtering in
	`dbus-register-signal'.

2008-07-13  Vincent Belaïche  <vincent.b.1@hotmail.fr>

	* calc.texi (Manipulating Vectors): Clarify definition of `rnorm' and
	`cnorm'.
	(Arithmetic Tutorial): Simplify the verification of prime factors.

2008-07-02  Katsumi Yamaoka  <yamaoka@jpl.org>

	* gnus.texi (Saving Articles): Mention
	gnus-summary-pipe-output-default-command and gnus-summary-save-in-pipe.

2008-06-29  Jay Belanger  <jay.p.belanger@gmail.com>

	* calc.texi: Adjust mode line throughout.

2008-06-28  Juanma Barranquero  <lekktu@gmail.com>

	* sasl.texi (Mechanisms): Fix typos.

2008-06-24  Jay Belanger  <jay.p.belanger@gmail.com>

	* calc.texi (Killing from the stack): Mention using normal Emacs
	copying.

2008-06-21  Michael Albinus  <michael.albinus@gmx.de>

	* tramp.texi (Password handling): Rename from "Password caching".
	Add `auth-source' mechanism.
	(Connection caching): Tramp reopens the connection automatically,
	when the operating system on the remote host has been changed.

2008-06-20  Eli Zaretskii  <eliz@gnu.org>

	* makefile.w32-in (distclean): Remove makefile.

2008-06-17  Carsten Dominik  <dominik@science.uva.nl>

	* org.texi (Using the mapping API): New section.
	(Agenda column view): New section.
	(Moving subtrees): Document archiving to the archive sibling.
	(Agenda commands): Document columns view in the agenda.
	(Using the property API): Document the API for multi-valued properties.

2008-06-17  Jason Riedy  <jason@acm.org>

	* org.texi (A LaTeX example): Note that fmt may be a one-argument
	function, and efmt may be a two-argument function.
	(Radio tables): Document multiple destinations.

2008-06-16  Glenn Morris  <rgm@gnu.org>

	* epa.texi, erc.texi, pgg.texi, remember.texi, sasl.texi, url.texi:
	Add Cover-Texts.

2008-06-15  Glenn Morris  <rgm@gnu.org>

	* faq.texi (VER): Update to 23.0.60.

	* mh-e.texi: Remove option of licensing under GPL.
	Add Cover-Texts to GFDL permissions notice.
	(GPL): Remove section.
	(GFDL): Include doclicense.texi rather than the actual text.

	* Makefile.in (INFO_TARGETS, DVI_TARGETS): Add sasl.
	(sasl, $(infodir)/sasl, sasl.dvi): New rules.

	* sasl.texi: Fix output file name.

	* epa.texi, sasl.texi: Refer to license in Emacs manual.

	* gnus-coding.texi: Refer to license in Gnus manual.

	* idlwave.texi, sasl.texi: Use @copying.

	* org.texi: Change to GFDL 1.2.  Refer to license in Emacs manual.

	* speedbar.texi: Update Back-Cover Text as per maintain.info.

	* url.texi: Use @copying, @title, @subtitle, @author.

	* ada-mode.texi, autotype.texi, cc-mode.texi, cl.texi, dbus.texi:
	* dired-x.texi, ebrowse.texi, ediff.texi, emacs-mime.texi:
	* erc.texi, eshell.texi, eudc.texi, flymake.texi, forms.texi, gnus.texi:
	* idlwave.texi, message.texi, newsticker.texi, pcl-cvs.texi:
	* rcirc.texi, reftex.texi, sc.texi, ses.texi, sieve.texi:
	* smtpmail.texi, speedbar.texi, tramp.texi, vip.texi, viper.texi:
	* widget.texi, woman.texi:
	Remove references to external license, since doclicense is included.

	* ada-mode.texi, autotype.texi, cc-mode.texi, dired-x.texi:
	* pcl-cvs.texi, speedbar.texi, url.texi, widget.texi:
	Remove references to non-existent Invariant Sections.

2008-06-14  Glenn Morris  <rgm@gnu.org>

	* faq.texi (Major packages and programs): Remove references to external
	Supercite, Calc, VIPER, since they have been included for some time.
	Update VM, AUCTeX, BBDB entries.

2008-06-14  Ulf Jasper  <ulf.jasper@web.de>

	* newsticker.texi: Updated to match latest newsticker changes.

2008-06-13  Glenn Morris  <rgm@gnu.org>

	* ada-mode.texi, autotype.texi, calc.texi, cc-mode.texi, cl.texi
	* dbus.texi, dired-x.texi, ebrowse.texi, ediff.texi, emacs-mime.texi
	* eshell.texi, eudc.texi, flymake.texi, forms.texi, gnus-coding.texi
	* gnus.texi, idlwave.texi, info.texi, message.texi, newsticker.texi
	* nxml-mode.texi, org.texi, pcl-cvs.texi, rcirc.texi, reftex.texi
	* sc.texi, sieve.texi, smtpmail.texi, vip.texi, viper.texi, widget.texi
	* woman.texi:
	Update Back-Cover Text as per maintain.info.

2008-06-15  Reiner Steib  <Reiner.Steib@gmx.de>

	* gnus-faq.texi: Generate.  Change node names to "FAQ N-M".

	* Makefile.in (gnus-faq-clean): Don't remove gnus-faq.texi.
	(gnus-faq.xml): Update repository host.

	* gnus-faq.texi: Generate from gnus-faq.xml (sourceforge.net).

2008-06-15  Frank Schmitt  <ich@frank-schmitt.net>

	* gnus-faq.texi ([5.12]): Add entry about message-kill-buffer-on-exit.
	Fix a typo.

2008-06-15  Reiner Steib  <Reiner.Steib@gmx.de>

	* gnus.texi (Mail Source Customization): Correct values of
	`mail-source-delete-incoming'.  Reported by Tassilo Horn.
	(Oort Gnus): Fix version comment for mml-dnd-protocol-alist.

2008-06-14  Reiner Steib  <Reiner.Steib@gmx.de>

	* gnus.texi (nnmairix): Eliminate wrong use of `path', cf. the GNU
	coding standards.

2008-06-14  David Engster  <dengste@eml.cc>

	* gnus.texi (nnmairix): Markup fixes.

2008-06-05  Reiner Steib  <Reiner.Steib@gmx.de>

	* gnus.texi (nnmairix): Markup and other minor fixes.

2008-06-05  David Engster  <dengste@eml.cc>

	* gnus.texi (nnmairix): New nodes describing nnmairix.el.

2008-06-05  Reiner Steib  <Reiner.Steib@gmx.de>

	* gnus.texi (Group Parameters): Change ~/.gnus to ~/.gnus.el.
	(Searching, nnir, nnmairix): New stub nodes.

2008-05-30  Felix Lee  <felix.1@canids.net>

	* cl.texi (Iteration Clauses): Fix incorrect "identical" examples.

2008-05-24  Reiner Steib  <Reiner.Steib@gmx.de>

	* gnus.texi (Filling In Threads): Additions to gnus-fetch-old-headers.

2008-05-15  Reiner Steib  <Reiner.Steib@gmx.de>

	* gnus.texi (Scoring On Other Headers): Fix typo.  Rearrange.

2008-05-15  Jonathan Yavner  <jyavner@member.fsf.org>

	* ses.texi (Acknowledgements): Add Shigeru Fukaya.

2008-05-06  Juanma Barranquero  <lekktu@gmail.com>

	* info.texi (Top): Fix typo in xref.

2008-05-05  Karl Berry  <karl@gnu.org>

	* info.texi (Top): @xref to stand-alone manual.

2008-05-01  Lars Magne Ingebrigtsen  <larsi@gnus.org>

	* gnus.texi (Various Summary Stuff): Add gnus-propagate-marks.
	(Various Summary Stuff): Fix typo in last xref.

2008-05-02  Juanma Barranquero  <lekktu@gmail.com>

	* org.texi (Moving subtrees): Fix typo.

2008-04-28  Michael Albinus  <michael.albinus@gmx.de>

	* tramp.texi (Frequently Asked Questions): Explain, how to disable
	Tramp via `tramp-mode'.

2008-04-27  Carsten Dominik  <dominik@sam.science.uva.nl>

	* org.texi: Massive changes, in many parts of the file.

2008-04-27  Jason Riedy  <jason@acm.org>

	* org.texi (A LaTeX example): Note that fmt may be a
	one-argument function, and efmt may be a two-argument function.
	(Radio tables): Document multiple destinations.

2008-04-13  Reiner Steib  <Reiner.Steib@gmx.de>

	* gnus.texi (Oort Gnus): Add message-fill-column.

2008-04-12  Adrian Aichner  <adrian@xemacs.org>

	* gnus.texi (Mail Source Specifiers): Typo fix.

2008-04-12  Reiner Steib  <Reiner.Steib@gmx.de>

	* gnus.texi (Diary Headers Generation): Update key binding for
	`gnus-diary-check-message'.

2008-04-10  Reiner Steib  <Reiner.Steib@gmx.de>

	* gnus.texi (Emacsen): Addition.

2008-04-10  Reiner Steib  <Reiner.Steib@gmx.de>

	* gnus.texi (Emacsen): Give recommendations for Emacs 22 and Emacs 23.

2008-04-09  Reiner Steib  <Reiner.Steib@gmx.de>

	* gnus.texi (Oort Gnus): Mention customizing of tool bars.

2008-04-09  Reiner Steib  <Reiner.Steib@gmx.de>

	* gnus-news.texi: Update tool bar item.

2008-04-09  Sven Joachim  <svenjoac@gmx.de>

	* gnus-news.texi: Fix typos.

2008-04-11  Jay Belanger  <jay.p.belanger@gmail.com>

	* calc.texi (Vector and Matrix Arithmetic, Calc Summary):
	Add mention of `kron'.

2008-04-01  Daiki Ueno  <ueno@unixuser.org>

	* epa.texi (Encrypting/decrypting *.gpg files):
	Document epa-file-name-regexp.

2008-03-31  Katsumi Yamaoka  <yamaoka@jpl.org>

	* gnus.texi (Example Methods): Fix description about ssh-agent.
	(Indirect Functions): Fix the default value of nntp-telnet-command;
	remove link to connect.html.

2008-03-30  Michael Albinus  <michael.albinus@gmx.de>

	* dbus.texi (Synchronous Methods): New parameter TIMEOUT for
	dbus-call-method.
	(Receiving Method Calls): The timeout can be set by the calling client.

	* trampver.texi: Update release number.

2008-03-29  Reiner Steib  <Reiner.Steib@gmx.de>

	* gnus.texi (Top): Fix version.  Add SASL.

2008-03-29  Michael Albinus  <michael.albinus@gmx.de>

	Sync with Tramp 2.1.13.

	* trampver.texi: Update release number.

2008-03-29  Chong Yidong  <cyd@stupidchicken.com>

	* org.texi: Update to new org-mode website.

2008-03-29  Stefan Monnier  <monnier@iro.umontreal.ca>

	* cl.texi (For Clauses): Fix loop over key-seq to match code.

2008-03-22  Reiner Steib  <Reiner.Steib@gmx.de>

	* gnus.texi (Foreign Groups): Add gnus-read-ephemeral-gmane-group,
	gnus-read-ephemeral-gmane-group-url,
	gnus-read-ephemeral-emacs-bug-group,
	gnus-read-ephemeral-debian-bug-group.

2008-03-21  Reiner Steib  <Reiner.Steib@gmx.de>

	* gnus.texi (MIME Commands): Add gnus-article-browse-html-article.

	* gnus-news.texi: Add EasyPG.  Add gnus-article-browse-html-article.
	Add FIXMEs for Bookmarks and gnus-registry-marks.

2008-03-16  Reiner Steib  <Reiner.Steib@gmx.de>

	* gnus.texi (Smileys): Document `smiley-style'.

2008-03-21  Reiner Steib  <Reiner.Steib@gmx.de>

	* gnus.texi (Gnus Development): Clarify difference between ding and
	gnu.emacs.gnus.
	(MIME Commands, Using MIME, RSS): Fix markup.

	* gnus-faq.texi ([8.4]): Ditto.

2008-03-20  Reiner Steib  <Reiner.Steib@gmx.de>

	* gnus.texi (Emacsen): Remove obsolete stuff.

2008-03-19  Reiner Steib  <Reiner.Steib@gmx.de>

	* gnus.texi (Oort Gnus): Add version info WRT
	`mail-source-delete-incoming'.

2008-03-16  Reiner Steib  <Reiner.Steib@gmx.de>

	* gnus.texi (Top): Add "Other related manuals" and version info in
	`iftex' output.
	(Formatting Fonts): Add index entries for gnus-mouse-face, gnus-face-0,
	gnus-balloon-face-0 and the corresponding format specifiers.

2008-03-26  Michael Albinus  <michael.albinus@gmx.de>

	* tramp.texi (Filename completion): Remove footnote about let-bind
	of `partial-completion-mode'.  It doesn't work this way.

2008-03-26  Stefan Monnier  <monnier@iro.umontreal.ca>

	* pcl-cvs.texi (Contributors): Update my email.

2008-03-21  Michael Albinus  <michael.albinus@gmx.de>

	* dbus.texi (Receiving Method Calls): Mention default D-Bus timeout.

2008-03-17  Bill Wohler  <wohler@newt.com>

	* mh-e.texi (Viewing): Update URL for adding header fields to
	mh-invisible-header-fields-default.

2008-03-16  Bill Wohler  <wohler@newt.com>

	* mh-e.texi (Preface): Add Gnus to requirements.
	(Forwarding): Note that forwarded MIME messages are now inline.

2008-03-14  Stefan Monnier  <monnier@iro.umontreal.ca>

	* gnus.texi (Example Methods, Direct Functions, Indirect Functions)
	(Common Variables): Give precedence to the netcat methods over the
	telnet methods, and mention that they are more reliable.

2008-03-13  Carsten Dominik  <dominik@science.uva.nl>

	* org.texi (Exporting Agenda Views): Document agenda export to
	iCalendar.
	(Progress logging): Document the new progress logging stuff.

2008-03-10  Reiner Steib  <Reiner.Steib@gmx.de>

	* gnus.texi (Mail Source Customization, Gnus Development, Oort Gnus):
	Update for change of `mail-source-delete-incoming'.

	* gnus-news.texi: Ditto.

2008-03-10  Reiner Steib  <Reiner.Steib@gmx.de>

	* gnus-coding.texi (Gnus Maintainance Guide): Update conventions for
	custom versions.

2008-03-07  Alan Mackenzie  <acm@muc.de>

	* cc-mode.texi (Limitations and Known Bugs): State that the number of
	parens/brackets in a k&r region is limited.

2008-02-27  Reiner Steib  <Reiner.Steib@gmx.de>

	* gnus-news.texi: Mention problem with coding system `utf-8-emacs' when
	using different Emacs versions.

2008-02-27  Glenn Morris  <rgm@gnu.org>

	* sc.texi: Remove a lot of old and obsolete info.
	(titlepage): Simplify.
	(Emacs 19 MUAs, Emacs 18 MUAs, MH-E with any Emacsen)
	(VM with any Emacsen, GNEWS with any Emacsen)
	(Overloading for Non-conforming MUAs, Version 3 Changes)
	(The Supercite Mailing List): Delete nodes.
	(Introduction): Remove info about old packages.
	(Getting Connected): Simplify.  Remove info about old packages.
	(Citing Commands): Delete Emacs 19 info.
	(Hints to MUA Authors): Simplify.
	(Thanks and History): Merge in some info from the deleted node
	"Version 3 Changes".

2008-02-05  Juanma Barranquero  <lekktu@gmail.com>

	* org.texi (Setting tags, In-buffer settings):
	* rcirc.texi (rcirc commands): Replace `legal' with `valid'.

2008-02-24  Katsumi Yamaoka  <yamaoka@jpl.org>

	* gnus-news.texi: Mention that spaces and tabs are allowed in the
	installation directory name.

2008-02-12  Romain Francoise  <romain@orebokech.com>

	* epa.texi (Overview): Fix typo.

2008-02-11  Daiki Ueno  <ueno@unixuser.org>

	* epa.texi (Quick start): Remove the .emacs setting.

2008-02-10  Daiki Ueno  <ueno@unixuser.org>

	* epa.texi (Quick start): Use the command `epa-enable' instead of
	loading `epa-setup'.

2008-02-08  Juanma Barranquero  <lekktu@gmail.com>

	* makefile.w32-in (INFO_TARGETS, DVI_TARGETS, clean): Add epa.
	($(infodir)/epa, epa.dvi): New targets.

2008-02-08  Daiki Ueno  <ueno@unixuser.org>

	* Makefile.in: Add rules to build EasyPG Assistant User's Manual.

	* epa.texi: New manual documenting the EasyPG Assistant.

2008-02-06  Michael Albinus  <michael.albinus@gmx.de>

	* dbus.texi (all): Wrap Lisp code examples with @lisp ... @end lisp.
	(Inspection): New function dbus-ping.

2008-02-05  Michael Albinus  <michael.albinus@gmx.de>

	* tramp.texi (Remote processes): Add `shell-command'.

2008-02-02  Michael Albinus  <michael.albinus@gmx.de>

	* tramp.texi: Use new FSF's Back-Cover Text.

2008-01-28  Michael Sperber  <sperber@deinprogramm.de>

	* gnus.texi (Mail Source Specifiers): Document `group' specifier.
	(Group Parameters): Document `mail-source' parameter.

2008-01-27  Michael Albinus  <michael.albinus@gmx.de>

	* tramp.texi (Inline methods): The hostname of the su(do)? methods
	must be a local host.

2008-01-26  Michael Olson  <mwolson@gnu.org>

	* erc.texi: Update version for ERC 5.3 release.
	(Obtaining ERC): Update extras URLs for 5.3.
	(Development): Write instructions for git, and remove those for Arch.
	(History): Mention the switch to git.

2008-01-24  Karl Berry  <karl@gnu.org>

	* info.texi (Search Index, Search Text): Mention the command
	character in the section name, a la the (Go to node) node.

2008-01-21  Michael Albinus  <michael.albinus@gmx.de>

	* dbus.texi (Errors and Events): New macro dbus-ignore-errors.

2008-01-18  Katsumi Yamaoka  <yamaoka@jpl.org>

	* gnus-news.texi: Mention gnus-article-describe-bindings.

2008-01-18  Katsumi Yamaoka  <yamaoka@jpl.org>

	* gnus-news.texi: Mention gnus-article-wide-reply-with-original.

2008-01-18  Carsten Dominik  <dominik@science.uva.nl>

	* org.texi (Property inheritance): New section.
	(Conventions): New section.
	(Structure editing): Document C-RET, the prefix arg to the cut/copy
	commands, and the new bindings for refiling.
	(Sparse trees): Document the new special command for sparse trees.
	(References): Be more clear about the counting of hilines.
	(Handling links): Document M-p/n for accessing links.
	(Fast access to TODO states): New section.
	(Per file keywords): New section.
	(Property inheritance): New section.
	(Column attributes): New summary types.
	(Capturing Column View): New section.
	(The date/time prompt): Cover the new features in the date/time prompt.
	Compactify the table of keys for the calendar remote control.
	(Clocking work time): Document the new :scope parameter.
	(Remember): Promoted to chapter.
	(Quoted examples): New section.
	(Enhancing text): New verbatim environments.

2008-01-14  Michael Albinus  <michael.albinus@gmx.de>

	* trampver.texi: Update release number.

2008-01-09  Katsumi Yamaoka  <yamaoka@jpl.org>

	* gnus.texi (Article Keymap):
	Add gnus-article-wide-reply-with-original; fix descriptions of
	gnus-article-reply-with-original and
	gnus-article-followup-with-original.

2008-01-09  Glenn Morris  <rgm@gnu.org>

	* nxml-mode.texi: Add @copying section.

2008-01-05  Reiner Steib  <Reiner.Steib@gmx.de>

	* message.texi (Mail Variables): Add some text from "(gnus)Posting
	Server".  Add `message-send-mail-with-mailclient'.

	* gnus.texi (Posting Server): Move some text to "(message)Mail
	Variables" and add a reference here.

2008-01-04  Michael Albinus  <michael.albinus@gmx.de>

	* dbus.texi (Receiving Method Calls): New chapter.
	(Errors and Events): Add serial number to events.  Replace "signal" by
	"message".  Introduce dbus-event-serial-number.

2008-01-03  Michael Albinus  <michael.albinus@gmx.de>

	* dbus.texi (Type Conversion): Explain the type specification for empty
	arrays.  Use another example.

2007-12-30  Michael Albinus  <michael.albinus@gmx.de>

	* dbus.texi (all): Replace "..." by @dots{}.
	(Type Conversion): Precise the value range for :byte types.
	(Signals): Rename dbus-unregister-signal to dbus-unregister-object.
	Mention its return value.
	(Errors and Events): There is no D-Bus error propagation during event
	processing.

2007-12-29  Jay Belanger  <jay.p.belanger@gmail.com>

	* calc.texi (Yacas Language, Maxima Language, Giac Language):
	New sections.

2007-12-29  Reiner Steib  <Reiner.Steib@gmx.de>

	* gnus.texi (Group Parameters): Reorder the text and add a note about
	`gnus-parameters' near the beginning of the node.

2007-12-29  IRIE Tetsuya  <irie@t.email.ne.jp>  (tiny change)

	* gnus.texi (Score File Editing): Fix function name.

2007-12-23  Michael Albinus  <michael.albinus@gmx.de>

	Sync with Tramp 2.1.12.

	* trampver.texi: Update release number.

2007-12-22  Richard Stallman  <rms@gnu.org>

	* cc-mode.texi (Getting Started): Change @ref to @pxref.

2007-12-22  Michael Albinus  <michael.albinus@gmx.de>

	* dbus.texi (Type Conversion): Correct input parameters mapping.

2007-12-21  Michael Albinus  <michael.albinus@gmx.de>

	* dbus.texi (Type Conversion): Extend for D-Bus compound types.
	(Errors and Events): Mention wrong-type-argument error.

2007-12-21  Alex Schroeder  <alex@gnu.org>

	* rcirc.texi: Changed single spaces after sentence end to double
	spaces.  Fixed some typos.
	(Internet Relay Chat): Explain relay.
	(Getting started with rcirc): Change items to reflect prompts.
	Add more explanation to rcirc-track-minor-mode and added a comment to
	warn future maintainers that this section is a copy.
	(People): Change /ignore example.
	(Keywords): Not keywords.

2007-12-20  Alex Schroeder  <alex@gnu.org>

	* rcirc.texi (Top): Fighting Information Overload chapter added.
	(Getting started with rcirc): Add notice of rcirc-track-minor-mode.
	(rcirc commands): Move /ignore command to the new chapter.
	(Fighting Information Overload): New chapter documenting /keyword,
	/bright, /dim, channel ignore, and low priority channels.
	(Configuration): Document rcirc-server-alist, remove
	rcirc-startup-channels-alist and rcirc-default-server.

2007-12-16  Michael Albinus  <michael.albinus@gmx.de>

	* dbus.texi (Signals): Fix example in dbus-register-signal.

2007-12-14  Sven Joachim  <svenjoac@gmx.de>

	* gnus.texi (Score Variables): Fix typo.

2007-12-07  Michael Albinus  <michael.albinus@gmx.de>

	* dbus.texi (Synchronous Methods): Adapt dbus-call-method.
	(Signals): Adapt dbus-send-signal and dbus-register-signal.
	(Errors and Events): Adapt dbus-event.

2007-12-03  Lars Magne Ingebrigtsen  <larsi@gnus.org>

	* gnus.texi (Other Files): Add the yenc command.

2007-11-30  Reiner Steib  <Reiner.Steib@gmx.de>

	* gnus.texi (MIME Commands): Default of gnus-article-loose-mime is t
	since 2004-08-06.

2007-11-28  Katsumi Yamaoka  <yamaoka@jpl.org>

	* gnus.texi (Fancy Mail Splitting): Fix description of splitting based
	on body.

2007-11-27  Katsumi Yamaoka  <yamaoka@jpl.org>

	* emacs-mime.texi (rfc2047): Mention rfc2047-encoded-word-regexp-loose
	and rfc2047-allow-irregular-q-encoded-words; fix description of
	rfc2047-encode-encoded-words.

2007-11-24  Reiner Steib  <Reiner.Steib@gmx.de>

	* gnus.texi (Fetching Mail): Remove obsoleted `nnmail-spool-file'.

2007-12-05  Michael Olson  <mwolson@gnu.org>

	* remember.texi (Diary): Remove "require" line for remember-diary.el.
	Update documentation for `remember-diary-file'.

2007-12-04  Michael Albinus  <michael.albinus@gmx.de>

	* dbus.texi (Signals): Precise `dbus-register-signal'.
	(Errors and Events): Rework events part, the internal structure of
	dbus-event has changed.

2007-12-03  Juanma Barranquero  <lekktu@gmail.com>

	* makefile.w32-in (INFO_TARGETS, DVI_TARGETS, clean): Add dbus.
	($(infodir)/dbus, dbus.dvi): New targets.

2007-12-03  Michael Albinus  <michael.albinus@gmx.de>

	* Makefile.in (INFO_TARGETS, DVI_TARGETS): Apply dbus and dbus.dvi
	unconditionally.

	* dbus.texi (Synchronous Methods): Show the result of the "lshal"
	emulation with @print{}.

2007-12-02  Richard Stallman  <rms@gnu.org>

	* dbus.texi (Overview): Minor cleanup.

2007-12-02  Michael Albinus  <michael.albinus@gmx.de>

	* Makefile.in (INFO_TARGETS): Add dbus.
	(DVI_TARGETS): Add dbus.dvi.
	(dbus, dbus.dvi): New targets.

	* dbus.texi: New file.

2007-11-24  Romain Francoise  <romain@orebokech.com>

	* nxml-mode.texi: Add description in @direntry.
	Fix file name to match @setfilename.

2007-11-23  Mark A. Hershberger  <mah@everybody.org>

	* Makefile.in (INFO_TARGETS, DVI_TARGETS): Add nxml-mode.
	($(infodir)/nxml-mode): New rule.

	* makefile.w32-in (INFO_TARGETS, DVI_TARGETS): Add nxml-mode.
	($(infodir)/nxml-mode): New rule.
	(clean): Add nxml-mode*.

	* nxml-mode.texi: New file with nxml manual.

2007-11-18  Richard Stallman  <rms@gnu.org>

	* flymake.texi (Example -- Configuring a tool called directly):
	Update example.

2007-11-18  Michael Albinus  <michael.albinus@gmx.de>

	* tramp.texi (Filename completion): Simplify explanation of
	double-slash behavior.  Explain directory contents flushing.

2007-11-16  Jay Belanger  <jay.p.belanger@gmail.com>

	* calc.texi (TeX and LaTeX Language Modes): Put in
	missing braces.

2007-11-15  Richard Stallman  <rms@gnu.org>

	* cl.texi (Equality Predicates): Delete `eql'.
	(Predicates, Naming Conventions, Top): Delete `eql'.
	(Common Lisp Compatibility): Delete `eql'.
	(Porting Common Lisp): Delete obsolete backquote info.
	Minor clarification about character constants.
	(Sequence Basics): Minor clarification.

2007-11-15  Juanma Barranquero  <lekktu@gmail.com>

	* cc-mode.texi (Electric Keys, Custom Macros):
	* tramp.texi (Filename completion): Fix typos.

2007-11-15  Jay Belanger  <jay.p.belanger@gmail.com>

	* calc.texi (Basic commands): Mention the menu.

2007-11-12  Michael Albinus  <michael.albinus@gmx.de>

	* tramp.texi (Connection caching): Tramp flushes connection
	properties when remote operating system has been changed.

2007-11-09  Reiner Steib  <Reiner.Steib@gmx.de>

	* gnus-news.texi: Fix spelling.
	`message-insert-formatted-citation-line', not
	`message-insert-formated-citation-line'.

	* gnus.texi, gnus-faq.texi, message.texi: Bump version to 5.10.9.

2007-11-07  Michael Albinus  <michael.albinus@gmx.de>

	* tramp.texi (Overview): Mention also the PuTTY integration under
	w32.  Remove paragraphs about Tramp's experimental status.
	(Frequently Asked Questions): Add code example for highlighting the
	mode line.

2007-11-03  Michael Olson  <mwolson@gnu.org>

	* remember.texi: Change mentions of remember-buffer to
	remember-finalize throughout.

2007-10-30  Michael Olson  <mwolson@gnu.org>

	* remember.texi (Copying): Remove.
	(Mailbox): Update with non-BBDB instructions.
	(Diary, Org): Add.
	(Bibliography, Planner Page): Remove.

2007-10-30  Juanma Barranquero  <lekktu@gmail.com>

	* makefile.w32-in (INFO_TARGETS): Add remember.
	(DVI_TARGETS): Add remember.dvi.
	($(infodir)/remember): New rule.
	(clean): Add remember*.

2007-10-30  Michael Olson  <mwolson@gnu.org>

	* Makefile.in (INFO_TARGETS, DVI_TARGETS): Add remember.
	($(infodir)/remember): New rule that builds the Remember Manual.

	* remember.texi: New file containing the Remember Mode Manual.
	Shuffle chapters around after initial import.
	(Function Reference): Split Keystrokes into separate chapter.
	(Keystrokes): Document C-c C-k.
	(Introduction): Fix typographical issue with "---".

2007-10-29  Richard Stallman  <rms@gnu.org>

	* widget.texi (Introduction): Delete discussion of implementation
	internals.

2007-10-29  Michael Albinus  <michael.albinus@gmx.de>

	* tramp.texi (Connection caching): Host names must be different
	when tunneling.

2007-10-28  Reiner Steib  <Reiner.Steib@gmx.de>

	* gnus.texi, gnus-faq.texi, message.texi: Bump version to
	Gnus v5.13.

2007-10-28  Miles Bader  <miles@gnu.org>

	* gnus-news.texi, gnus-coding.texi, sasl.texi: New files.

2007-10-28  Reiner Steib  <Reiner.Steib@gmx.de>

	* gnus.texi (Sorting the Summary Buffer):
	Remove gnus-article-sort-by-date-reverse.

2007-10-28  Katsumi Yamaoka  <yamaoka@jpl.org>

	* gnus.texi (Non-ASCII Group Names): New node.
	(Misc Group Stuff): Move gnus-group-name-charset-method-alist and
	gnus-group-name-charset-group-alist to Non-ASCII Group Names node.

2007-10-28  Michaël Cadilhac  <michael@cadilhac.name>

	* gnus.texi (Mail Source Specifiers, IMAP): Add a notice on the need to
	clean the output of the program `imap-shell-program'.

2007-10-28  Katsumi Yamaoka  <yamaoka@jpl.org>

	* gnus.texi (IMAP): Mention nnimap-logout-timeout.

2007-10-28  Tassilo Horn  <tassilo@member.fsf.org>

	* gnus.texi (Sticky Articles): Documentation for sticky article
	buffers.

2007-10-28  Michaël Cadilhac  <michael@cadilhac.name>

	* gnus.texi (RSS): Document nnrss-ignore-article-fields.

2007-10-28  Katsumi Yamaoka  <yamaoka@jpl.org>

	* gnus.texi (Various Various): Mention gnus-add-timestamp-to-message.

2007-10-28  Katsumi Yamaoka  <yamaoka@jpl.org>

	* gnus.texi (Archived Messages):
	Document gnus-update-message-archive-method.

2007-10-28  Katsumi Yamaoka  <yamaoka@jpl.org>

	* gnus.texi (Limiting): Document gnus-summary-limit-to-address.

2007-10-28  Michaël Cadilhac  <michael@cadilhac.name>

	* gnus.texi (Group Maneuvering):
	Document `gnus-summary-next-group-on-exit'.

2007-10-28  Katsumi Yamaoka  <yamaoka@jpl.org>

	* gnus.texi (Really Various Summary Commands):
	Mention gnus-auto-select-on-ephemeral-exit.

2007-10-28  Reiner Steib  <Reiner.Steib@gmx.de>

	* gnus.texi, message.texi: Bump version number.

2007-10-28  Katsumi Yamaoka  <yamaoka@jpl.org>

	* gnus.texi (Group Line Specification, Misc Group Stuff)
	(Server Commands): Parenthesize @pxref{Mail Spool}.

2007-10-28  Didier Verna  <didier@xemacs.org>

	New user option: message-signature-directory.
	* message.texi (Insertion Variables): Document it.
	* gnus.texi (Posting Styles): Ditto.

2007-10-28  Didier Verna  <didier@xemacs.org>

	* gnus.texi (Group Line Specification):
	* gnus.texi (Misc Group Stuff):
	* gnus.texi (Server Commands): Document the group compaction feature.

2007-10-28  Reiner Steib  <Reiner.Steib@gmx.de>

	* gnus-faq.texi ([5.2]): Adjust for message-fill-column.

	* message.texi (Various Message Variables): Add message-fill-column.

2007-10-28  Katsumi Yamaoka  <yamaoka@jpl.org>

	* gnus.texi: Untabify.

2007-10-28  Didier Verna  <didier@xemacs.org>

	* gnus.texi (Group Parameters): Document the posting-style merging
	process in topic-mode.

2007-10-28  Reiner Steib  <Reiner.Steib@gmx.de>

	* gnus.texi (Scoring On Other Headers): Add gnus-inhibit-slow-scoring.

2007-10-28  Romain Francoise  <romain@orebokech.com>

	* gnus.texi (Mail Spool): Fix typo.
	Update copyright.

2007-10-28  Lars Magne Ingebrigtsen  <larsi@gnus.org>

	* gnus.texi (Limiting): Add gnus-summary-limit-to-singletons.

2007-10-28  Andreas Seltenreich  <uwi7@rz.uni-karlsruhe.de>

	* gnus.texi (Summary Generation Commands):
	Add gnus-summary-insert-ticked-articles.

2007-10-28  Reiner Steib  <Reiner.Steib@gmx.de>

	* gnus.texi (SpamAssassin back end): Rename spam-spamassassin-path
	to spam-spamassassin-program.

2007-10-28  Reiner Steib  <Reiner.Steib@gmx.de>

	* gnus.texi (Mail and Post): Add gnus-message-highlight-citation.

2007-10-28  Lars Magne Ingebrigtsen  <larsi@gnus.org>

	* gnus.texi (Limiting): Add gnus-summary-limit-to-headers.

2007-10-28  Lars Magne Ingebrigtsen  <larsi@gnus.org>

	* message.texi (Mail Headers): Document `opportunistic'.

2007-10-28  Reiner Steib  <Reiner.Steib@gmx.de>

	* emacs-mime.texi (Encoding Customization): Explain how to set
	mm-coding-system-priorities per hierarchy.

2007-10-28  Reiner Steib  <Reiner.Steib@gmx.de>

	* gnus.texi (Washing Mail): Add nnmail-ignore-broken-references and
	nnmail-broken-references-mailers instead of nnmail-fix-eudora-headers.

2007-10-28  Didier Verna  <didier@xemacs.org>

	* message.texi (Wide Reply): Update documentation of
	message-dont-reply-to-names (now allowing a list of regexps).

2007-10-28  Lars Magne Ingebrigtsen  <larsi@gnus.org>

	* gnus.texi (Spam Package Introduction): Fix spam menu and links.

2007-10-28  Lars Magne Ingebrigtsen  <larsi@gnus.org>

	* gnus.texi (SpamAssassin back end): Fix typo.

	* sieve.texi (Examples): Fix grammar.

2007-10-28  Lars Magne Ingebrigtsen  <larsi@gnus.org>

	* gnus.texi (Searching for Articles): Document M-S and M-R.
	(Limiting): Document / b.

2007-10-28  Lars Magne Ingebrigtsen  <larsi@gnus.org>

	* gnus.texi (Thread Commands): T M-^.

2007-10-28  Lars Magne Ingebrigtsen  <larsi@gnus.org>

	* message.texi (Mail Aliases): Document ecomplete.
	(Mail Aliases): Fix typo.

2007-10-28  Katsumi Yamaoka  <yamaoka@jpl.org>

	* gnus.texi (Face): Restore xref to gnus-face-properties-alist;
	fix typo.

2007-10-28  Romain Francoise  <romain@orebokech.com>

	* gnus.texi (Mail Spool): Grammar fix.

2007-10-28  Reiner Steib  <Reiner.Steib@gmx.de>

	* gnus.texi (Mail Spool): nnml-use-compressed-files can be a
	string.

2007-10-28  Katsumi Yamaoka  <yamaoka@jpl.org>

	* gnus.texi (Group Parameters): Fix description.

2007-10-28  Reiner Steib  <Reiner.Steib@gmx.de>

	* gnus.texi (Gmane Spam Reporting):
	Fix spam-report-gmane-use-article-number.
	Add spam-report-user-mail-address.

2007-10-28  Katsumi Yamaoka  <yamaoka@jpl.org>

	* emacs-mime.texi (Non-MIME): x-gnus-verbatim -> x-verbatim.

2007-10-28  Reiner Steib  <Reiner.Steib@gmx.de>

	* gnus.texi (Group Parameters): Add simplified sorting example based on
	example for `Sorting the Summary Buffer' from Jari Aalto
	<jari.aalto@cante.net>.
	(Example Methods): Add example for an indirect connection.

2007-10-28  Kevin Greiner  <kevin.greiner@compsol.cc>

	* gnus.texi (nntp-open-via-telnet-and-telnet): Fix grammar.
	(Agent Parameters): Update parameter names to match code.
	(Group Agent Commands): Corrected 'gnus-agent-fetch-series' as
	'gnus-agent-summary-fetch-series'.
	(Agent and flags): New section providing a generalized discussion
	of flag handling.
	(Agent and IMAP): Remove flag discussion.
	(Agent Variables): Add 'gnus-agent-synchronize-flags'.

2007-10-28  Romain Francoise  <romain@orebokech.com>

	* gnus.texi (Exiting the Summary Buffer): Add new function
	`gnus-summary-catchup-and-goto-prev-group', bound to `Z p'.

2007-10-28  Reiner Steib  <Reiner.Steib@gmx.de>

	* gnus.texi (Conformity): Fix typo.
	(Customizing Articles): Document `first'.

2007-10-28  Jari Aalto  <jari.aalto@cante.net>

	* gnus.texi (Sorting the Summary Buffer):
	Add `gnus-thread-sort-by-date-reverse'.  Add example
	host to different sorting in NNTP and RSS groups.

2007-10-28  Reiner Steib  <Reiner.Steib@gmx.de>

	* message.texi (Insertion): Describe prefix for
	message-mark-inserted-region and message-mark-insert-file.

2007-10-28  Reiner Steib  <Reiner.Steib@gmx.de>

	* emacs-mime.texi (Non-MIME): Add Slrn-style verbatim marks and
	LaTeX documents.  Describe "text/x-gnus-verbatim".

2007-10-28  Teodor Zlatanov  <tzz@lifelogs.com>

	* gnus.texi (Blacklists and Whitelists, BBDB Whitelists)
	(Gmane Spam Reporting, Bogofilter, spam-stat spam filtering)
	(spam-stat spam filtering, SpamOracle)
	(Extending the Spam ELisp package): Remove extra quote symbol for
	clarity.

2007-10-28  Reiner Steib  <Reiner.Steib@gmx.de>

	* gnus.texi (MIME Commands): Add gnus-article-save-part-and-strip,
	gnus-article-delete-part and gnus-article-replace-part.
	(Using MIME): Add gnus-mime-replace-part.

2007-10-28  Romain Francoise  <romain@orebokech.com>

	* gnus.texi (Mail Spool): Mention that `nnml-use-compressed-files'
	requires `auto-compression-mode' to be enabled.  Add new nnml
	variable `nnml-compressed-files-size-threshold'.

2007-10-28  Reiner Steib  <Reiner.Steib@gmx.de>

	* gnus.texi (Sorting the Summary Buffer):
	Add gnus-thread-sort-by-recipient.

2007-10-28  Romain Francoise  <romain@orebokech.com>

	* message.texi (Insertion Variables): Mention new variable
	`message-yank-empty-prefix'.  Change `message-yank-cited-prefix'
	documentation accordingly.

2007-10-28  Romain Francoise  <romain@orebokech.com>

	* gnus.texi (To From Newsgroups): Mention new variables
	`gnus-summary-to-prefix' and `gnus-summary-newsgroup-prefix'.

2007-10-28  Katsumi Yamaoka  <yamaoka@jpl.org>

	* gnus.texi (Using MIME): gnus-mime-copy-part supports the charset
	stuff; gnus-mime-inline-part does the automatic decompression.

2007-10-28  Teodor Zlatanov  <tzz@lifelogs.com>

	* gnus.texi (Spam ELisp Package Configuration Examples):
	"training.ham" should be "training.spam".

2007-10-28  Katsumi Yamaoka  <yamaoka@jpl.org>

	* message.texi (Mail Variables): Fix the default value for
	message-send-mail-function.

2007-10-28  Katsumi Yamaoka  <yamaoka@jpl.org>

	* gnus.texi (Optional Back End Functions): nntp-request-update-info
	always returns nil exceptionally.

2007-10-28  Simon Josefsson  <jas@extundo.com>

	* gnus.texi (Article Washing): Add libidn URL.
	Suggested by Michael Cook <michael@waxrat.com>.

2007-10-28  Lars Magne Ingebrigtsen  <larsi@gnus.org>

	* gnus.texi (Topic Commands): Fix next/previous.

2007-10-28  Simon Josefsson  <jas@extundo.com>

	* gnus.texi (Article Washing): Mention `W i'.

2007-10-28  Jochen Küpper  <jochen@fhi-berlin.mpg.de>

	* gnus.texi (Group Parameters): Slight extension of sieve
	parameter description.

2007-10-28  Reiner Steib  <Reiner.Steib@gmx.de>

	* gnus.texi (Score Decays): `gnus-decay-scores' can be a regexp
	matching score files as well.
	(Picons): Describe `gnus-picon-style'.

2007-10-28  Romain Francoise  <romain@orebokech.com>

	* message.texi (Message Headers): Mention that headers are hidden
	using narrowing, and how to expose them.
	Update copyright.

2007-10-28  Reiner Steib  <Reiner.Steib@gmx.de>

	* gnus.texi: Mention `gnus-summary-limit-to-recipient' and
	`gnus-summary-sort-by-recipient'.

2007-10-28  Romain Francoise  <romain@orebokech.com>

	* gnus.texi (NNTP marks): New node.
	(NNTP): Move NNTP marks variables to the new node.

2007-10-28  Jesper Harder  <harder@ifa.au.dk>

	* gnus.texi, gnus-news.texi, pgg.texi, sasl.texi: backend -> back end.

	* gnus.texi (MIME Commands, Hashcash): Markup fix.

2007-10-28  Teodor Zlatanov  <tzz@lifelogs.com>

	* gnus.texi: Replaced @file{spam.el} with @code{spam.el}
	everywhere for consistency.
	(Filtering Spam Using The Spam ELisp Package): Admonish again.
	(Spam ELisp Package Sequence of Events): This is Gnus, say so.
	Say "regular expression" instead of "regex."  Admonish.
	Pick other words to sound better (s/so/thus/).
	(Spam ELisp Package Filtering of Incoming Mail):
	Mention statistical filters.  Remove old TODO.
	(Spam ELisp Package Sorting and Score Display in Summary Buffer):
	New section on sorting and displaying the spam score.
	(BBDB Whitelists): Mention spam-use-BBDB-exclusive is not a
	backend but an alias to spam-use-BBDB.
	(Extending the Spam ELisp package): Rewrite the example using the
	new backend functionality.

2007-10-28  Simon Josefsson  <jas@extundo.com>

	* gnus.texi (NNTP): Mention nntp-marks-is-evil and
	nntp-marks-directory, from Romain Francoise
	<romain@orebokech.com>.

2007-10-28  Magnus Henoch  <mange@freemail.hu>

	* gnus.texi (Hashcash): New default value of
	hashcash-default-payment.

2007-10-28  Simon Josefsson  <jas@extundo.com>

	* gnus.texi (Hashcash): Fix URL.  Add pref to spam section.
	(Anti-spam Hashcash Payments): No need to load hashcash.el now.

2007-10-28  Reiner Steib  <Reiner.Steib@gmx.de>

	* gnus.texi (Adaptive Scoring): Add gnus-adaptive-pretty-print.

2007-10-28  Simon Josefsson  <jas@extundo.com>

	* gnus.texi (documentencoding): Add, to avoid warnings.

2007-10-28  Simon Josefsson  <jas@extundo.com>

	* message.texi (Mail Headers): Add.

	* gnus.texi (Hashcash): Fix.

2007-10-28  Teodor Zlatanov  <tzz@lifelogs.com>

	* gnus.texi (Hashcash): Change location of library, also mention
	that payments can be verified and fix the name of the
	hashcash-path variable.

2007-10-28  Reiner Steib  <Reiner.Steib@gmx.de>

	* gnus.texi (Article Display): Add `gnus-picon-style'.

2007-10-28  Katsumi Yamaoka  <yamaoka@jpl.org>

	* gnus.texi (SpamAssassin backend): Add it to the detailmenu.

2007-10-28  Teodor Zlatanov  <tzz@lifelogs.com>

	* gnus.texi (Blacklists and Whitelists, BBDB Whitelists)
	(Bogofilter, spam-stat spam filtering, SpamOracle): Old incorrect
	warning about ham processors in spam groups removed.

2007-10-28  Teodor Zlatanov  <tzz@lifelogs.com>

	* gnus.texi (SpamAssassin backend): Add new node about SpamAssassin.
	From Hubert Chan <hubert@uhoreg.ca>.

2007-10-28  Jesper Harder  <harder@ifa.au.dk>

	* gnus.texi (Spam ELisp Package Sequence of Events): Index.
	(Mailing List): Typo.
	(Customizing Articles): Add gnus-treat-ansi-sequences.
	(Article Washing): Index.

	* message.texi: Use m-dash consistently.

2007-10-28  Jesper Harder  <harder@ifa.au.dk>

	* gnus.texi (GroupLens): Remove.

2007-10-28  Kevin Greiner  <kgreiner@xpediantsolutions.com>

	* gnus.texi (Outgoing Messages, Agent Variables):
	Add gnus-agent-queue-mail and gnus-agent-prompt-send-queue.
	Suggested by Gaute Strokkenes <gs234@srcf.ucam.org>

2007-10-28  Jesper Harder  <harder@ifa.au.dk>

	* gnus.texi (Limiting): Add gnus-summary-limit-to-replied.

2007-10-28  Reiner Steib  <Reiner.Steib@gmx.de>

	* gnus.texi (Article Washing): Add `gnus-article-treat-ansi-sequences'.

	* gnus.texi (No Gnus): New node.  Includes `gnus-news.texi'.

2007-10-28  Simon Josefsson  <jas@extundo.com>

	* gnus.texi (Top): Add SASL.

2007-10-27  Emanuele Giaquinta  <e.giaquinta@glauco.it>  (tiny change)

	* gnus-faq.texi ([5.12]): Remove reference to discontinued service.

2007-10-27  Reiner Steib  <Reiner.Steib@gmx.de>

	* gnus.texi (Troubleshooting): Adjust Gnus version number.

2007-10-27  Jay Belanger  <jay.p.belanger@gmail.com>

	* calc.texi (Formulas, Composition Basics): Lower the
	precedence of negation.

2007-10-25  Jonathan Yavner  <jyavner@member.fsf.org>

	* ses.texi (The Basics): Mention how to create a new spreadsheet.
	Mention the new three-letter column identifiers.
	(More on cell printing): Calculate-cell and truncate-cell are now `c'
	and `t' rather than `C-c C-c' and `C-c C-t'.  Mention the stupid error
	message when using `c' on an empty default with default printer.
	(Buffer-local variables in spreadsheets): `symbolic-formulas' was
	renamed to `ses--symbolic-formulas' some time ago.

2007-10-25  Jay Belanger  <jay.p.belanger@gmail.com>

	* calc.texi (Default Simplifications, Making Selections)
	(Customizing Calc): Clarify associativity of multiplication.

2007-10-23  Michael Albinus  <michael.albinus@gmx.de>

	* tramp.texi (Traces and Profiles): Simplify loop over
	`trace-function-background'.

2007-10-22  Juri Linkov  <juri@jurta.org>

	* dired-x.texi (Shell Command Guessing): Default values are now
	available by typing M-n instead of M-p.

2007-10-21  Michael Albinus  <michael.albinus@gmx.de>

	* tramp.texi (Cleanup remote connections): New section.
	(Password caching): Remove `tramp-clear-passwd'.
	It's not a command anymore.
	(Bug Reports): Add `tramp-bug' to function index.
	(Function Index, Variable Index): New nodes.
	(Remote shell setup): Describe `tramp-password-prompt-regexp'.

	* trampver.texi: Update release number.

2007-10-20  Jay Belanger  <jay.p.belanger@gmail.com>

	* calc.texi (History and Acknowledgements): Turn comment
	about integer size into past tense.
	(Time Zones): Remove pointer to Calc author's address.
	(Trigonometric and Hyperbolic Functions): Mention cotangent
	and hyperbolic cotangent.  Fix typo.

2007-10-10  Michael Albinus  <michael.albinus@gmx.de>

	Sync with Tramp 2.1.11.

	* trampver.texi: Update release number.

2007-10-06  Michael Albinus  <michael.albinus@gmx.de>

	* tramp.texi (External packages): New section.

2007-09-29  Juri Linkov  <juri@jurta.org>

	* info.texi (Help-Int): Document `L' (`Info-history').

2007-09-26  Carsten Dominik  <dominik@science.uva.nl>

	* org.texi: Change links to webpage and maintained email.
	(Remember): Promote to Chapter, significant changes.
	(Fast access to TODO states): New section.
	(Faces for TODO keywords): New section.
	(Export options): Example for #+DATE.
	(Progress logging): Section moved.

2007-09-26  Bill Wohler  <wohler@newt.com>

	* mh-e.texi (HTML): Mention binding of S-mouse-2 to
	browse-url-at-mouse.

2007-09-20  Eduard Wiebe  <usenet@pusto.de>  (tiny change)

	* flymake.texi (Customizable variables): Face names don't end in -face.
	Fix flymake-err-line-patterns template.
	(Example -- Configuring a tool called directly): Fix init-function.
	(Highlighting erroneous lines): Face names don't end in -face.

2007-09-18  Exal de Jesus Garcia Carrillo  <exal@gmx.de>  (tiny change)

	* erc.texi (Special-Features): Fix small typo.

2007-09-14  Michael Albinus  <michael.albinus@gmx.de>

	* tramp.texi (Filename Syntax): Provide links to "Inline methods"
	and "External transfer methods".

2007-09-13  Jay Belanger  <jay.p.belanger@gmail.com>

	* calc.texi (Predefined Units): Add some history.

2007-09-08  Michael Olson  <mwolson@gnu.org>

	* erc.texi (Copying): New section included from gpl.texi.
	This matches the look of the upstream ERC manual.

2007-09-07  Jay Belanger  <jay.p.belanger@gmail.com>

	* calc.texi (History and Acknowledgements): Adjust the "thanks".
	(Random Numbers): Clarify the distribution of `random'.

2007-09-06  Glenn Morris  <rgm@gnu.org>

	Move manual sources from man/ to subdirectories of doc/.
	Split into the Emacs manual in emacs/, and other manuals in misc/.
	Change all setfilename commands to use ../../info.
	* Makefile.in: Move the parts of the old man/Makefile.in that do not
	refer to the Emacs manual here.
	(infodir): New variable.
	(INFO_TARGETS, info): Use infodir.  Also used by all info targets.
	(cc-mode.texi, faq.texi): Update references to source file locations.
	* makefile.w32-in: Move the parts of the old man/makefile.w32-in that
	do not refer to the Emacs manual here.
	(infodir, MULTI_INSTALL_INFO, ENVADD): Go up one more level.

	* Makefile.in: Add `basename' versions of all info targets, for
	convenience when rebuilding just one manual.
	(../etc/GNU): Delete obsolete target.
	(.SUFFIXES): Use $(TEXI2DVI) rather than texi2dvi.
	(mostlyclean): Add *.op, *.ops.  Move *.aux *.cps *.fns *.kys *.pgs
	*.vrs *.toc here...
	(maintainer-clean): ...from here.

	* makefile.w32-in (../etc/GNU): Delete obsolete target.

2007-09-01  Jay Belanger  <jay.p.belanger@gmail.com>

	* calc.texi (Date Conversions): Clarify definition of
	Julian day numbering.
	(Date Forms): Clarify definition of Julian day numbering;
	add some history.

2007-08-30  Carsten Dominik  <dominik@science.uva.nl>

	* org.texi: Version 5.07.

2007-08-24  IRIE Tetsuya  <irie@t.email.ne.jp>  (tiny change)

	* message.texi (MIME): Replace mml-attach with mml-attach-file.

2007-08-22  Carsten Dominik  <dominik@science.uva.nl>

	* org.texi (Adding hyperlink types): New section.
	(Embedded LaTeX): Chapter updated because of LaTeX export.
	(LaTeX export): New section.
	(Using links out): New section.

2007-08-22  Glenn Morris  <rgm@gnu.org>

	* faq.texi (Learning how to do something): Refcards now in
	etc/refcards/ directory.

2007-08-22  Michael Albinus  <michael.albinus@gmx.de>

	* tramp.texi (Remote Programs): Persistency file must be cleared when
	changing `tramp-remote-path'.
	(Filename Syntax): Don't use @var{} constructs inside the @trampfn
	macro.

2007-08-17  Jay Belanger  <jay.p.belanger@gmail.com>

	* calc.texi: Move contents to beginning of file.
	(Algebraic Entry): Fix the formatting of an example.

2007-08-15  Jay Belanger  <jay.p.belanger@gmail.com>

	* calc.texi (Basic Operations on Units): Mention exact versus
	inexact conversions.

2007-08-14  Jay Belanger  <jay.p.belanger@gmail.com>

	* calc.texi (Basic Operations on Units): Mention default
	values for new units.
	(Quick Calculator Mode): Mention that binary format will
	be displayed.

2007-08-14  Katsumi Yamaoka  <yamaoka@jpl.org>

	* gnus.texi (Selecting a Group): Mention gnus-maximum-newsgroup.

2007-08-10  Katsumi Yamaoka  <yamaoka@jpl.org>

	* gnus.texi (NNTP): Mention nntp-xref-number-is-evil.

2007-08-08  Glenn Morris  <rgm@gnu.org>

	* gnus.texi, sieve.texi: Replace `iff'.

2007-08-03  Jay Belanger  <jay.p.belanger@gmail.com>

	* calc.texi (Basic Graphics): Mention the graphing of error
	forms.
	(Graphics Options): Mention how `g s' handles error forms.
	(Curve Fitting): Mention plotting the curves.
	(Standard Nonlinear Models): Add additional models.
	(Curve Fitting Details): Mention the Levenberg-Marquardt method.
	(Linear Fits): Correct result.

2007-08-01  Alan Mackenzie  <acm@muc.de>

	* cc-mode.texi (Mailing Lists and Bug Reports): Correct "-no-site-file"
	to "--no-site-file".

2007-07-29  Michael Albinus  <michael.albinus@gmx.de>

	* tramp.texi (Frequently Asked Questions): Point to mode line
	extension in Emacs 23.1.

	* trampver.texi: Update release number.

2007-07-27  Glenn Morris  <rgm@gnu.org>

	* calc.texi (Copying): Include license text from gpl.texi, rather than
	in-line.

2007-07-25  Glenn Morris  <rgm@gnu.org>

	* calc.texi (Copying): Replace license with GPLv3.

	* Relicense all FSF files to GPLv3 or later.

2007-07-22  Michael Albinus  <michael.albinus@gmx.de>

	Sync with Tramp 2.1.10.

	* tramp.texi (trampfn): Expand macro implementation in order to handle
	empty arguments.
	(trampfnmhl, trampfnuhl, trampfnhl): Remove macros.  Replace all
	occurrences by trampfn.
	(Frequently Asked Questions): Extend example code for host
	identification in the modeline.  Add bbdb to approaches shortening Tramp
	file names to be typed.

	* trampver.texi: Update release number.

2007-07-17  Michael Albinus  <michael.albinus@gmx.de>

	* tramp.texi: Move @setfilename ../info/tramp up, outside the header
	section.  Reported by <poti@potis.org>.
	(Remote processes): Arguments of the program to be debugged are taken
	literally.
	(Frequently Asked Questions): Simplify recentf example.

2007-07-14  Karl Berry  <karl@gnu.org>

	* info.texi (@copying): New Back-Cover Text.

	* info.texi (Quitting Info): Move to proper place in source.
	(Reported by Benno Schulenberg.)

2007-07-13  Eli Zaretskii  <eliz@gnu.org>

	* Makefile.in (../info/emacs-mime): Use --enable-encoding.

	* makefile.w32-in ($(infodir)/emacs-mime): Ditto.

	* emacs-mime.texi: Add @documentencoding directive.

2007-07-12  Nick Roberts  <nickrob@snap.net.nz>

	* tramp.texi (Remote processes): Add an anchor to the subsection
	"Running a debugger on a remote host".

2007-07-12  Michael Albinus  <michael.albinus@gmx.de>

	* tramp.texi (Remote processes): Don't call it "experimental" any
	longer.  Add subsection about running a debugger on a remote host.

2007-07-10  Carsten Dominik  <dominik@science.uva.nl>

	* org.texi (Properties and columns): Chapter rewritten.

2007-07-08  Michael Albinus  <michael.albinus@gmx.de>

	* tramp.texi:
	* trampver.texi: Migrate to Tramp 2.1.

2007-07-02  Carsten Dominik  <dominik@science.uva.nl>

	* org.texi (Properties): New chapter.

2007-07-02  Reiner Steib  <Reiner.Steib@gmx.de>

	* gnus-faq.texi ([3.2]): Fix locating of environment variables in the
	Control Panel.

	* gnus.texi (Misc Article): Add index entry for
	gnus-single-article-buffer.

2007-06-27  Andreas Seltenreich  <andreas@gate450.dyndns.org>

	* gnus.texi (Starting Up): Fix typo.

2007-06-25  Katsumi Yamaoka  <yamaoka@jpl.org>

	* gnus.texi (Asynchronous Fetching): Fix typo.

2007-06-20  Jay Belanger  <jay.p.belanger@gmail.com>

	* calc.texi:Change ifinfo to ifnottex (as appropriate) throughout.
	(About This Manual): Remove redundant information.
	(Getting Started): Mention author.
	(Basic Arithmetic, Customizing Calc): Make description of the
	variable `calc-multiplication-has-precedence' match its new effect.

2007-06-19  Jay Belanger  <jay.p.belanger@gmail.com>

	* calc.texi (Basic Arithmetic, Customizing Calc):
	Mention the variable `calc-multiplication-has-precedence'.

2007-06-19  Carsten Dominik  <dominik@science.uva.nl>

	* org.texi (Tag): Section swapped with node Timestamps.
	(Formula syntax for Lisp): Document new `L' flag.

2007-06-06  Andreas Seltenreich  <andreas@gate450.dyndns.org>

	* gnus.texi (Misc Group Stuff, Summary Buffer)
	(Server Commands, Article Keymap): Fix typo.  s/function/command/.

2007-06-06  Juanma Barranquero  <lekktu@gmail.com>

	* cc-mode.texi (Comment Commands, Getting Started, Style Variables):
	* gnus.texi (Article Buttons, Mail Source Customization)
	(Sending or Not Sending, Customizing NNDiary):
	* message.texi (Message Headers):
	* mh-e.texi (HTML): Fix typos.

2007-06-07  Michael Albinus  <michael.albinus@gmx.de>

	Sync with Tramp 2.0.56.

	* tramp.texi (Frequently Asked Questions): Improve ~/.zshrc
	settings.  Reported by Ted Zlatanov <tzz@lifelogs.com>.

2007-06-02  Chong Yidong  <cyd@stupidchicken.com>

	* Version 22.1 released.

2007-05-26  Michael Olson  <mwolson@gnu.org>

	* erc.texi (Modules): Fix references to completion modules.

2007-05-09  Reiner Steib  <Reiner.Steib@gmx.de>

	* gnus.texi (Running NNDiary): Use ~/.gnus.el instead of gnusrc.

2007-05-09  Didier Verna  <didier@xemacs.org>

	* gnus.texi (Email Based Diary): New.  Proper documentation for the
	nndiary back end and the gnus-diary library.

2007-05-03  Karl Berry  <karl@gnu.org>

	* .cvsignore (*.pdf): New entry.

	* texinfo.tex: Update from current version for better pdf generation.

2007-04-30  Reiner Steib  <Reiner.Steib@gmx.de>

	* gnus.texi (Article Highlighting): Clarify gnus-cite-parse-max-size.

2007-04-28  Glenn Morris  <rgm@gnu.org>

	* faq.texi (New in Emacs 22): Restore mention of python.el pending
	consideration of legal status.

2007-04-27  J.D. Smith  <jdsmith@as.arizona.edu>

	* idlwave.texi: Minor updates for IDLWAVE 6.1.

2007-04-24  Chong Yidong  <cyd@stupidchicken.com>

	* faq.texi (New in Emacs 22): python.el removed.

2007-04-23  Jay Belanger  <jay.p.belanger@gmail.com>

	* calc.texi (Reporting bugs): Update maintainer's address.

2007-04-22  Chong Yidong  <cyd@stupidchicken.com>

	* faq.texi (New in Emacs 22): Rename "tumme" to "image-dired".

2007-04-15  Jay Belanger  <belanger@truman.edu>

	* calc.texi (Title page): Remove the date.
	(Basic Arithmetic): Emphasize that / binds less strongly than *.
	(The Standard Calc Interface): Change trail title.
	(Floats): Mention that when non-decimal floats are entered, only
	approximations are stored.
	(Copying): Move to the appendices.
	(GNU Free Documentation License): Add as an appendix.

2007-04-15  Chong Yidong  <cyd@stupidchicken.com>

	* ada-mode.texi, autotype.texi, cc-mode.texi, cl.texi:
	* dired-x.texi, ebrowse.texi, ediff.texi:
	* emacs-mime.texi, erc.texi, eshell.texi:
	* eudc.texi, flymake.texi, forms.texi, gnus.texi:
	* idlwave.texi, message.texi, newsticker.texi, org.texi:
	* pcl-cvs.texi, pgg.texi, rcirc.texi, reftex.texi, sc.texi:
	* ses.texi, sieve.texi, smtpmail.texi, speedbar.texi:
	* tramp.texi, url.texi, vip.texi, viper.texi, widget.texi:
	* woman.texi: Include GFDL.

	* doclicense.texi: Remove node heading, so that it can be included by
	other files.

	* dired-x.texi: Relicence under GFDL.  Remove date from title page.

	* calc.texi (Algebraic Tutorial): Emphasize that / binds less strongly
	than *.

2007-04-14  Carsten Dominik  <dominik@science.uva.nl>

	* org.texi (Formula syntax for Calc): Emphasize the operator precedence
	in Calc.

2007-04-09  Romain Francoise  <romain@orebokech.com>

	* faq.texi (New in Emacs 22): Mention improvements to the Windows and
	Mac OS ports.  Make it clear that mouse-1 complements and doesn't
	replace mouse-2.

2007-04-08  Chong Yidong  <cyd@stupidchicken.com>

	* woman.texi (Word at point, Interface Options): woman-topic-at-point
	renamed to woman-use-topic-at-point.  Document new behavior.

2007-04-08  Richard Stallman  <rms@gnu.org>

	* url.texi: Fix some indexing.
	(Disk Caching): Drop discussion of old/other Emacs versions.

2007-04-07  Chong Yidong  <cyd@stupidchicken.com>

	* url.texi (Disk Caching): Say Emacs 21 "and later".

	* cc-mode.texi (Font Locking Preliminaries): Link to Emacs manual node
	on Font locking which now mentions JIT lock.

2007-04-01  Michael Olson  <mwolson@gnu.org>

	* erc.texi: Update for the ERC 5.2 release.

2007-03-31  David Kastrup  <dak@gnu.org>

	* woman.texi (Topic, Interface Options): Explain changes semantics of
	woman-manpath in order to consider MANPATH_MAP entries.

2007-03-31  Eli Zaretskii  <eliz@gnu.org>

	* emacs-mime.texi (Non-MIME): Postscript -> PostScript.

2007-03-26  Richard Stallman  <rms@gnu.org>

	* pgg.texi (Caching passphrase): Clean up previous change.

2007-03-25  Thien-Thi Nguyen  <ttn@gnu.org>

	* gnus.texi (Setting Process Marks): Fix typo.

2007-03-25  Romain Francoise  <romain@orebokech.com>

	* faq.texi (New in Emacs 22): Reorganize using an itemized list for
	readability, and include various fixes by Daniel Brockman, Nick Roberts
	and Dieter Wilhelm.

2007-03-24  Thien-Thi Nguyen  <ttn@gnu.org>

	* gnus.texi (Splitting Mail): Reword "splitting"-as-adj to be -as-noun.

	* gnus.texi (Mail Source Specifiers): Fix typo.

2007-03-22  Ralf Angeli  <angeli@caeruleus.net>

	* reftex.texi (Imprint): Update maintainer information.

2007-03-15  Katsumi Yamaoka  <yamaoka@jpl.org>

	* message.texi (Message Buffers): Update documentation for
	message-generate-new-buffers.

2007-03-15  Daiki Ueno  <ueno@unixuser.org>

	* pgg.texi (Caching passphrase): Describe pgg-passphrase-coding-system.

2007-03-21  Glenn Morris  <rgm@gnu.org>

	* eshell.texi (Known problems): Emacs 22 comes with eshell 2.4.2.

2007-03-19  Chong Yidong  <cyd@stupidchicken.com>

	* eshell.texi (Known problems): Emacs 21 -> 22.

	* cc-mode.texi (Performance Issues): Update note about 21.3 to 22.1.

2007-03-18  Jay Belanger  <belanger@truman.edu>

	* calc.texi (Time Zones): Mention that the DST rules changed in 2007.

2007-03-12  Glenn Morris  <rgm@gnu.org>

	* calc.texi (Time Zones): Switch to new North America DST rule.

	* calc.texi: Replace "daylight savings" with "daylight
	saving" in text throughout.

2007-03-11  Andreas Seltenreich  <uwi7@rz.uni-karlsruhe.de>

	* gnus.texi (Mail and Post): Update documentation for gnus-user-agent.
	The variable now uses a list of symbols instead of just a symbol.
	Reported by Christoph Conrad <christoph.conrad@gmx.de>.

2007-03-06  Romain Francoise  <romain@orebokech.com>

	* faq.texi (New in Emacs 22): Don't say "now" too much.  Add MH-E to
	new packages, and mention Gnus update.

2007-02-27  Katsumi Yamaoka  <yamaoka@jpl.org>

	* gnus.texi (NNTP): Mention nntp-never-echoes-commands and
	nntp-open-connection-functions-never-echo-commands.

2007-02-27  Chong Yidong  <cyd@stupidchicken.com>

	* pgg.texi (Caching passphrase): Document gpg-agent usage, gpg-agent
	problems on the console, and security risk in not using gpg-agent.

2007-02-25  Carsten Dominik  <dominik@science.uva.nl>

	* org.texi (The spreadsheet): Rename from "Table calculations".
	Completely reorganized and rewritten.
	(CamelCase links): Section removed.
	(Repeating items): New section.
	(Tracking TODO state changes): New section.
	(Agenda views): Chapter reorganized and rewritten.
	(HTML export): Section rewritten.
	(Tables in arbitrary syntax): New section.
	(Summary): Better feature summary.
	(Activation): Document problem with cut-and-paste of Lisp code
	from PDF files.
	(Visibility cycling): Document indirect buffer use.
	(Structure editing): Document sorting.
	(Remember): Section rewritten.
	(Time stamps): Better description of time stamp types.
	(Tag searches): Document regular expression search for tags.
	(Stuck projects): New section.
	(In-buffer settings): New keywords.
	(History and Acknowledgments): Update description.

2007-02-24  Alan Mackenzie  <acm@muc.de>

	* cc-mode.texi (Movement Commands): Insert two missing command names.
	(Getting Started): Slight wording correction (use conditional).

2007-02-22  Kim F. Storm  <storm@cua.dk>

	* widget.texi (User Interface, Basic Types): Document need to put some
	text before the %v escape in :format string in editable-field widget.

2007-02-18  Romain Francoise  <romain@orebokech.com>

	* pcl-cvs.texi (Miscellaneous commands): q runs `cvs-bury-buffer', not
	`cvs-mode-quit'.

2007-02-10  Markus Triska  <markus.triska@gmx.at>

	* widget.texi (Programming Example): Put constant strings in :format.

2007-02-07  Juanma Barranquero  <lekktu@gmail.com>

	* faq.texi (Fullscreen mode on MS-Windows): New node.

2007-02-04  David Kastrup  <dak@gnu.org>

	* faq.texi (AUCTeX): Update version number.  Should probably be done
	for other packages as well.

2007-01-28  Andreas Seltenreich  <uwi7@rz.uni-karlsruhe.de>

	* gnus.texi (Batching Agents): Fix example.  Reported by Tassilo Horn
	<tassilo@member.fsf.org>.

2007-01-20  Markus Triska  <markus.triska@gmx.at>

	* flymake.texi (Flymake mode): find-file-hook instead of ...-hooks.

2007-01-13  Michael Olson  <mwolson@gnu.org>

	* erc.texi (Modules): Mention capab-identify module.

2007-01-05  Michael Olson  <mwolson@gnu.org>

	* erc.texi (Getting Started): Update for /RECONNECT command.

2007-01-04  Richard Stallman  <rms@gnu.org>

	* ebrowse.texi: Change C-c b to C-c C-m.

2007-01-03  Reiner Steib  <Reiner.Steib@gmx.de>

	* gnus.texi (Customizing Articles): Use index entries for gnus-treat-*
	variables only in info to avoid redundant entries in the printed
	manual.

2007-01-02  Daiki Ueno  <ueno@unixuser.org>

	* message.texi (Using PGP/MIME): Document gpg-agent usage.

2007-01-02  Reiner Steib  <Reiner.Steib@gmx.de>

	* message.texi (Security): Split into sub-nodes.

2007-01-01  Alan Mackenzie  <acm@muc.de>

	* cc-mode.texi ("Limitations and Known Bugs"): Document problems with
	eval-after-load in Emacs <=21 and a workaround.  Document that
	trigraphs are not supported.

2007-01-01  Alan Mackenzie  <acm@muc.de>

	* cc-mode.texi ("Filling and Breaking"): Amend the doc for
	c-context-line-break.  When invoked within a string, preserve
	whitespace.  Add a backslash only when also in a macro.

2007-01-01  Alan Mackenzie  <acm@muc.de>

	* cc-mode.texi ("Choosing a Style"): Mention c-file-style.

2007-01-01  Alan Mackenzie  <acm@muc.de>

	* cc-mode.texi ("Movement Commands", "Sample .emacs File"): C-M-[ae]
	are now bound by default to c-\(beginning\|end\)-of-defun by default.

2007-01-01  Alan Mackenzie  <acm@muc.de>

	* cc-mode.texi ("Other Commands"): Move c-set-style (C-c .) here from
	"Choosing a Style".

	* cc-mode.texi ("Styles"): Add @dfn{style}.

2006-12-30  Michael Albinus  <michael.albinus@gmx.de>

	Sync with Tramp 2.0.55.

	* trampver.texi: Update release number.

2006-12-29  Reiner Steib  <Reiner.Steib@gmx.de>

	* gnus.texi (Customizing Articles): Add index entries for all
	gnus-treat-* variables.

2006-12-29  Jouni K. Seppänen  <jks@iki.fi>

	* gnus.texi (IMAP): Fix incorrect explanation of
	nnimap-search-uids-not-since-is-evil in documentation for
	nnimap-expunge-search-string.

2006-12-27  Reiner Steib  <Reiner.Steib@gmx.de>

	* gnus.texi (ifile spam filtering): Rename spam-ifile-database-path to
	spam-ifile-database.

2006-12-26  Reiner Steib  <Reiner.Steib@gmx.de>

	* gnus.texi (Spam Package Configuration Examples): Don't encourage to
	rebind C-s.

2006-12-26  Jouni K. Seppänen  <jks@iki.fi>

	* gnus.texi (Group Parameters, Group Maintenance, Topic Commands)
	(Mail Group Commands, Expiring Mail, IMAP): Add index entries for
	"expiring mail".
	(IMAP): Document nnimap-search-uids-not-since-is-evil and
	nnimap-nov-is-evil.

2006-12-25  Kevin Ryde  <user42@zip.com.au>

	* cl.texi (Sorting Sequences): In sort*, add a little cautionary note
	about the key procedure being used heavily.

2006-12-24  Chong Yidong  <cyd@stupidchicken.com>

	* pgg.texi (Caching passphrase): Default for pgg-gpg-use-agent changed
	to t.
	(Prerequisites): Add explanation about gpg-agent.

2006-12-22  Kevin Ryde  <user42@zip.com.au>

	* cl.texi (Sorting Sequences): Typo in sort*, example showed plain
	"sort" instead of "sort*".

2006-12-19  Richard Stallman  <rms@gnu.org>

	* calc.texi (History and Acknowledgements): Recognize that Emacs
	now does have floating point.

2006-12-19  Michael Albinus  <michael.albinus@gmx.de>

	* tramp.texi (External transfer methods): Describe new method `scpc'.

2006-12-17  Sascha Wilde  <wilde@sha-bang.de>

	* pgg.texi: Added short note on gpg-agent to the introduction.

2006-12-13  Reiner Steib  <Reiner.Steib@gmx.de>

	* gnus.texi (Hiding Headers): Document that `long-to' and `many-to'
	also applies to Cc.

2006-12-12  Reiner Steib  <Reiner.Steib@gmx.de>

	* gnus.texi (X-Face): Clarify.  Say which programs are required
	on Windows.

2006-12-08  Michael Olson  <mwolson@gnu.org>

	* erc.texi (Modules): Remove documentation for list module.

2006-12-05  Michaël Cadilhac  <michael.cadilhac@lrde.org>

	* faq.texi (^M in the shell buffer): Ditto.

2006-11-20  Michael Olson  <mwolson@gnu.org>

	* erc.texi: Call this the 5.2 stable pre-release of ERC.

2006-11-17  Carsten Dominik  <dominik@science.uva.nl>

	* org.texi: Fix typos.
	(Agenda commands): Document `C-k'.

2006-11-16  Eli Zaretskii  <eliz@gnu.org>

	* url.texi (http/https): Fix a typo in the HTTP URL.

2006-11-14  Stephen Leake  <stephen_leake@stephe-leake.org>

	* ada-mode.texi: Total rewrite.

2006-11-13  Carsten Dominik  <dominik@science.uva.nl>

	* org.texi: Minor typo fixes.

2006-11-13  Bill Wohler  <wohler@newt.com>

	Release MH-E manual version 8.0.3.

	* mh-e.texi (VERSION, EDITION, UPDATED, UPDATE-MONTH): Update for
	release 8.0.3.

	* mh-e.texi (Incorporating Mail): Use output of "mhparam Path"
	to set MAILDIR.
	(Reading Mail): Document the customization of read-mail-command
	for MH-E.
	(Viewing Attachments): Document mm-discouraged-alternatives.
	(Tool Bar): Fix Texinfo for mh-xemacs-use-tool-bar-flag.
	(Junk): Add more information about the settings of mh-junk-background
	in a program.  Add /usr/bin/mh to PATH in examples.

2006-11-12  Richard Stallman  <rms@gnu.org>

	* woman.texi: Update author address but say he no longer maintains it.

2006-11-10  Carsten Dominik  <carsten.dominik@gmail.com>

	* org.texi (ARCHIVE tag): Document C-TAB for forcing cycling of
	archived trees.
	(Checkboxes): Section moved to chapter 5, and extended.
	(The date/time prompt): New section.
	(Link abbreviations): New section.
	(Presentation and sorting): New section.
	(Custom agenda views): Section completely rewritten.
	(Summary): Compare with Planner.
	(Feedback): More info about creating backtraces.
	(Plain lists): Modify example.
	(Breaking down tasks): New section.
	(Custom time format): New section.
	(Time stamps): Document inactive timestamps.
	(Setting tags): More details about fast tag selection.
	(Block agenda): New section.
	(Custom agenda views): Section rewritten.
	(Block agenda): New section.

2006-11-07  Michael Albinus  <michael.albinus@gmx.de>

	* tramp.texi (Configuration): scp is the default method.
	(Default Method): Use ssh as example for another method.

2006-10-27  Richard Stallman  <rms@gnu.org>

	* woman.texi: Downcase nroff/troff/roff.
	(Installation): Chapter deleted.  Some xrefs deleted.
	(Background): woman doesn't advise man ;-).

2006-10-26  Roberto Rodríguez  <lanubeblanca@googlemail.com>  (tiny change)

	* ada-mode.texi (Project files, Identifier completion)
	(Automatic Casing, Debugging, Using non-standard file names)
	(Working Remotely): Fix typos.

2006-10-20  Masatake YAMATO  <jet@gyve.org>

	* cc-mode.texi (Sample .emacs File): Add missing `)' in
	sample code `my-c-initialization-hook'.

2006-10-19  Stuart D. Herring  <herring@lanl.gov>

	* widget.texi: Fix typos.

2006-10-19  Michael Albinus  <michael.albinus@gmx.de>

	* tramp.texi (Frequently Asked Questions): Remove questions marked with
	"???".  There have been no complaints for years, so the information
	must be appropriate.

2006-10-16  Richard Stallman  <rms@gnu.org>

	* widget.texi: Use @var instead of capitalization.
	Clarify many widget type descriptions.

2006-10-13  Andreas Seltenreich  <uwi7@rz.uni-karlsruhe.de>

	* gnus.texi (Other modes): Fix typo.  Add alternative index entry for
	gnus-dired-attach.
	(Selecting a Group): Fix typo.

2006-10-12  Roberto Rodríguez  <lanubeblanca@googlemail.com>  (tiny change)

	* widget.texi: Fix typos.

2006-10-06  Reiner Steib  <Reiner.Steib@gmx.de>

	* gnus.texi (Image Enhancements): Update for Emacs 22.

	* gnus-faq.texi ([1.3]): Update.

2006-10-06  Richard Stallman  <rms@gnu.org>

	* faq.texi (Displaying the current line or column):
	Delete "As of Emacs 20".

2006-10-06  Romain Francoise  <romain@orebokech.com>

	* faq.texi (VM): VM works with Emacs 22 too.

2006-10-06  Richard Stallman  <rms@gnu.org>

	* ebrowse.texi: Remove Emacs version "21" from title.

2006-10-02  Reiner Steib  <Reiner.Steib@gmx.de>

	* gnus.texi (Foreign Groups): Say where change of editing commands are
	stored.  Add reference to `gnus-parameters'.

2006-09-15  Jay Belanger  <belanger@truman.edu>

	* calc.texi, mh-e.texi (GNU GENERAL PUBLIC LICENSE):
	Change "Library Public License" to "Lesser Public License"
	throughout.  Use "yyyy" to represent year.

2006-09-15  Carsten Dominik  <dominik@science.uva.nl>

	* org.texi (Setting tags): Typo fix.

2006-09-14  Reiner Steib  <Reiner.Steib@gmx.de>

	* gnus.texi (Oort Gnus): Add @xref for `mm-fill-flowed'.

2006-09-12  Reiner Steib  <Reiner.Steib@gmx.de>

	* reftex.texi (Citations Outside LaTeX): Simplify lisp example.

2006-09-12  Paul Eggert  <eggert@cs.ucla.edu>

	* faq.texi (Escape sequences in shell output): EMACS is now set
	to Emacs's absolute file name, not to "t".
	(^M in the shell buffer): Likewise.

2006-09-11  Reiner Steib  <Reiner.Steib@gmx.de>

	* gnus.texi (Mail Source Specifiers): Mention problem of duplicate
	mails with pop3-leave-mail-on-server.  Fix wording.
	(Limiting): Improve gnus-summary-limit-to-articles.
	(X-Face): Fix typo.

2006-09-11  Simon Josefsson  <jas@extundo.com>

	* smtpmail.texi (Authentication): Explain TLS and SSL better, based on
	suggested by Phillip Lord <phillip.lord@newcastle.ac.uk>.

2006-09-06  Simon Josefsson  <jas@extundo.com>

	* smtpmail.texi (Authentication): Mention SSL.

2006-09-03  Diane Murray  <disumu@x3y2z1.net>

	* erc.texi (Getting Started, Connecting): Change erc-select to erc.

2006-09-01  Eli Zaretskii  <eliz@gnu.org>

	* rcirc.texi (Internet Relay Chat, Useful IRC commands):
	Don't use @indicateurl.

	* cc-mode.texi (Subword Movement): Don't use @headitem.
	(Custom Braces, Clean-ups): Don't use @tie.

2006-08-29  Michael Albinus  <michael.albinus@gmx.de>

	Sync with Tramp 2.0.54.

	* tramp.texi (Bug Reports): The Tramp mailing list is moderated now.
	Suggested by Adrian Phillips <a.phillips@met.no>.

2006-08-15  Carsten Dominik  <dominik@science.uva.nl>

	* org.texi (Installation, Activation): Split from Installation and
	Activation.
	(Clocking work time): Document new features.

2006-08-13  Alex Schroeder  <alex@gnu.org>

	* rcirc.texi (Configuration): Use correct variable in rcirc-authinfo
	example.

2006-08-12  Eli Zaretskii  <eliz@gnu.org>

	* faq.texi (How to add fonts): New node.

2006-08-05  Romain Francoise  <romain@orebokech.com>

	* faq.texi (New in Emacs 22): Expand.

2006-08-03  Michael Olson  <mwolson@gnu.org>

	* erc.texi: Update for ERC 5.1.4.

2006-07-28  Katsumi Yamaoka  <yamaoka@jpl.org>

	* gnus.texi (Oort Gnus): Mention that the Lisp files are now installed
	in .../site-lisp/gnus/ by default.
	[ From gnus-news.texi in the trunk. ]

2006-07-27  Reiner Steib  <Reiner.Steib@gmx.de>

	* gnus.texi (MIME Commands): Additions for yEnc.

2006-07-24  Richard Stallman  <rms@gnu.org>

	* pgg.texi, org.texi, info.texi, forms.texi, flymake.texi:
	* faq.texi: Move periods and commas inside quotes.

2006-07-20  Jay Belanger  <belanger@truman.edu>

	* calc.texi (Error forms): Mention M-+ keybinding for `calc-plus-minus'.

2006-07-18  Chong Yidong  <cyd@stupidchicken.com>

	* faq.texi (Security risks with Emacs): Document Emacs 22
	file-local-variable mechanism.

2006-07-12  Michael Olson  <mwolson@gnu.org>

	* erc.texi: Update for ERC 5.1.3.

2006-07-12  Alex Schroeder  <alex@gnu.org>

	* rcirc.texi: Fix typos.
	(Getting started with rcirc): New calling convention for M-x irc.
	Mention #rcirc.  Removed channel tracking.
	(Configuration): Change the names of all variables that got changed
	recently, eg. rcirc-server to rcirc-default-server.  Added
	documentation for rcirc-authinfo, some background for Bitlbee, and
	rcirc-track-minor-mode.
	(Scrolling conservatively): Fix the xref from Auto Scrolling to just
	Scrolling.
	(Reconnecting after you have lost the connection): Fix example code
	to match code changes.

2006-07-10  Nick Roberts  <nickrob@snap.net.nz>

	* gnus.texi, message.texi: Fix typos.

2006-07-07  Carsten Dominik  <dominik@science.uva.nl>

	* org.texi (Exporting): Document `C-c C-e' as the prefix for exporting
	commands.
	(Global TODO list): Document the use of the variables
	`org-agenda-todo-ignore-scheduled' and
	`org-agenda-todo-list-sublevels'.

2006-07-05  Richard Stallman  <rms@gnu.org>

	* faq.texi (Scrolling only one line): Fix xref.

2006-07-05  Thien-Thi Nguyen  <ttn@gnu.org>

	* faq.texi (Evaluating Emacs Lisp code):
	Throughout, replace eval-current-buffer with eval-buffer.

2006-07-03  Richard Stallman  <rms@gnu.org>

	* rcirc.texi (Scrolling conservatively): Fix xref.

	* pcl-cvs.texi (Viewing differences): Usage fix.

2006-07-03  Carsten Dominik  <dominik@science.uva.nl>

	* org.texi (Agenda commands): Document `s' key to save all org-mode
	buffers.

2006-06-30  Ralf Angeli  <angeli@caeruleus.net>

	* pcl-cvs.texi (Customizing Faces): Remove -face suffix from face
	names.  Mention `cvs-msg' face.

2006-06-29  Carsten Dominik  <dominik@science.uva.nl>

	* org.texi (Checkboxes): New section.

2006-06-28  Carsten Dominik  <dominik@science.uva.nl>

	* org.texi (Embedded LaTeX): Fix typos and implement small improvements
	throughout this chapter.

2006-06-27  Chong Yidong  <cyd@stupidchicken.com>

	* info.texi (Help-Small-Screen): Clarify placement of "All" and "Top"
	text for standalone vs Emacs info.
	(Help): Clarify header line description.  Use mouse-1 for clicks.
	(Help-P): Use mouse-1 for clicks.
	(Help-^L): "Top" and "All" not displayed with dashes in Emacs.
	(Help-^L, Help-M, Help-Int, Search Index, Go to node)
	(Choose menu subtopic): Remove gratuitous Emacs command names.
	(Help-FOO): Put usual behavior first.
	(Help-Xref): Clicking on xrefs works in Emacs.
	(Search Text): Clarify what the default behavior is.
	(Create Info buffer): Fix Emacs window/X window confusion.
	(Emacs Info Variables): Fix for new Emacs init file behavior.

2006-06-24  Andreas Seltenreich  <uwi7@rz.uni-karlsruhe.de>

	* gnus.texi (Summary Buffer Lines): Fix typo.

2006-06-23  Carsten Dominik  <dominik@science.uva.nl>

	* org.texi (Embedded LaTeX): New chapter.
	(Archiving): Section rewritten.
	(Enhancing text): Some parts moved to the new chapter about LaTeX.

2006-06-20  Bill Wohler  <wohler@newt.com>

	Release MH-E manual version 8.0.1.

	* mh-e.texi (VERSION, EDITION, UPDATED, UPDATE-MONTH): Update for
	release 8.0.1.
	(Preface): Depend on GNU mailutils 1.0 and higher.

2006-06-19  Katsumi Yamaoka  <yamaoka@jpl.org>

	* message.texi (News Headers): Update message-syntax-checks section.

2006-06-19  Karl Berry  <karl@gnu.org>

	* info.texi (Advanced): Mention C-q, especially with ?.

2006-06-19  Carsten Dominik  <dominik@science.uva.nl>

	* org.texi (Publishing links): Document the `:link-validation-function'
	property.
	(Extensions and Hacking): New chapter, includes some sections of the
	"Miscellaneous" chapter.

2006-06-10  Carsten Dominik  <dominik@science.uva.nl>

	* org.texi (Progress logging): New section.

2006-06-06  Carsten Dominik  <dominik@science.uva.nl>

	* org.texi (ASCII export): Document indentation adaptation.
	(Setting tags): Document mutually-exclusive tags.

2006-06-05  Romain Francoise  <romain@orebokech.com>

	* url.texi (irc): Mention new funs `url-irc-rcirc' and `url-irc-erc'.
	Fix typo.

	* gnus-faq.texi (Question 8.6): Update reference to the Gnus
	channel (#gnus@irc.freenode.net).
	Fix typos.  Update copyright notice.

	* cc-mode.texi (Getting Started, Indentation Commands, Config Basics)
	(Custom Filling and Breaking, Custom Braces, Syntactic Symbols)
	(Line-Up Functions, Custom Macros):
	* ediff.texi (Window and Frame Configuration)
	(Highlighting Difference Regions):
	* emacs-mime.texi (Display Customization):
	* erc.texi (History):
	* eshell.texi (Known problems):
	* eudc.texi (Overview, BBDB):
	* gnus.texi (NNTP, IMAP, Advanced Scoring Examples)
	(The problem of spam, SpamOracle, Extending the Spam package)
	(Conformity, Terminology):
	* idlwave.texi (Routine Info)
	(Class and Keyword Inheritance, Padding Operators)
	(Breakpoints and Stepping, Electric Debug Mode)
	(Examining Variables, Troubleshooting):
	* org.texi (Creating timestamps):
	* reftex.texi (Commands, Options, Changes):
	* tramp.texi (Inline methods, Password caching)
	(Auto-save and Backup, Issues):
	* vip.texi (Files, Commands in Insert Mode):
	* viper.texi (Emacs Preliminaries, States in Viper)
	(Packages that Change Keymaps, Viper Specials, Groundwork):
	Fix various typos.

2006-05-31  Michael Ernst  <mernst@alum.mit.edu>

	* ediff.texi: Fix typos.

2006-05-30  Carsten Dominik  <dominik@science.uva.nl>

	* org.texi: Small typo fixes.

2006-05-29  Stefan Monnier  <monnier@iro.umontreal.ca>

	* viper.texi (Viper Specials):
	* gnus.texi (Example Setup):
	* faq.texi (Backspace invokes help):
	* dired-x.texi (Optional Installation Dired Jump):
	* calc.texi (Defining Simple Commands): Use ;; instead of ;;; to better
	follow coding conventions.

2006-05-29  Michael Albinus  <michael.albinus@gmx.de>

	* tramp.texi (Frequently Asked Questions): Disable zsh zle.

2006-05-27  Thien-Thi Nguyen  <ttn@gnu.org>

	* pcl-cvs.texi: Fix typos.
	(Customization): Say "us".

2006-05-26  Eli Zaretskii  <eliz@gnu.org>

	* org.texi: Remove bogus @setfilename.

2006-05-26  Carsten Dominik  <dominik@science.uva.nl>

	* org.texi (ASCII export): Omit command name.
	(HTML export): Add prefix to all lines in Local Variable example.
	(Acknowledgments): Typeset names in italics.

2006-05-24  Carsten Dominik  <dominik@science.uva.nl>

	* org.texi (Plain lists): Add new item navigation commands.
	(External links): Document elisp and info links.
	(Custom searches): New section.
	(Publishing): New chapter.
	(HTML export): Include a list of supported CSS classes.
	(Setting tags): Describe the fast-tag-setting interface.

2006-05-20  Luc Teirlinck  <teirllm@auburn.edu>

	* dired-x.texi: ifinfo -> ifnottex.

2006-05-18  Reiner Steib  <Reiner.Steib@gmx.de>

	* gnus.texi (Saving Articles): Clarify gnus-summary-save-article-mail.

2006-05-12  Reiner Steib  <Reiner.Steib@gmx.de>

	* message.texi (Interface): Add tool bar customization.
	(MIME): Index and text additions for mml-attach.
	(MIME): Describe mml-dnd-protocol-alist and
	mml-dnd-attach-options.

	* gnus.texi (Oort Gnus): Reorder entries in sections.
	Fix some entries.
	(Starting Up): Add references to "Emacs for Heathens" and to
	"Finding the News".  Add user-full-name and user-mail-address.
	(Group Buffer Format): Add tool bar customization and update.
	(Summary Buffer): Add tool bar customization.
	(Posting Styles): Add message-alternative-emails.

2006-05-09  Michael Albinus  <michael.albinus@gmx.de>

	* tramp.texi (Filename completion): Improve wording.

2006-05-07  Romain Francoise  <romain@orebokech.com>

	* faq.texi (Using regular expressions): Fix typo.
	(Packages that do not come with Emacs): Fix capitalization.
	(Replacing text across multiple files): Expand node to explain how
	to use `dired-do-query-replace-regexp' in more detail, based on
	suggestion by Eric Hanchrow <offby1@blarg.net>.

2006-05-06  Michael Albinus  <michael.albinus@gmx.de>

	* tramp.texi (Filename completion): Completion of remote files'
	method, user name and host name is active only in partial
	completion mode.

2006-05-06  Bill Wohler  <wohler@newt.com>

	Release MH-E manual version 8.0.

	* mh-e.texi (VERSION, EDITION, UPDATED, UPDATE-MONTH): Update for
	release 8.0.

2006-05-06  Bill Wohler  <wohler@newt.com>

	* mh-e.texi (MH-BOOK-HOME): Change from
	http://www.ics.uci.edu/~mh/book/mh to
	http://rand-mh.sourceforge.net/book/mh.
	Replace .htm suffix with .html for MH book files.
	(Using This Manual): Update key binding for getting relevant
	chapter in Info from command key.
	(Ranges): Fix itemx.

2006-05-05  Karl Berry  <karl@gnu.org>

	* texinfo.tex (\definetextfonsizexi, \definetextfonsizex): New cmds.
	(\fonttextsize): New user-level command to change text font size.

2006-04-26  Reiner Steib  <Reiner.Steib@gmx.de>

	* pgg.texi (Caching passphrase): Fix markup and typos.  Simplify.

2006-04-26  Sascha Wilde  <wilde@sha-bang.de>  (tiny change)

	* pgg.texi (Caching passphrase): Add pgg-gpg-use-agent.

2006-04-24  Bill Wohler  <wohler@newt.com>

	* mh-e.texi (Getting Started): Make it more explicit that you need
	to install MH.  Add pointers to current MH implementations.

2006-04-21  Bill Wohler  <wohler@newt.com>

	Release MH-E manual version 7.94.

	* mh-e.texi (VERSION, EDITION, UPDATED, UPDATE-MONTH): Update for
	release 7.94.

2006-04-21  Carsten Dominik  <dominik@science.uva.nl>

	* org.texi: Many small fixes.
	(Handling links): Rename from "Managing links".

2006-04-20  Reiner Steib  <Reiner.Steib@gmx.de>

	* gnus.texi (Spam Statistics Package): Fix typo in @pxref.
	(Splitting mail using spam-stat): Fix @xref.

2006-04-20  Chong Yidong  <cyd@stupidchicken.com>

	* gnus.texi (Spam Package): Major revision of the text.
	Previously this node was "Filtering Spam Using The Spam ELisp Package".

2006-04-20  Carsten Dominik  <dominik@science.uva.nl>

	* org.texi (Time stamps): Better explanation of the purpose of
	different time stamps.
	(Structure editing, Plain lists): More details on how new items
	and headings are inserted.

2006-04-18  Carsten Dominik  <dominik@science.uva.nl>

	* org.texi (Formula syntax): Fix link to Calc Manual.

2006-04-17  Reiner Steib  <Reiner.Steib@gmx.de>

	* gnus.texi (Emacsen): Don't support Emacs 20.7 and XEmacs 21.1.

2006-04-17  Bill Wohler  <wohler@newt.com>

	* mh-e.texi (Folders): Update mh-before-quit-hook and
	mh-quit-hook example with code that removes the buffers rather
	than just bury them.

2006-04-17  Michael Albinus  <michael.albinus@gmx.de>

	Sync with Tramp 2.0.53.

2006-04-13  Carsten Dominik  <dominik@science.uva.nl>

	* org.texi (Updating settings): New section.
	(Visibility cycling): Better names for the startup folding
	options.
	(Exporting): Completely restructured.
	(The very busy C-c C-c key): New section.
	(Summary of in-buffer settings): New section.

2006-04-11  Reiner Steib  <Reiner.Steib@gmx.de>

	* gnus.texi, gnus-faq.texi, message.texi: Gnus v5.10.8 is released.

2006-04-10  Reiner Steib  <Reiner.Steib@gmx.de>

	* gnus.texi (Misc Group Stuff, Summary Buffer, Article Keymap)
	(Server Commands): Key `v' is reserved for users.

2006-04-11  Carsten Dominik  <dominik@science.uva.nl>

	* org.texi (Link format): New section, emphasis on bracket links.
	(External links): Document bracket links.
	(FAQ): Expand to cover shell links and the new link format.

2006-04-09  Kevin Ryde  <user42@zip.com.au>

	* org.texi (Formula syntax): Typo in node name of calc-eval xref.

2006-04-07  Reiner Steib  <Reiner.Steib@gmx.de>

	* gnus.texi (Summary Buffer Lines): Add `*'.

2006-04-07  Jochen Küpper  <jochen@fhi-berlin.mpg.de>

	* gnus.texi (Group Parameters):
	Mention gnus-permanently-visible-groups.

2006-04-06  Katsumi Yamaoka  <yamaoka@jpl.org>

	* gnus.texi (Face): Fix typo.

2006-04-05  Reiner Steib  <Reiner.Steib@gmx.de>

	* gnus.texi (X-Face): Clarify.
	(Face): Need Emacs with PNG support.

2006-04-06  Richard Stallman  <rms@gnu.org>

	* idlwave.texi: Delete the blocks "not suitable for inclusion with
	Emacs".

2006-04-06  J.D. Smith  <jdsmith@as.arizona.edu>

	* idlwave.texi: Updated for IDLWAVE version 6.0, factoring out
	blocks not suitable for inclusion with Emacs using variable
	PARTOFEMACS.

2006-04-04  Simon Josefsson  <jas@extundo.com>

	* gnus.texi (Security): Improve.

2006-04-02  Karl Berry  <karl@gnu.org>

	* texinfo.tex: Update to current version (2006-03-21.13).

2006-04-02  Bill Wohler  <wohler@newt.com>

	* mh-e.texi (Getting Started, Junk, Bug Reports)
	(MH FAQ and Support): Fix URLs.

2006-03-31  Romain Francoise  <romain@orebokech.com>

	* gnus.texi (Virtual Groups): `nnvirtual-always-rescan' defaults
	to t, not nil (and has for the past eight years).

2006-03-31  Reiner Steib  <Reiner.Steib@gmx.de>

	* message.texi, gnus.texi: Bump version to 5.11.

2006-03-29  Reiner Steib  <Reiner.Steib@gmx.de>

	* gnus.texi (Top): Add comment about version line.

	* message.texi (Top): Ditto.  Change to take named versions into
	account.

2006-03-28  Reiner Steib  <Reiner.Steib@gmx.de>

	* gnus.texi (Posting Styles): Add x-face-file to example.
	(X-Face): Refer to posting styles.

	* gnus-faq.texi ([5.8]): Add x-face-file.
	([8.4]): Add links to gmane.emacs.gnus.user and
	gmane.emacs.gnus.general.

2006-03-27  Reiner Steib  <Reiner.Steib@gmx.de>

	* gnus-faq.texi: Use .invalid.
	([5.4]): Fix gnus-posting-styles example.

2006-03-27  Romain Francoise  <romain@orebokech.com>

	* faq.texi (Emacs/W3): Rename from `w3-mode'.  Mention that
	Emacs/W3 needs a new maintainer.
	(Ispell): Update author and version info.
	(Mailcrypt): Mention PGG.
	(New in Emacs 22): Add PGG to the list of new packages.
	Include minor changes from "Ramprasad B" <ramprasad_i82@yahoo.com>
	updating dead URLs.

2006-03-25  Karl Berry  <karl@gnu.org>

	* ada-mode.texi, autotype.texi, calc.texi, cc-mode.texi, cl.texi,
	* dired-x.texi, ebrowse.texi, ediff.texi, emacs-mime.texi, erc.texi,
	* eshell.texi, eudc.texi, faq.texi, forms.texi, gnus.texi, idlwave.texi,
	* info.texi, message.texi, mh-e.texi, pcl-cvs.texi, pgg.texi,
	* rcirc.texi, reftex.texi, sc.texi, ses.texi, sieve.texi,
	* speedbar.texi, url.texi, vip.texi, viper.texi, widget.texi,
	* woman.texi: (1) use @copyright{} instead of (C) in typeset text;
	(2) do not indent copyright year list (or anything else).

2006-03-21  Bill Wohler  <wohler@newt.com>

	* mh-e.texi (Folders): Various edits.

2006-03-20  Romain Francoise  <romain@orebokech.com>

	* gnus.texi (Mail Folders): Grammar fix.

2006-03-19  Bill Wohler  <wohler@newt.com>

	* mh-e.texi (Replying): Document Mail-Followup-To.
	Change manually-formatted table to multitable.  Add debugging info.
	Move description of mh-reply-default-reply-to into paragraph
	that describes its values.

2006-03-17  Bill Wohler  <wohler@newt.com>

	* mh-e.texi: Use smallexample and smalllisp consistently.
	(Sending Mail Tour): Update method of entering
	addresses and subject.
	(Sending Mail Tour, Reading Mail Tour, Processing Mail Tour)
	(Adding Attachments, Searching): Update screenshots for Emacs 22.

2006-03-15  Carsten Dominik  <dominik@science.uva.nl>

	* org.texi: Version number change only.

2006-03-14  Bill Wohler  <wohler@newt.com>

	* mh-e.texi: Add index entries around each paragraph rather than
	depend on entries from beginning of node.  Doing so ensures that
	index entries are less likely to be forgotten if text is cut and
	pasted, and are necessary anyway if the references are on a
	separate page.  It seems that makeinfo is now (v. 4.8) only
	producing one index entry per node, so there is no longer any
	excuse not to.  Use subheading instead of heading.  The incorrect
	use of heading produced very large fonts in Info--as large as the
	main heading.
	(From Bill Wohler): MH-E never did appear in Emacs 21--MH-E
	versions 6 and 7 appeared *around* the time of these Emacs releases.

2006-03-13  Carsten Dominik  <dominik@science.uva.nl>

	* org.texi (Clean view): Document new startup options.

2006-03-11  Bill Wohler  <wohler@newt.com>

	* mh-e.texi (Preface, More About MH-E, Options, HTML, Folders)
	(Composing, Scan Line Formats): Fix @refs.
	(Getting Started): Define MH profile and MH profile components.
	(Incorporating Mail, Reading Mail, Viewing, Printing)
	(Sending Mail, Forwarding, Editing Drafts, Inserting Letter)
	(Signature, Aliases, Scan Line Formats): Use @code instead of @samp
	for string constants.
	(Tool Bar): Remove spurious quote.
	(Junk): Use ``...'' instead of "...".
	(Scan Line Formats): Replace @samp with @kbd.

2006-03-10  Katsumi Yamaoka  <yamaoka@jpl.org>

	* gnus.texi (NoCeM): Mention gnus-use-nocem can also be a number.

2006-03-10  Reiner Steib  <Reiner.Steib@gmx.de>

	* gnus.texi (Fancy Mail Splitting): Improve sentences so as to be
	easy to understand.

2006-03-09  Katsumi Yamaoka  <yamaoka@jpl.org>

	* gnus.texi: Markup fix.
	(Fancy Mail Splitting): Specify new feature.

2006-03-08  Katsumi Yamaoka  <yamaoka@jpl.org>

	* gnus.texi (Fancy Mail Splitting): Improve descriptions about
	partial-words matching.

2006-03-07  Reiner Steib  <Reiner.Steib@gmx.de>

	* emacs-mime.texi (Display Customization): Reword image/.* stuff.

	* gnus.texi (Oort Gnus): Add note about `gnus-load'.
	(MIME Commands): Fix mm-discouraged-alternatives.

2006-03-07  Carsten Dominik  <dominik@science.uva.nl>

	* org.texi: Version number change only.

2006-03-06  Bill Wohler  <wohler@newt.com>

	* mh-e.texi: Move from SourceForge repository to Savannah.
	This is version 7.93, which is a total rewrite from the previous
	edition 1.3 for MH-E version 5.0.2, and corresponds to MH-E
	version 7.93.

2006-03-03  Reiner Steib  <Reiner.Steib@gmx.de>

	* gnus.texi (Oort Gnus): Add `mm-fill-flowed'.

2006-03-01  Carsten Dominik  <dominik@science.uva.nl>

	* org.texi (Interaction): Add item about `org-mouse.el' by
	Piotr Zielinski.
	(Managing links): Document that also mouse-1 can be used to
	activate a link.
	(Headlines, FAQ): Add entry about hiding leading stars.
	(Miscellaneous): Resort the sections in this chapter to a more
	logical sequence.

2006-02-27  Simon Josefsson  <jas@extundo.com>

	* emacs-mime.texi (Flowed text): Add mm-fill-flowed.  (Sync
	2004-01-27 from the trunk).

2006-02-24  Alan Mackenzie  <acm@muc.de>

	* cc-mode.texi: Rename c-hungry-backspace to
	c-hungry-delete-backwards, at the request of RMS.  Leave the old
	name as an alias.

2006-02-24  Alan Mackenzie  <acm@muc.de>

	* cc-mode.texi: Correct the definition of c-beginning-of-defun, to
	include the function header within the defun.

2006-02-24  Alan Mackenzie  <acm@muc.de>

	* cc-mode.texi: Correct two typos.

2006-02-24  Alan Mackenzie  <acm@muc.de>

	* cc-mode.texi (Comment Commands): State that C-u M-; kills any
	existing comment.
	(Electric Keys): Add a justification for electric indentation.
	(Hungry WS Deletion): Clear up the names and complications of the
	BACKSPACE and DELETE keys.

2006-02-23  Juri Linkov  <juri@jurta.org>

	* faq.texi (Common requests): Move `Turning on auto-fill by
	default' after `Wrapping words automatically'.  Move `Working with
	unprintable characters' before `Searching for/replacing newlines'.
	Move `Replacing highlighted text' after `Highlighting a region'.
	Merge `Repeating commands' and `Repeating a command as many times
	as possible' into the former.
	(Packages that do not come with Emacs): Add refs to Gmane and
	etc/MORE.STUFF.

2006-02-23  Juri Linkov  <juri@jurta.org>

	* faq.texi (Newsgroup archives): Update URLs of GNU mail archives.
	(Reporting bugs): Suggest using `M-x report-emacs-bug'.
	Add xref to `(emacs)Reporting Bugs'.
	(Getting a printed manual): Add URL to other formats of the manual.
	(Common requests): Fix menu.
	(Highlighting a region): Remove ref to `Turning on syntax highlighting'.
	(Horizontal scrolling): Mention `truncate-partial-width-windows'.
	(Inserting text at the beginning of each line): Add pxref to
	`Changing the included text prefix'.
	(Forcing the cursor to remain in the same column): Mention `track-eol'
	and `set-goal-column'.  Add pxref to `(emacs)Moving Point'.
	(Replacing text across multiple files): Add keybinding `Q' for
	`dired-do-query-replace'.

2006-02-22  Carsten Dominik  <dominik@science.uva.nl>

	* reftex.texi: Version number and date change only.

	* org.texi (Internal Links): Rewrite to cover the modified
	linking system.

2006-02-17  Eli Zaretskii  <eliz@gnu.org>

	* faq.texi: Remove the coding cookie, it's not needed anymore.

2006-02-13  YAMAMOTO Mitsuharu  <mituharu@math.s.chiba-u.ac.jp>

	* faq.texi (Colors on a TTY): Mention Mac OS port.

2006-02-12  Karl Berry  <karl@gnu.org>

	* faq.texi (Emacs for Atari ST): Use Sch@"auble instead of the
	8-bit accented a.

2006-02-09  Reiner Steib  <Reiner.Steib@gmx.de>

	* gnus.texi (Gnus Versions): Add history beyond start of Oort.

2006-02-08  Romain Francoise  <romain@orebokech.com>

	* faq.texi (Top): Remove paragraph about the FAQ being a
	transitional document, etc.
	(Searching for/replacing newlines): New node.
	(Yanking text in isearch): New node.
	(Inserting text at the beginning of each line): Rename and make
	more general, mention `M-;' in Message mode.

2006-02-07  Luc Teirlinck  <teirllm@auburn.edu>

	* faq.texi (Meta key does not work in xterm)
	(Emacs does not display 8-bit characters)
	(Inputting eight-bit characters): Update xrefs.

2006-02-06  Romain Francoise  <romain@orebokech.com>

	* faq.texi (VM): VM now at version 7.19.
	Set myself as maintainer of this file.

2006-02-04  Michael Olson  <mwolson@gnu.org>

	* erc.texi (History): Note that ERC is now included with Emacs.

2006-01-31  Romain Francoise  <romain@orebokech.com>

	* message.texi (Message Headers): Explain what
	`message-alternative-emails' does in more detail.
	Update copyright year.

2006-01-30  Juanma Barranquero  <lekktu@gmail.com>

	* makefile.w32-in (clean): Add newsticker, sieve, pgg, erc and rcirc.

2006-01-29  Richard M. Stallman  <rms@gnu.org>

	* cc-mode.texi (Indentation Commands): Inserts newline, not "linefeed".

2006-01-29  Michael Olson  <mwolson@gnu.org>

	* makefile.w32-in ($(infodir)/erc, erc.dvi): New targets.

	* Makefile.in (INFO_TARGETS, DVI_TARGETS): Add ERC.

	* faq.texi (New in Emacs 22): Mention ERC.

2006-01-28  Luc Teirlinck  <teirllm@auburn.edu>

	* rcirc.texi: Capitalize dir entry for consistency with the entry
	in info/dir and other entries in the Emacs category.
	Fix typos.  Delete trailing whitespace.

2006-01-28  Björn Lindström  <bkhl@elektrubadur.se>

	* rcirc.texi: Some @cindex changes, some changes from @kbd to @key.

2006-01-27  Eli Zaretskii  <eliz@gnu.org>

	* makefile.w32-in ($(infodir)/rcirc, rcirc.dvi): New targets.
	(INFO_TARGETS, DVI_TARGETS): Add rcirc.

	* Makefile.in (../info/rcirc, rcirc.dvi): New targets.
	(INFO_TARGETS, DVI_TARGETS): Add rcirc.

2006-01-27  Alex Schroeder  <alex@gnu.org>

	* rcirc.texi: New file.

2006-01-23  Juri Linkov  <juri@jurta.org>

	* widget.texi (User Interface): Add S-TAB for widget-backward.

2006-01-22  Michael Albinus  <michael.albinus@gmx.de>

	Sync with Tramp 2.0.52.

	* tramp.texi (Frequently Asked Questions): Remove Ange-FTP item.
	Add Tramp disabling item.  New item for common connection problems.
	(various): Apply "ftp" as method for the download URL.
	(Bug Reports): Refer to FAQ for common problems.

2006-01-21  Eli Zaretskii  <eliz@gnu.org>

	* widget.texi (User Interface): Use @key for TAB.

	* ses.texi (Formulas, Printer functions): Use @key for TAB.

	* ebrowse.texi (Switching to Tree, Symbol Completion): Use @key
	for TAB.

	* cc-mode.texi (Indentation Calculation): Use @key for TAB.

2006-01-16  Katsumi Yamaoka  <yamaoka@jpl.org>

	* gnus.texi: Update copyright.

2006-01-13  Katsumi Yamaoka  <yamaoka@jpl.org>

	* gnus.texi (Article Washing): Additions.

2006-01-13  Carsten Dominik  <dominik@science.uva.nl>

	* org.texi (Agenda commands): Document tags command.

2006-01-10  Katsumi Yamaoka  <yamaoka@jpl.org>

	* gnus.texi (RSS): Document nnrss-wash-html-in-text-plain-parts.

2006-01-06  Katsumi Yamaoka  <yamaoka@jpl.org>

	* gnus.texi (RSS): Addition.

2005-12-22  Katsumi Yamaoka  <yamaoka@jpl.org>

	* gnus.texi (Summary Post Commands): Fix function bound to `S O p'.

2005-12-19  Katsumi Yamaoka  <yamaoka@jpl.org>

	* emacs-mime.texi (Display Customization): Add setting example to
	mm-discouraged-alternatives.

2006-01-09  Stefan Monnier  <monnier@iro.umontreal.ca>

	* flymake.texi (Obtaining Flymake): Remove chapter since Emacs's
	version is the canonical version.

2006-01-08  Alex Schroeder  <alex@gnu.org>

	* pgg.texi (Caching passphrase): Rewording.

2006-01-06  Eli Zaretskii  <eliz@gnu.org>

	* flymake.texi (Obtaining Flymake): Update Flymake's CVS
	repository URL.

2006-01-06  Carsten Dominik  <dominik@science.uva.nl>

	* org.texi: Removed the accidentally re-added empty line in the
	direntry.

2006-01-05  Carsten Dominik  <dominik@science.uva.nl>

	* org.texi (Agenda Views): Chapter reorganized.

2005-12-29  Romain Francoise  <romain@orebokech.com>

	* faq.texi (Using Customize): New node.

2005-12-28  Luc Teirlinck  <teirllm@auburn.edu>

	* org.texi: Remove blank line in @direntry.  It is non-standard
	and recursively produces blank lines all over the dir file (when
	using Texinfo 4.8).

2005-12-21  Luc Teirlinck  <teirllm@auburn.edu>

	* widget.texi (atoms): Delete obsolete remark about `file' widget.

2005-12-20  Carsten Dominik  <dominik@science.uva.nl>

	* org.texi (Tags): Boolean logic documented.
	(Agenda Views): Document custom commands.

2005-12-20  David Kastrup  <dak@gnu.org>

	* faq.texi (AUCTeX): Update version and mailing list info.

2005-12-17  Katsumi Yamaoka  <yamaoka@jpl.org>

	* gnus.texi (MIME Commands): Mention addition of
	multipart/alternative to gnus-buttonized-mime-types and add xref
	to mm-discouraged-alternatives.

	* emacs-mime.texi (Display Customization): Mention addition of
	"image/.*" and add xref to gnus-buttonized-mime-types in the
	mm-discouraged-alternatives section.

2005-12-16  Carsten Dominik  <dominik@science.uva.nl>

	* org.texi (Tags): New section.
	(Agenda Views): Chapter reorganized.

2005-12-16  Eli Zaretskii  <eliz@gnu.org>

	* org.texi (Internal Links): Add a missing comma after an @xref.

2005-12-14  Chong Yidong  <cyd@stupidchicken.com>

	* faq.texi (Filling paragraphs with a single space): No need to
	change sentence-end now.

2005-12-13  Romain Francoise  <romain@orebokech.com>

	* faq.texi (Scrolling only one line): Use `scroll-conservatively'.

2005-12-12  Jay Belanger  <belanger@truman.edu>

	* faq.texi (Calc): Update version number.

2005-12-12  Carsten Dominik  <dominik@science.uva.nl>

	* org.texi (Progress Logging): New section.

2005-12-10  Romain Francoise  <romain@orebokech.com>

	Update the Emacs FAQ for the 22.1 release.

	* faq.texi: Set VER to `22.1'.
	(Basic editing): Explain how to use localized versions of the
	Tutorial.  Mention that `C-h r' displays the manual.
	Delete obsolete WWW link to an Emacs 18 tutorial.
	(Getting a printed manual): Point to the new locations of the
	manuals on the GNU Web site.
	(Emacs Lisp documentation): Explain that the Emacs Lisp manual is
	available via Info (it was previously distributed separately).
	(Installing Texinfo documentation): The latest version of Texinfo
	is 4.8, not 4.0.
	(Informational files for Emacs): COPYING is the GNU General Public
	License, not the Emacs General Public License.
	(Informational files for Emacs): Delete obsolete link to the
	GNUinfo pages as they have been removed from the GNU Web site.
	(New in Emacs 22): New node.
	(Setting up a customization file): Say that most packages support
	Customize nowadays.
	(Colors on a TTY): Delete reference to instructions on how to
	enable syntax highlighting, it is now enabled by default.
	(Turning on abbrevs by default): Emacs now reads the abbrevs file
	at startup automatically.
	(Controlling case sensitivity): Mention `M-c' in isearch.
	(Using an already running Emacs process): Emacs now creates the
	socket in `/tmp/emacsUID'.  Fix typos.  Change default location of
	gnuserv.  As emacsclient can now run Lisp code as well, delete a
	sentence praising gnuserv for that.  Simplify description of how
	the client/server operation works.
	(Compiler error messages): Delete obsolete text (compile.el has
	been rewritten).
	(Indenting switch statements): Fix typo.
	(Matching parentheses): Simplify setup instructions, mention the
	menu bar item in the Options menu.
	(Repeating a command as many times as possible): Mention `C-x e'.
	(Going to a line by number): Mention new keymap and bindings
	`M-g M-g', `M-g M-p' and `M-g M-n'.
	(Turning on syntax highlighting): Now on by default.  Simplify.
	(Replacing highlighted text): Use `1', not `t'.
	(Problems with very large files): The maximum size is now 256MB on
	32-bit machines.
	(^M in the shell buffer): Mention `comint-process-echoes'.
	(Emacs for Apple computers): Emacs 22 has native support for Mac
	OS X.
	(Translating names to IP addresses): Delete node.
	(Binding keys to commands): Fix typo.
	(SPC no longer completes file names): New node.
	(MIME with Emacs mail packages): Delete section about the Emacs
	MIME FAQ (it's not reachable anymore).

2005-12-08  Alan Mackenzie  <acm@muc.de>

	* cc-mode.texi: The manual has been extensively revised: the
	information about using CC Mode has been separated from the larger
	and more difficult chapters about configuration.  It has been
	updated for CC Mode 5.31.

2005-12-05  Katsumi Yamaoka  <yamaoka@jpl.org>

	* pgg.texi (User Commands): Fix description of pgg-verify-region.
	(Selecting an implementation): Fix descriptions.

2005-11-30  Katsumi Yamaoka  <yamaoka@jpl.org>

	* message.texi (Various Message Variables): Addition.

2005-11-29  Katsumi Yamaoka  <yamaoka@jpl.org>

	* message.texi: Fix default values.

2005-11-25  Katsumi Yamaoka  <yamaoka@jpl.org>

	* message.texi (Header Commands): Clarify descriptions of
	message-cross-post-followup-to, message-reduce-to-to-cc, and
	message-insert-wide-reply.
	(Various Commands): Fix kindex for message-kill-to-signature;
	clarify description of message-tab.

2005-11-22  Katsumi Yamaoka  <yamaoka@jpl.org>

	* message.texi (Mailing Lists): Fix description about MFT.

	* gnus.texi (Emacs Lisp): Use ~/.gnus.el instead of ~/.emacs.

2005-11-17  Katsumi Yamaoka  <yamaoka@jpl.org>

	* gnus.texi (Slow Terminal Connection): Replace old description
	with new one.

2005-11-16  Katsumi Yamaoka  <yamaoka@jpl.org>

	* gnus.texi (Oort Gnus): Use ~/.gnus.el instead of ~/.emacs;
	replace X-Draft-Headers with X-Draft-From.

2005-11-14  Katsumi Yamaoka  <yamaoka@jpl.org>

	* gnus.texi (Various Various): Fix the default value of
	nnheader-max-head-length.
	(Gnus Versions): Fix typo.

2005-12-08  Carsten Dominik  <dominik@science.uva.nl>

	* org.texi (Structure editing): Document new functionality of
	M-RET.

2005-12-06  Luc Teirlinck  <teirllm@auburn.edu>

	* org.texi (Internal Links): Fix Texinfo usage.

2005-12-06  Carsten Dominik  <dominik@science.uva.nl>

	* org.texi (TODO basics): Document the global todo list.
	(TODO items): Documents sparse tree for specific TODO
	keywords.

2005-11-30  Carsten Dominik  <dominik@science.uva.nl>

	* org.texi (Plain Lists): Typos fixed.

2005-11-28  Jay Belanger  <belanger@truman.edu>

	* calc.texi: Change references of `M-#' to `C-x *' prefix.

2005-11-24  Carsten Dominik  <dominik@science.uva.nl>

	* org.texi (Structure editing): New item moving commands added.
	(Plain Lists): New section.

2005-11-18  Carsten Dominik  <dominik@science.uva.nl>

	* org.texi (FAQ): Document `org-table-tab-jumps-over-hlines'.
	(Agenda): Document commands `org-cycle-agenda-files' and
	`org-agenda-file-to-front'.
	(Built-in table editor): Document `org-table-sort-lines'.
	(HTML formatting): Export of hand-formatted lists.

2005-11-10  Katsumi Yamaoka  <yamaoka@jpl.org>

	* gnus.texi (XVarious): Fix description of gnus-use-toolbar; add
	new variable gnus-toolbar-thickness.

2005-11-08  Katsumi Yamaoka  <yamaoka@jpl.org>

	* gnus.texi (XVarious): Revert description of gnus-use-toolbar.

2005-11-07  Katsumi Yamaoka  <yamaoka@jpl.org>

	* gnus.texi (X-Face): Fix description.
	(XVarious): Remove gnus-xmas-logo-color-alist and
	gnus-xmas-logo-color-style; fix description of gnus-use-toolbar.

2005-11-01  Katsumi Yamaoka  <yamaoka@jpl.org>

	* gnus.texi (Group Parameters): Mention new variable
	gnus-parameters-case-fold-search.
	(Home Score File): Addition.

2005-11-04  Ulf Jasper  <ulf.jasper@web.de>

	* newsticker.texi: VERSION changed to 1.9.  Updated UPDATED.
	(Overview): List supported feed types.
	(Installation): No installation necessary when using autoload.
	(Configuration): Rename "RSS" to "news".

2005-11-04  Ken Manheimer  <ken.manheimer@gmail.com>

	* pgg.texi (User Commands): Document additional passphrase
	argument for pgg-encrypt-*, pgg-decrypt-*, and pgg-sign-* functions.
	(Backend methods): Likewise for corresponding pgg-scheme-* functions.

2005-11-04  Carsten Dominik  <dominik@science.uva.nl>

	* org.texi: Version number changed to 3.19.

2005-10-29  Sascha Wilde  <wilde@sha-bang.de>

	* pgg.texi (How to use): Update the example to add autoload of
	pgg-encrypt-symmetric-region.
	(User Commands): Document pgg-encrypt-symmetric-region.
	(Backend methods): Document pgg-scheme-encrypt-symmetric-region.

2005-10-27  Jay Belanger  <belanger@truman.edu>

	* calc.texi (Predefined Units): Fix the symbol for a TeX points,
	mention other TeX-related units.

2005-10-23  Lars Hansen  <larsh@soem.dk>

	* dired-x.texi (Miscellaneous Commands):
	Replace dired-do-relative-symlink by dired-do-relsymlink and
	dired-do-relative-symlink-regexp by dired-do-relsymlink-regexp.

2005-10-23  Jay Belanger  <belanger@truman.edu>

	* calc.texi (Predefined Units): Use `alpha' for the fine structure
	constant.

2005-10-23  Michael Albinus  <michael.albinus@gmx.de>

	* faq.texi (Bugs and problems):
	Replace `dired-move-to-filename-regexp' by
	`directory-listing-before-filename-regexp'.

2005-10-22  Eli Zaretskii  <eliz@gnu.org>

	* newsticker.texi (UPDATED): Set value.

2005-10-17  Katsumi Yamaoka  <yamaoka@jpl.org>

	* gnus.texi (Document Groups): Remove duplicate item.

2005-10-21  Carsten Dominik  <dominik@science.uva.nl>

	* org.texi (Summary): Mention iCalendar support.
	(Exporting): Document iCalendar support.

2005-10-18  Romain Francoise  <romain@orebokech.com>

	* viper.texi (Viper Specials): Capitalize GNU.

2005-10-17  Juri Linkov  <juri@jurta.org>

	* info.texi (Getting Started, Search Index, Expert Info):
	Fix wording.
	(Search Text): Replace `echo area' with `mode line'.
	(Search Index): Both `i' and `,' find all index entries.
	Replace example `C-f' with `C-l' (which exists in index of Info
	manual) and delete spaces in its keyboard input sequence.
	Delete unnecessary explanations about literal characters.

2005-10-14  Katsumi Yamaoka  <yamaoka@jpl.org>

	* gnus.texi (Document Server Internals): Addition.

2005-10-13  Katsumi Yamaoka  <yamaoka@jpl.org>

	* gnus.texi (A note on namespaces): Fix RFC reference.

2005-10-12  Katsumi Yamaoka  <yamaoka@jpl.org>

	* gnus.texi (RSS): Fix key description.

2005-10-11  Katsumi Yamaoka  <yamaoka@jpl.org>

	* gnus.texi: Emacs/w3 -> Emacs/W3.
	(Browsing the Web): Fix description.
	(Web Searches): Ditto.
	(Customizing W3): Ditto.

2005-10-07  Katsumi Yamaoka  <yamaoka@jpl.org>

	* gnus.texi (Maildir): Clarify expire-age and expire-group.

2005-10-11  Jay Belanger  <belanger@truman.edu>

	* calc.texi (Integration): Mention using `a i' to compute definite
	integrals.

2005-10-11  Juri Linkov  <juri@jurta.org>

	* info.texi: Rearrange nodes.
	(Top): Update menu.  Change ref `Info for Experts' to
	`Advanced Info Commands'.
	(Getting Started): Fix description of manual's parts.
	(Help-Int): Change xref `Info Search' to `Search Index', and
	`Expert Info' to `Advanced'.
	(Advanced): Move node one level up.
	(Search Text, Search Index): New nodes split out from `Info Search'.
	(Go to node, Choose menu subtopic, Create Info buffer): New nodes
	split out from `Advanced'.
	(Advanced, Emacs Info Variables): De-document editing an Info file
	in Info.
	(Emacs Info Variables): Move node from `Expert Info' to `Advanced'.
	(Creating an Info File): Delete node and move its text to
	`Expert Info'.

2005-10-10  Carsten Dominik  <dominik@science.uva.nl>

	* org.texi (Workflow states): Document that change in keywords
	becomes active only after restart of Emacs.

2005-10-08  Michael Albinus  <michael.albinus@gmx.de>

	Sync with Tramp 2.0.51.

2005-10-08  Nick Roberts  <nickrob@snap.net.nz>

	* speedbar.texi (Introduction): Describe new location of speedbar
	on menubar.
	(Basic Key Bindings): Remove descriptions of bindings that have
	been removed.

2005-10-05  Nick Roberts  <nickrob@snap.net.nz>

	* speedbar.texi (GDB): Describe use of watch expressions.

2005-09-28  Simon Josefsson  <jas@extundo.com>

	* message.texi (IDNA): Fix.

2005-09-28  Katsumi Yamaoka  <yamaoka@jpl.org>

	* gnus.texi (NNTP): Remove nntp-buggy-select, nntp-read-timeout,
	nntp-server-hook, and nntp-warn-about-losing-connection; fix
	description of nntp-open-connection-function.
	(Common Variables): Fix descriptions.

2005-09-26  Katsumi Yamaoka  <yamaoka@jpl.org>

	* gnus.texi (Server Buffer Format): Document the %a format spec.

2005-09-22  Katsumi Yamaoka  <yamaoka@jpl.org>

	* gnus.texi (Mail): Fix gnus-confirm-mail-reply-to-news entry.

2005-09-23  Carsten Dominik  <dominik@science.uva.nl>

	* org.texi Version 3.16.

2005-09-19  Miles Bader  <miles@gnu.org>

	* newsticker.texi: Get rid of CVS keywords.

2005-09-15  Katsumi Yamaoka  <yamaoka@jpl.org>

	* gnus.texi (Finding the Parent): Fix description of how Gnus
	finds article.

2005-09-14  Jari Aalto  <jari.aalto@cante.net>

	* gnus.texi (Advanced Scoring Examples): New examples to teach how
	to drop off non-answered articles.

2005-09-19  Juanma Barranquero  <lekktu@gmail.com>

	* makefile.w32-in (newsticker.dvi): Use parentheses instead of curly
	braces (which are unsupported by NMAKE) for macro `srcdir'.

2005-09-17  Eli Zaretskii  <eliz@gnu.org>

	* makefile.w32-in (INFO_TARGETS, DVI_TARGETS): Add newsticker targets.
	(../info/newsticker, newsticker.dvi): New targets.

2005-09-17  Ulf Jasper  <ulf.jasper@web.de>

	* newsticker.texi: Replace @command with @code.  Replace @example
	with @lisp.
	(Top): Add explanations to menu items.
	(GNU Free Documentation License): Remove.

2005-09-16  Romain Francoise  <romain@orebokech.com>

	Update all files to specify GFDL version 1.2.

	* doclicense.texi (GNU Free Documentation License): Update to
	version 1.2.

2005-09-15  Richard M. Stallman  <rms@gnu.org>

	* newsticker.texi: Fix @setfilename.

	* Makefile.in (INFO_TARGETS, DVI_TARGETS): Add newsticker targets.
	(../info/newsticker, newsticker.dvi): New targets.

2005-08-30  Carsten Dominik  <dominik@science.uva.nl>

	* org.texi: Version 3.15.

2005-08-29  Luc Teirlinck  <teirllm@auburn.edu>

	* ses.texi: Combine all three indices into one.
	Correct a few typos.

2005-08-19  Katsumi Yamaoka  <yamaoka@jpl.org>

	* emacs-mime.texi (time-date): Fix description of safe-date-to-time.

2005-08-18  Katsumi Yamaoka  <yamaoka@jpl.org>

	* emacs-mime.texi (Handles): Remove duplicate item.
	(Encoding Customization): Fix the default value for
	mm-coding-system-priorities.
	(Charset Translation): Emacs doesn't use mm-mime-mule-charset-alist.
	(Basic Functions): Fix reference.

2005-08-09  Katsumi Yamaoka  <yamaoka@jpl.org>

	* gnus.texi (Charsets): Fj hierarchy uses iso-2022-jp.

2005-08-18  Richard M. Stallman  <rms@gnu.org>

	* faq.texi (Obtaining the FAQ): Delete refs to Lerner's email
	and web site.

	* faq.texi (Swapping keys): Xref for normal-erase-is-backspace-mode,
	not keyboard-translate.

2005-08-11  Richard M. Stallman  <rms@gnu.org>

	* faq.texi (Using regular expressions): Fix xref.

2005-08-09  Juri Linkov  <juri@jurta.org>

	* info.texi (Help-P): Replace `Prev' with `Previous'.
	(Help-M, Help-Xref): Add S-TAB.
	(Help-FOO): Update `u' command.
	(Help-Xref): Move info about Mouse-2 from `Help-Int'.
	Update info about visibility of xref parts.
	(Help-Int): Fix `m' command.  Rename `Info-last' to
	`Info-history-back'.  Add `Info-history-forward'.
	(Advanced): Fix `g*' and `M-n' commands.
	(Info Search): Add `index-apropos' in stand-alone browser.
	Add isearch commands.
	(Emacs Info Variables): Remove `Info-fontify'.
	Add `Info-mode-hook'.  Update face names.
	Add `Info-fontify-maximum-menu-size',
	`Info-fontify-visited-nodes', `Info-isearch-search'.

2005-08-07  Michael Albinus  <michael.albinus@gmx.de>

	Sync with Tramp 2.0.50.

	* tramp.texi: Use @option{} consequently for method names.
	(Inline methods, External transfer methods): Remove references to
	Cygwin.
	(Issues with Cygwin ssh): Explain trouble with Cygwin's ssh
	implementation.

2005-07-27  Reiner Steib  <Reiner.Steib@gmx.de>

	* gnus.texi (Startup Files): Fix name of gnus-site-init-file.
	Mention that gnus-init-file is not read when Emacs is invoked with
	--no-init-file or -q.

2005-07-19  Carsten Dominik  <dominik@science.uva.nl>

	* org.texi: Version 3.14.

2005-07-04  Carsten Dominik  <dominik@science.uva.nl>

	* org.texi: Version 3.13.

2005-07-18  Juri Linkov  <juri@jurta.org>

	* calc.texi (Time Zones, Logical Operations):
	* cl.texi (Overview):
	* org.texi (TODO types):
	* sc.texi (Emacs 18 MUAs):
	* speedbar.texi (Top):
	* url.texi (History):
	Delete duplicate duplicate words.

2005-07-16  Johan Bockgård  <bojohan@users.sourceforge.net>  (tiny change)

	* cl.texi (Type Predicates): Document `atom' type.

2005-07-04  Lute Kamstra  <lute@gnu.org>

	Update FSF's address in GPL notices.

	* calc.texi (Copying):
	* doclicense.texi (GNU Free Documentation License):
	* faq.texi (Contacting the FSF):
	* mh-e.texi (Copying): Update FSF's address.

2005-07-03  Richard M. Stallman  <rms@gnu.org>

	* flymake.texi (Example -- Configuring a tool called directly):
	Update name of flymake-build-relative-filename.

2005-06-29  Katsumi Yamaoka  <yamaoka@jpl.org>

	* gnus.texi (NoCeM): gnus-nocem-verifyer defaults to pgg-verify.

2005-06-29  Carsten Dominik  <dominik@science.uva.nl>

	* org.texi: Version 3.12.

2005-06-24  Eli Zaretskii  <eliz@gnu.org>

	* makefile.w32-in (MAKEINFO): Use --force.
	(INFO_TARGETS, DVI_TARGETS): Make identical to the lists in
	Makefile.in.
	(gnus.dvi): Use "..." to quote Sed args, so that it works with
	more shells.

2005-06-23  Richard M. Stallman  <rms@gnu.org>

	* speedbar.texi (Creating a display): Texinfo usage fixes.

	* tramp.texi (Customizing Completion, Auto-save and Backup):
	Texinfo usage fixes.

2005-06-23  Juanma Barranquero  <lekktu@gmail.com>

	* dired-x.texi (Miscellaneous Commands):
	* ediff.texi (Miscellaneous):
	* gnus.texi (MIME Commands, Fancy Mail Splitting, Agent Visuals)
	(Agent Variables):
	* info.texi (Help-Xref):
	* message.texi (Message Headers):
	* org.texi (Remember):
	* reftex.texi (Options (Defining Label Environments))
	(Options (Index Support), Options (Viewing Cross-References))
	(Options (Misc), Changes):
	* speedbar.texi (Creating a display):
	* tramp.texi (Customizing Completion, Auto-save and Backup):
	Texinfo usage fix.

2005-06-13  Carsten Dominik  <dominik@science.uva.nl>

	* org.texi: Version 3.11.

2005-06-12  Jay Belanger  <belanger@truman.edu>

	* calc.texi (Getting Started): Remove extra menu item.

2005-05-31  Jay Belanger  <belanger@truman.edu>

	* calc.texi (Notations Used in This Manual): Use @kbd for key
	sequence.
	(Demonstration of Calc): Mention another way of starting Calc.
	(Starting Calc): Mention long name of M-#.
	(Embedded Mode Overview): Remove unnecessary instruction.
	(Other M-# commands): Rephrase `M-# 0' explanation.
	(Basic Embedded Mode): Rewrite discussion of prefix arguments to
	reflect current behavior.

2005-05-30  Jay Belanger  <belanger@truman.edu>

	* calc.texi (Hooks): Change description of calc-window-hook and
	calc-trail-window-hook to match usage.
	(Computational Functions): Add more constant-generating functions.
	(Customizable Variables): Use defvar.

2005-05-28  Jay Belanger  <belanger@truman.edu>

	* calc.texi (Assignments in Embedded Mode): Fix variable name.
	(Basic Embedded Mode): Explain behavior of arguments to
	calc-embedded-mode.

2005-05-27  Jay Belanger  <belanger@truman.edu>

	* calc.texi (Queries in Keyboard Macros): Rewrite to reflect
	current behavior.

2005-05-25  Jay Belanger  <belanger@truman.edu>

	* calc.texi: Change Calc version number throughout.
	(Keypad Mode): Change location in info output.
	(Keypad mode overview): Move picture of keypad.

2005-05-21  Jay Belanger  <belanger@truman.edu>

	* calc.texi (Storing variables): Mention that only most variables
	are void to begin with.

2005-05-21  Kevin Ryde  <user42@zip.com.au>

	* widget.texi (Basic Types): Update cross ref from "Enabling
	Mouse-1 to Follow Links" to "Links and Mouse-1" per recent
	lispref/text.texi change.

2005-05-20  Carsten Dominik  <dominik@science.uva.nl>

	* org.texi: Version 3.09.

2005-05-18  Carsten Dominik  <dominik@science.uva.nl>

	* reftex.texi: Version 4.28.

2005-05-16  Jay Belanger  <belanger@truman.edu>

	* calc.texi (Storing Variables): Mention `calc-copy-special-constant'.

2005-05-14  Jay Belanger  <belanger@truman.edu>

	* calc.texi (Default Simplifications): Insert missing ! (logical
	not operator).

2005-05-14  Michael Albinus  <michael.albinus@gmx.de>

	Sync with Tramp 2.0.49.

2005-05-10  Jay Belanger  <belanger@truman.edu>

	* calc.texi (Default Simplifications): Mention that 0^0 simplifies
	to 1.

2005-04-29  Carsten Dominik  <dominik@science.uva.nl>

	* org.texi: Version 3.08, structure reorganized.

2005-04-24  Richard M. Stallman  <rms@gnu.org>

	* faq.texi: Delete info about lazy-lock.el and fast-lock.el.

2005-04-15  Carsten Dominik  <dominik@science.uva.nl>

	* org.texi: Update to version 3.06.

2005-04-13  Lute Kamstra  <lute@gnu.org>

	* cc-mode.texi: Prevent creating an unnecessary empty cc-mode.ss file.

2005-04-10  Thien-Thi Nguyen  <ttn@gnu.org>

	* cl.texi (Porting Common Lisp): Fix typo.

2005-04-06  Katsumi Yamaoka  <yamaoka@jpl.org>

	* gnus.texi (RSS): Addition.

2005-04-04  Jay Belanger  <belanger@truman.edu>

	* calc.texi: Change Calc version number.
	(Customizable variables): Fix description of calc-language-alist.
	(Copying): Put in version 2 of GPL.

2005-04-01  Jay Belanger  <belanger@truman.edu>

	* calc.texi (Troubleshooting Commands): Remove comment about
	installation.
	(Installation): Remove section.
	(Customizable Variables): New section.
	(Basic Embedded Mode, Customizing Embedded Mode, Graphics)
	(Graphical Devices): Add references to Customizable Variables.

2005-03-25  Katsumi Yamaoka  <yamaoka@jpl.org>

	* emacs-mime.texi (Display Customization): Markup fixes.
	(rfc2047): Update.

2005-03-23  Reiner Steib  <Reiner.Steib@gmx.de>

	* gnus-faq.texi: Replaced with auto-generated version.

2005-03-26  Stephan Stahl  <stahl@eos.franken.de>  (tiny change)

	* dired-x.texi (Multiple Dired Directories): default-directory was
	renamed to dired-default-directory.

2005-03-26  Jay Belanger  <belanger@truman.edu>

	* calc.texi (Simplifying Formulas, Rewrite Rules):
	Change description of top and bottom of fraction.
	(Modulo Forms): Move description of how to create modulo forms to
	earlier in the section.
	(Fraction Mode): Suggest using : to get a fraction by dividing.
	(Basic Arithmetic): Adjust placement of command name.
	(Truncating the Stack): Emphasize that "hidden" entries are still
	visible.
	(Installation): Move discussion of printing manual to "About This
	Manual".
	(About This Manual): Mention how to print the manual.
	(Reporting Bugs): Remove first person.
	(Building Vectors): Add algebraic version of append.
	(Manipulating Vectors): Fix algebraic version of calc-reverse-vector.
	(Grouping Digits): Fix typo.

2005-03-25  Werner Lemberg  <wl@gnu.org>

	* calc.texi, cl.texi, gnus.texi, idlwave.texi, reftex.texi:
	Replace `legal' with `valid'.

2005-03-25  Werner Lemberg  <wl@gnu.org>

	* calc.texi, reftex.texi: Replace `illegal' with `invalid'.

2005-03-24  Jay Belanger  <belanger@truman.edu>

	* calc.texi (General Mode Commands)
	(Mode Settings in Embedded Mode): Add some explanation of
	recording mode settings.

2005-03-24  Richard M. Stallman  <rms@gnu.org>

	* calc.texi: Remove praise of non-free software.

	* idlwave.texi: Don't say where to get IDL or its non-free manual.
	(Installation): Node deleted.

2005-03-23  Richard M. Stallman  <rms@gnu.org>

	* url.texi (HTTP language/coding): Improve last change.

2005-03-22  Jay Belanger  <belanger@truman.edu>

	* calc.texi (Embedded Mode): Add new information on changing
	modes.

2005-03-20  Michael Albinus  <michael.albinus@gmx.de>

	Sync with Tramp 2.0.48.

	* trampver.texi.in: Replace "Emacs" by "GNU Emacs".

	* tramp.texi: Replace "Emacs" by "GNU Emacs".  Replace "Linux" by
	"GNU/Linux".  Change all addresses to .gnu.org.
	(Default Method): Offer shortened syntax for "su" and "sudo"
	methods.

2005-03-07  Richard M. Stallman  <rms@gnu.org>

	* url.texi: Fix usage of "e.g.".
	(HTTP language/coding): Explain the rules for these strings.

2005-03-06  Richard M. Stallman  <rms@gnu.org>

	* woman.texi (Introduction): Minor cleanups.

	* url.texi (HTTP language/coding): Get rid of "Emacs 21".

	* pcl-cvs.texi (About PCL-CVS): Get rid of "Emacs 21".
	(Installation): Node deleted.

	* mh-e.texi (Preface): Get rid of "Emacs 21".

	* eshell.texi (Installation): Delete node (for Emacs 20).

2005-03-05  Thien-Thi Nguyen  <ttn@gnu.org>

	* flymake.texi: Refill and tweak style in @lisp blocks.

2005-03-03  Reiner Steib  <Reiner.Steib@gmx.de>

	* gnus.texi (Slow/Expensive Connection): Don't abbreviate "very".

2005-03-01  Jay Belanger  <belanger@truman.edu>

	* calc.texi (Trigonometric and Hyperbolic Functions):
	Mention additional functions.
	(Algebraic Simplifications): Mention additional simplifications.

2005-02-18  Jonathan Yavner  <jyavner@member.fsf.org>

	* ses.texi: Add concept/function/variable indices (this work was
	donated by Brad Collins <brad@chenla.org>, copyright-assignment
	papers on file at FSF).

2005-02-10  Jay Belanger  <belanger@truman.edu>

	* calc.texi: Change @LaTeX to La@TeX throughout.
	Redefine @expr as @math for TeX output.
	Redefine @texline as a no-op for TeX output.
	Define @tfn, replace @t by @tfn throughout.

2005-02-09  Jay Belanger  <belanger@truman.edu>

	* calc.texi: Add macro for LaTeX for info output.

2005-02-08  Kim F. Storm  <storm@cua.dk>

	* texinfo.tex (LaTex): Add def.

2005-02-06  Jay Belanger  <belanger@truman.edu>

	* calc.texi (TeX Language Mode): Add mention of LaTeX mode, and
	change name to "TeX and LaTeX Language Modes."  Mention LaTeX mode
	throughout manual.

2005-01-28  Lars Magne Ingebrigtsen  <larsi@gnus.org>

	* gnus.texi: Some edits based on comments from David Abrahams.

2005-01-24  Katsumi Yamaoka  <yamaoka@jpl.org>

	* gnus.texi (RSS): Fix the keystroke.

2005-01-24  David Kastrup  <dak@gnu.org>

	* faq.texi: Update AUCTeX version info.

2005-01-16  Xavier Maillard  <zedek@gnu-rox.org>  (tiny change)

	* gnus-faq.texi ([4.1]): Typo.

2005-01-19  Jay Belanger  <belanger@truman.edu>

	* calc.texi (Keep Arguments): Mention that keeping arguments
	doesn't work with keyboard macros.

2005-01-16  Richard M. Stallman  <rms@gnu.org>

	* autotype.texi (Autoinserting): Fix small error.

2005-01-16  Michael Albinus  <michael.albinus@gmx.de>

	Sync with Tramp 2.0.47.

	* tramp.texi (Compilation): New section, describing compilation of
	remote files.

2005-01-11  Kim F. Storm  <storm@cua.dk>

	* widget.texi (Basic Types): Add :follow-link keyword.

2005-01-09  Jay Belanger  <belanger@truman.edu>

	* calc.texi (Basic Commands): Describe new behavior of calc-reset.

2005-01-08  Jay Belanger  <belanger@truman.edu>

	* calc.texi: Change throughout to reflect new default value of
	calc-settings-file.

2005-01-06  Katsumi Yamaoka  <yamaoka@jpl.org>

	* message.texi (Reply): `message-reply-to-function' should return
	a list.  Suggested by ARISAWA Akihiro <ari@mbf.ocn.co.jp>.

2005-01-06  Hiroshi Fujishima  <pooh@nature.tsukuba.ac.jp>  (tiny change)

	* faq.texi (Changing load-path): Fix typo.

2005-01-05  Jay Belanger  <belanger@truman.edu>

	* calc.texi (Programming Tutorial): Replace kbd command by
	appropriate characters for a keyboard macro.

2005-01-04  Jay Belanger  <belanger@truman.edu>

	* calc.texi (Basic Tutorial, Programming Tutorial): Remove caveats
	for Lucid Emacs.
	(Programming Tutorial): Mention that the user needs to be in the
	right mode to compute some functions.

2005-01-04  Jay Belanger  <belanger@truman.edu>

	* calc.texi (Rewrite rules): Remove an exercise (on 0^0) which is
	no longer applicable.

2005-01-01  Jay Belanger  <belanger@truman.edu>

	* calc.texi (Programming Tutorial): Change description of how to
	edit keyboard macros to match current behavior.

2004-12-31  Jay Belanger  <belanger@truman.edu>

	* calc.texi: Mention C-cC-c as the way to finish editing throughout.

2004-12-20  Jay Belanger  <belanger@truman.edu>

	* calc.texi (Types Tutorial): Emphasize that you can't divide by
	zero.

2004-12-17  Luc Teirlinck  <teirllm@auburn.edu>

	* cc-mode.texi (Text Filling and Line Breaking): Put period after
	@xref.
	(Font Locking): Avoid @strong{Note:}.

2004-12-17  Michael Albinus  <michael.albinus@gmx.de>

	Sync with Tramp 2.0.46.

	* tramp.texi (bottom): Add arch-tag.  It was lost, somehow.

2004-12-16  Luc Teirlinck  <teirllm@auburn.edu>

	* url.texi: Correct typos.
	(Retrieving URLs): @var{nil}->@code{nil}.
	(HTTP language/coding, mailto): Replace "GNU Emacs Manual" with
	the standard "The GNU Emacs Manual" in fifth argument of @xref's.
	(Dealing with HTTP documents): @inforef->@xref.

2004-12-15  Jay Belanger  <belanger@truman.edu>

	* calc.texi: Consistently capitalized all mode names.
	(Answers to Exercises): Mention that an answer can be a fraction
	when in Fraction mode.

2004-12-13  Jay Belanger  <belanger@truman.edu>

	* calc.texi: Fix some TeX definitions.

2004-12-09  Luc Teirlinck  <teirllm@auburn.edu>

	* reftex.texi (Imprint): Remove erroneous @value's.

2004-12-08  Luc Teirlinck  <teirllm@auburn.edu>

	* makefile.w32-in (INFO_TARGETS, DVI_TARGETS, $(infodir)/org)
	(org.dvi, $(infodir)/url, url.dvi, clean): Add org and url manuals.

2004-12-08  Jay Belanger  <belanger@truman.edu>

	* calc.texi (Starting Calc): Remove comment about installation.
	(Keypad Mode Overview): Remove comment about Emacs 19 support.

2004-12-08  Luc Teirlinck  <teirllm@auburn.edu>

	* url.texi: Update @setfilename.
	(Getting Started): No need to worry about Gnus versions.
	(Dealing with HTTP documents): Use @inforef.

	* org.texi: Fix @direntry file name.

2004-12-07  Stefan Monnier  <monnier@iro.umontreal.ca>

	* url.texi: New file.

	* Makefile.in (INFO_TARGETS, DVI_TARGETS, ../info/url, url.dvi): Add it.

2004-12-06  Jay Belanger  <belanger@truman.edu>

	* calc.texi (Using Calc): Remove paragraph about installation.

2004-12-06  Jay Belanger  <belanger@truman.edu>

	* calc.texi: Use more Texinfo macros and less TeX defs.
	Remove @refill's.

2004-12-06  Richard M. Stallman  <rms@gnu.org>

	* org.texi: New file.

2004-12-05  Richard M. Stallman  <rms@gnu.org>

	* Makefile.in (org.dvi, ../info/org): New targets.
	(INFO_TARGETS): Add ../info/org.
	(DVI_TARGETS): Add org.dvi.
	(maintainer-clean): Remove the info files in the info dir.

2004-11-26  Eli Zaretskii  <eliz@gnu.org>

	* idlwave.texi: Fix the setfilename directive to put the produced
	file in ../info.
	(Continued Statement Indentation): Resurrect Jan D.'s change from
	2004-11-03 that was lost when a newer version of idlwave.texi was
	imported.

2004-12-08  Reiner Steib  <Reiner.Steib@gmx.de>

	* gnus-faq.texi ([5.1]): Add missing bracket.

	* gnus.texi (Filtering Spam Using The Spam ELisp Package):
	Index `spam-initialize'.

2004-11-22  Reiner Steib  <Reiner.Steib@gmx.de>

	* message.texi (Various Message Variables): Mention that all mail
	file variables are derived from `message-directory'.

	* gnus.texi (Splitting Mail): Clarify bogus group.

2004-11-02  Katsumi Yamaoka  <yamaoka@jpl.org>

	* emacs-mime.texi (Encoding Customization):
	Fix mm-coding-system-priorities entry.

2004-11-03  Jan Djärv  <jan.h.d@swipnet.se>

	* idlwave.texi (Continued Statement Indentation):
	* reftex.texi (Options (Index Support))
	(Displaying and Editing the Index, Table of Contents):
	* speedbar.texi (Creating a display, Major Display Modes):
	Replace non-nil with non-@code{nil}.

2004-10-21  Jay Belanger  <belanger@truman.edu>

	* calc.texi (Algebraic-Style Calculations): Remove a comment.

2004-10-18  Luc Teirlinck  <teirllm@auburn.edu>

	* calc.texi (Reporting Bugs): Double up `@'.

2004-10-18  Jay Belanger  <belanger@truman.edu>

	* calc.texi (Reporting Bugs): Change the address that bugs
	should be sent to.

2004-10-15  Reiner Steib  <Reiner.Steib@gmx.de>

	* gnus.texi (New Features): Add 5.11.

	* message.texi (Resending): Remove wrong default value.

	* gnus.texi (Mail Source Specifiers): Describe possible problems
	of `pop3-leave-mail-on-server'.  Add `pop3-movemail' and
	`pop3-leave-mail-on-server' to the index.

2004-10-15  Katsumi Yamaoka  <yamaoka@jpl.org>

	* message.texi (Canceling News): Add how to set a password.

2004-10-12  Jay Belanger  <belanger@truman.edu>

	* calc.texi (Help Commands): Change the descriptions of
	calc-describe-function and calc-describe-variable to match their
	current behavior.

2004-10-12  Reiner Steib  <Reiner.Steib@gmx.de>

	* gnus-faq.texi ([5.9]): Improve code for reply-in-news.

2004-10-12  Michael Albinus  <michael.albinus@gmx.de>

	Sync with Tramp 2.0.45.

	* tramp.texi (Frequently Asked Questions): Comment paragraph about
	plink link.  The URL is outdated.  Originator contacted for
	clarification.

2004-10-10  Juri Linkov  <juri@jurta.org>

	* gnus.texi (Top, Marking Articles): Join two menus in one node
	because a node can have only one menu.

2004-10-09  Juri Linkov  <juri@jurta.org>

	* gnus.texi (Fancy Mail Splitting): Remove backslash in the
	example of nnmail-split-fancy.

2004-10-06  Karl Berry  <karl@gnu.org>

	* info.texi (@kbd{1}--@kbd{9}): No space around --, for
	consistency with other uses of dashes.

2004-10-05  Karl Berry  <karl@gnu.org>

	* info.texi: Consistently use --- throughout, periods at end of
	menu descriptions, and a couple typos.

2004-09-26  Jesper Harder  <harder@ifa.au.dk>

	* sieve.texi (Manage Sieve API): nil -> @code{nil}.
	* pgg.texi (User Commands, Backend methods): Do.
	* gnus.texi: Markup fixes.
	(Setting Process Marks): Fix `M P a' entry.
	* emacs-mime.texi: Fixes.

2004-09-23  Reiner Steib  <Reiner.Steib@gmx.de>

	* gnus-faq.texi ([5.12]): Fix code example for FQDN in Message-Ids
	again.
	Use 5.10 instead of 5.10.0.

2004-09-20  Lars Magne Ingebrigtsen  <larsi@gnus.org>

	* gnus.texi (Summary Mail Commands): S D e.

2004-09-20  Raymond Scholz  <ray-2004@zonix.de>  (tiny change)

	* gnus.texi (Misc Article): Refer to `Summary Buffer Mode Line' in
	the gnus-article-mode-line-format section.

2004-09-20  Helmut Waitzmann  <Helmut.Waitzmann@web.de>  (tiny change)

	* gnus.texi (Various Summary Stuff): Fix the documentation for
	gnus-newsgroup-variables.

2004-09-20  Reiner Steib  <Reiner.Steib@gmx.de>

	* gnus.texi (MIME Commands):
	Add gnus-mime-display-multipart-as-mixed,
	gnus-mime-display-multipart-alternative-as-mixed,
	gnus-mime-display-multipart-related-as-mixed.
	(Mail Source Customization): Clarify `mail-source-directory'.
	(Splitting Mail): Mention gnus-group-find-new-groups.
	(SpamOracle): Fix typo.

	* gnus-faq.texi: Untabify.
	([6.3]): nnir.el is in contrib directory.

	* message.texi (News Headers): Clarify how a unique ID is created.

	* gnus.texi (Batching Agents): Fix typo in example.
	Reported by Hiroshi Fujishima <pooh@nature.tsukuba.ac.jp>.

2004-09-20  Andre Srinivasan  <andre@e2open.com>  (tiny change)

	* gnus.texi (Group Parameters): Add more on hooks.

2004-09-20  Florian Weimer  <fw@deneb.enyo.de>

	* gnus.texi (Charsets): Point to relevant section in emacs-mime.

2004-09-22  Jay Belanger  <belanger@truman.edu>

	* calc.texi (Vectors as Lists): Add a warning that the tutorial
	might be hidden during part of the session.

2004-09-20  Jay Belanger  <belanger@truman.edu>

	* calc.texi (Notations Used in This Manual): Put in an earlier
	mention that DEL could be called Backspace.

2004-09-10  Simon Josefsson  <jas@extundo.com>

	* gnus.texi (IMAP): Add example.  Suggested and partially written
	by Steinar Bang <sb@dod.no>.

2004-09-10  Teodor Zlatanov  <tzz@lifelogs.com>

	* gnus.texi (IMAP): Add comments about imaps synonym to imap in
	netrc syntax.

2004-09-10  Teodor Zlatanov  <tzz@lifelogs.com>

	* gnus.texi (Spam ELisp Package Sequence of Events):
	Some clarifications.
	(Spam ELisp Package Global Variables): More clarifications.

2004-09-10  Teodor Zlatanov  <tzz@lifelogs.com>

	* gnus.texi (Spam ELisp Package Filtering of Incoming Mail):
	Mention spam-split does not modify incoming mail.

2004-09-10  Teodor Zlatanov  <tzz@lifelogs.com>

	* gnus.texi (Spam ELisp Package Sequence of Events): Fix typo.

2004-09-10  Eli Zaretskii  <eliz@gnu.org>

	* Makefile.in (../info/gnus, gnus.dvi): Depend on gnus-faq.texi.

2004-09-09  Reiner Steib  <Reiner.Steib@gmx.de>

	* makefile.w32-in (sieve, pgg): Use $(infodir).

2004-09-08  Dhruva Krishnamurthy  <dhruva.krishnamurthy@gmail.com>  (tiny change)

	* makefile.w32-in: Fix PGG and Sieve entries.

2004-08-28  Eli Zaretskii  <eliz@gnu.org>

	* faq.texi (Emacs for MS-DOS): Update URLs for the MS-DOS port of
	Emacs and related programs.

2004-08-27  Richard M. Stallman  <rms@gnu.org>

	* faq.texi: Fix texinfo usage, esp. doublequotes.
	(Difference between Emacs and XEmacs): Some clarification.

	* faq.texi (Difference between Emacs and XEmacs):
	Explain not to contrast XEmacs with GNU Emacs.

2004-08-26  Richard M. Stallman  <rms@gnu.org>

	* faq.texi (Difference between Emacs and XEmacs): Rewrite.

2004-08-22  David Kastrup  <dak@gnu.org>

	* reftex.texi (AUCTeX): Update links, section name.

	* faq.texi (Calc): Update availability (included in 22.1).
	(AUCTeX): Update availability, information, versions, description.

2004-08-14  Eli Zaretskii  <eliz@gnu.org>

	* Makefile.in (../info/tramp, tramp.dvi): Depend on trampver.texi.

2004-08-11  Martin Stjernholm  <mast@lysator.liu.se>

	* cc-mode.texi: Various updates for CC Mode 5.30.9.

2004-08-10  Michael Albinus  <michael.albinus@gmx.de>

	Sync with Tramp 2.0.44.

2004-08-05  Lars Hansen  <larsh@math.ku.dk>

	* widget.texi (User Interface): Update how to separate the
	editable field of an editable-field widget from other widgets.
	(Programming Example): Add text after field.

2004-08-31  Katsumi Yamaoka  <yamaoka@jpl.org>

	* emacs-mime.texi (Encoding Customization): Add a note to the
	mm-content-transfer-encoding-defaults entry.
	(rfc2047): Update.

	* gnus.texi (Article Highlighting):
	Add gnus-cite-ignore-quoted-from.
	(POP before SMTP): New node.
	(Posting Styles): Addition.
	(Splitting Mail): Add nnmail-split-lowercase-expanded.
	(Fancy Mail Splitting): Ditto.
	(X-Face): Add gnus-x-face.

2004-08-30  Reiner Steib  <Reiner.Steib@gmx.de>

	* emacs-mime.texi, gnus-faq.texi, gnus.texi, message.texi,
	* pgg.texi, sieve.texi: Use @copying and @insertcopying.

2004-08-22  Reiner Steib  <Reiner.Steib@gmx.de>

	* gnus.texi (Mail Source Specifiers):
	Describe `pop3-leave-mail-on-server'.

2004-08-02  Reiner Steib  <Reiner.Steib@gmx.de>

	* Makefile.in, makefile.w32-in: Added PGG and Sieve files.

	* pgg.texi, sieve.texi: Import from the v5_10 branch of the Gnus
	repository.  Change setfilename.

	* emacs-mime.texi, gnus-faq.texi, gnus.texi, message.texi: Ditto.

2004-07-02  Juri Linkov  <juri@jurta.org>

	* pcl-cvs.texi (Viewing differences): Add `d r'.

2004-06-29  Jesper Harder  <harder@ifa.au.dk>

	* ses.texi, viper.texi, flymake.texi, faq.texi:
	* eshell.texi, ediff.texi: Markup fixes.

2004-06-21  Karl Berry  <karl@gnu.org>

	* info.texi (Top): Mention that only Emacs has mouse support.
	(Getting Started): Mention this in a few other places.

2004-06-13  Luc Teirlinck  <teirllm@auburn.edu>

	* autotype.texi (Copyrights, Timestamps):
	Recommend `before-save-hook' instead of `write-file-functions'.

2004-06-13  Lars Hansen  <larsh@math.ku.dk>

	* dired-x.texi (dired-mark-omitted): Update keybinding.

2004-06-10  Kim F. Storm  <storm@cua.dk>

	* pcl-cvs.texi (Viewing differences): Add 'd y'.

2004-06-05  Lars Hansen  <larsh@math.ku.dk>

	* dired-x.texi (variable dired-omit-mode): Rename from
	dired-omit-files-p.
	(function dired-omit-mode): Rename from dired-omit-toggle.
	Call dired-omit-mode rather than set dired-omit-files-p.
	(dired-mark-omitted): Describe command.

2004-05-29  Michael Albinus  <michael.albinus@gmx.de>

	Version 2.0.41 of Tramp released.

2004-05-29  Juanma Barranquero  <lektu@terra.es>

	* makefile.w32-in (../info/flymake, flymake.dvi): New targets.
	(INFO_TARGETS, DVI_TARGETS): Add Flymake.

2004-05-29  Richard M. Stallman  <rms@gnu.org>

	* cl.texi (Top): Call this chapter `Introduction'.
	(Overview): In TeX, no section heading here.

	* cc-mode.texi: Put commas after i.e. and e.g.  Minor cleanups.

2004-05-29  Eli Zaretskii  <eliz@gnu.org>

	* Makefile.in (../info/flymake, flymake.dvi): New targets.
	(INFO_TARGETS, DVI_TARGETS): Add Flymake.

2004-05-29  Pavel Kobiakov  <pk_at_work@yahoo.com>

	* flymake.texi: New file.

2004-05-28  Simon Josefsson  <jas@extundo.com>

	* smtpmail.texi (Authentication): Improve STARTTLS discussion.

2004-05-07  Kai Großjohann  <kai@emptydomain.de>

	Version 2.0.40 of Tramp released.

2004-04-25  Michael Albinus  <Michael.Albinus@alcatel.de>

	Complete rework, based on review by Karl Berry <karl@gnu.org>.

	* tramp.texi (Auto-save and Backup): Explain exploitation of new
	variables `tramp-backup-directory-alist' and
	`tramp-bkup-backup-directory-info'.
	(Overview, Connection types)
	(External transfer methods, Default Method)
	(Windows setup hints): Remove restriction of password entering
	with external methods.
	(Auto-save and Backup): Make file name example
	(X)Emacs neutral.  In case of XEmacs, `bkup-backup-directory-info'
	and `auto-save-directory' must be used.
	(Frequently Asked Questions): Use "MS Windows NT/2000/XP" (not
	only "NT").  Remove doubled entry "What kinds of systems does
	@tramp{} work on".
	(tramp): Macro removed.
	(Obtaining Tramp): Flag removed from title.
	(all): "tramp-" and "-" removed from flag names.  Flags `tramp'
	and `trampver' used properly.  Flag `tramp-inst' replaced by
	`installchapter'.  Installation related text adapted.

2004-04-28  Masatake YAMATO  <jet@gyve.org>

	* widget.texi (Programming Example): Remove overlays.

2004-04-27  Jesper Harder  <harder@ifa.au.dk>

	* faq.texi, viper.texi, dired-x.texi, autotype.texi: lisp -> Lisp.

2004-04-23  Juanma Barranquero  <lektu@terra.es>

	* makefile.w32-in: Add "-*- makefile -*-" mode tag.

2004-04-05  Jesper Harder  <harder@ifa.au.dk>

	* info.texi (Info Search): Add info-apropos.

2004-03-22  Juri Linkov  <juri@jurta.org>

	* faq.texi: Fix help key bindings.

2004-03-17  Luc Teirlinck  <teirllm@auburn.edu>

	* info.texi (Advanced): Replace @unnumberedsubsec by @subheading
	(as suggested by Karl Berry).  Update information about colored
	stars in menus.  Add new subheading describing M-n.

2004-03-12  Richard M. Stallman  <rms@gnu.org>

	* cl.texi (Top): Rename top node's title.

2004-03-08  Karl Berry  <karl@gnu.org>

	* info.texi: \input texinfo.tex instead of just texinfo, to avoid
	problems making the texinfo distribution.

2004-02-29  Simon Josefsson  <jas@extundo.com>

	* smtpmail.texi (Authentication): Change the list of supported
	authentication mechanisms from CRAM-MD5, PLAIN and LOGIN-MD5 to
	CRAM-MD5 and LOGIN, tiny patch from Andreas Voegele
	<voegelas@gmx.net>.

2004-02-29  Juanma Barranquero  <lektu@terra.es>

	* makefile.w32-in (mostlyclean, clean, maintainer-clean):
	Use $(DEL) instead of rm, and ignore exit code.

2004-02-29  Kai Großjohann  <kgrossjo@eu.uu.net>

	Tramp version 2.0.39 released.

2004-02-29  Michael Albinus  <Michael.Albinus@alcatel.de>

	* tramp.texi (Customizing Completion): Explain new functions
	`tramp-parse-shostkeys' and `tramp-parse-sknownhosts'.
	(all): Savannah URLs unified to "http://savannah.nongnu.org".
	(Top): Refer to Savannah mailing list as the major one.
	Mention older mailing lists in HTML mode only.
	(Auto-save and Backup): Add auto-save.  Based on wording of Kai.
	(Frequently Asked Questions): Remote hosts must not be Unix-like
	for "smb" method.
	(Password caching): New node.
	(External transfer methods): Refer to password caching for "smb"
	method.

2004-02-17  Karl Berry  <karl@gnu.org>

	* info.texi (Help-Int): Mention the new line number feature.

2004-02-14  Jonathan Yavner  <jyavner@member.fsf.org>

	* ses.texi (Advanced Features): New functionality for
	ses-set-header-row (defaults to current row unless C-u used).
	(Acknowledgements): Add Stefan Monnier.

2003-12-29  Kevin Ryde  <user42@zip.com.au>

	* viper.texi (Vi Macros): Fix reference to the Emacs manual.

2003-11-30  Kai Großjohann  <kai.grossjohann@gmx.net>

	Tramp version 2.0.38 released.

	* tramp.texi (Remote shell setup): Warn of environment variables
	FRUMPLE if user frumple exists.  Suggested by Sven Gabriel
	<sven.gabriel@imk.fzk.de>.
	(Configuration): Tramp now chooses base64/uuencode
	automatically.  Update wording accordingly.
	(Top): More description for the `Default Method' menu entry.
	(Default Method): Use @code, not @var, for Lisp variables.
	(Default Method): New subsection `Which method is the right one
	for me?'.  Suggested by Christian Kirsch.
	(Configuration): Pointer to new subsection added.
	(Default Method): Too many "use" in one sentence.
	Rephrase.  Reported by Christian Kirsch.
	(Filename Syntax): Old `su' example is probably a left-over from
	the sm/su method naming.  Replace with `ssh', instead.
	(External transfer methods, Auto-save and Backup):
	Typo fixes.

2003-11-02  Michael Albinus  <Michael.Albinus@alcatel.de>

	* tramp.texi (all): Harmonize all occurrences of @tramp{}.
	(Top): Mention japanese manual only if flag `jamanual' is set.
	Insert section `Japanese manual' in menu.

2003-11-26  Thien-Thi Nguyen  <ttn@gnu.org>

	* eshell.texi (Known Problems): Add doc item.

2003-11-22  Martin Stjernholm  <mast@lysator.liu.se>

	* cc-mode.texi: Update for CC Mode 5.30.

	Note: Please refrain from doing purely cosmetic changes like
	removing trailing whitespace in this manual; it clobbers cvs
	merging for no good reason.

2003-11-02  Jesper Harder  <harder@ifa.au.dk>  (tiny change)

	* ediff.texi, tramp.texi, vip.texi, viper.texi:
	* widget.texi, woman.texi: Replace @sc{ascii} and ASCII with
	@acronym{ASCII}.

2003-10-26  Karl Berry  <karl@gnu.org>

	* info.texi (Info Search): Echo area, not echo are.  From Debian
	diff.

2003-10-26  Per Abrahamsen  <abraham@dina.kvl.dk>

	* widget.texi (Defining New Widgets): Document new behavior of
	:buttons and :children keywords.

2003-10-22  Miles Bader  <miles@gnu.org>

	* Makefile.in (info): Move before $(top_srcdir)/info.

2003-10-17  Thien-Thi Nguyen  <ttn@gnu.org>

	* tramp.texi (Inline methods): Small grammar fix.
	(External transfer methods): Likewise.

2003-10-08  Nick Roberts  <nick@nick.uklinux.net>

	* speedbar.texi: Remove paragraph for GUD that is no longer true.

2003-10-06  Luc Teirlinck  <teirllm@auburn.edu>

	* texinfo.tex: Replace `%' in arch tagline by @ignore.

2003-09-30  Richard M. Stallman  <rms@gnu.org>

	* dired-x.texi (Miscellaneous Commands): Delete M-g, w, T.

	* widget.texi (User Interface): Fix typos.

	* pcl-cvs.texi, cl.texi, woman.texi, ediff.texi: Fix @strong{Note:}.

2003-09-29  Thien-Thi Nguyen  <ttn@gnu.org>

	* pcl-cvs.texi (Selected Files): Fix typo.

2003-09-21  Karl Berry  <karl@gnu.org>

	* info.texi (] and [ commands): No period at end of section title.

2003-09-04  Miles Bader  <miles@gnu.org>

	* Makefile.in (top_srcdir): New variable.
	($(top_srcdir)/info): New rule.
	(info): Depend on it.

2003-09-03  Peter Runestig  <peter@runestig.com>

	* makefile.w32-in: New file.

2003-08-26  Per Abrahamsen  <abraham@dina.kvl.dk>

	* widget.texi (User Interface): Explain the need of static text
	around an editable field.

2003-08-19  Luc Teirlinck  <teirllm@mail.auburn.edu>

	* widget.texi (Basic Types): The argument to `:help-echo' can now
	be a form that evaluates to a string.

2003-08-18  Kim F. Storm  <storm@cua.dk>

	* calc.texi (Queries in Macros): Update xref to keyboard macro query.

2003-08-16  Richard M. Stallman  <rms@gnu.org>

	* dired-x.texi (Shell Command Guessing): Explain *.

2003-08-16  Chunyu Wang  <spr@db.cs.hit.edu.cn>  (tiny change)

	* pcl-cvs.texi (Log Edit Mode): Fix key binding for
	log-edit-insert-changelog.

2003-08-03  Karl Berry  <karl@gnu.org>

	* info.texi: Need @contents.

2003-07-20  Kai Großjohann  <kai.grossjohann@gmx.net>

	Tramp version 2.0.36 released.

	* tramp.texi (Remote shell setup): Explain about problems with
	non-Bourne commands in ~/.profile and ~/.shrc.

2003-07-07  Luc Teirlinck  <teirllm@mail.auburn.edu>

	* info.texi (Help-Inv, Help-M, Help-Xref): Update following
	renaming of `vis-mode' to `visible-mode'.

2003-07-04  Luc Teirlinck  <teirllm@mail.auburn.edu>

	* info.texi (Top, Help-Small-Screen): Remove accidentally added
	next, prev and up pointers.

2003-07-02  Luc Teirlinck  <teirllm@mail.auburn.edu>

	* info.texi (Help): Mention existence of Emacs and stand-alone
	Info at the very beginning of the tutorial.
	(Help-Inv): New node.
	(Help-]): New node.
	(Help-M): Systematically point out the differences between default
	Emacs and stand-alone versions.  Delete second menu.
	(Help-Xref): Systematically point out the differences between
	default Emacs and stand-alone versions.
	(Help-Int): Change `l' example.
	(Expert Info): Fix typos.
	(Emacs Info Variables): Mention `Info-hide-note-references' and
	new default for `Info-scroll-prefer-subnodes'.

2003-06-17  Kai Großjohann  <kai.grossjohann@gmx.net>

	Version 2.0.35 of Tramp released.

	* tramp.texi: From Michael Albinus <Michael.Albinus@alcatel.de>:
	(Inline methods): Add methods `remsh' and `plink1'.
	(External transfer methods): Add method `remcp'.
	(Multi-hop Methods): Add method `remsh'.
	Small patch from Adrian Aichner <adrian@xemacs.org>:
	Fix minor typos.
	(Concept Index): Add to make manual searchable via
	`Info-index'.
	(Version Control): Add cindex entry.

2003-05-24  Kai Großjohann  <kai.grossjohann@gmx.net>

	* trampver.texi: Version 2.0.34 released.

2003-05-03  Glenn Morris  <gmorris@ast.cam.ac.uk>

	* faq.texi: Improve previous changes.

2003-05-02  Glenn Morris  <gmorris@ast.cam.ac.uk>

	* faq.texi: Update copyright and maintenance details.
	Update some package URLs, versions, and maintainers.
	Remove many references to the Emacs Lisp Archive.

2003-04-23  Simon Josefsson  <jas@extundo.com>

	* smtpmail.texi: Fix license (the invariant sections mentioned has
	never been part of the smtp manual).  Align info dir entry with
	other emacs packages.

2003-04-08  Michael Albinus  <Michael.Albinus@alcatel.de>

	* tramp.texi: Version 2.0.33 released.
	Remove installation chapter.  Remove XEmacs specifics.

2003-03-29  Richard M. Stallman  <rms@gnu.org>

	* tramp.texi (Top): Undo the previous renaming.
	(emacs-other-name, emacs-other-dir, emacs-other-file-name): Delete.

2003-03-29  Kai Großjohann  <kai.grossjohann@gmx.net>

	* Makefile.in (../info/tramp): Compile Emacs, instead of XEmacs,
	version of manual.

	* tramp.texi (Auto-save and Backup): New node.

2003-03-29  Michael Albinus  <Michael.Albinus@alcatel.de>

	* tramp.texi (Top): Include trampver.texi.  Rename "Emacs" to "GNU
	Emacs" in order to have better differentiation to "XEmacs".
	`emacs-other-name', `emacs-other-dir' and `emacs-other-file-name'
	are new macros in order to point to the other Emacs flavor where
	appropriate.  In info case, point to node `Installation' in order
	to explain how to generate the other way.  In html case, make a
	link to the other html file.
	(Obtaining TRAMP): Add a paragraph saying to perform `autoconf'
	after CVS checkout/update.
	(Installation): Completely rewritten.
	(Installation parameters, Load paths): New sections under
	`Installation'.

2003-02-28  Kai Großjohann  <kai.grossjohann@uni-duisburg.de>

	* tramp.texi: Version 2.0.30 released.
	Replace word "path" with "localname" where used as a component of
	a Tramp file name.

2003-02-28  Michael Albinus  <Michael.Albinus@alcatel.de>

	* tramp.texi (Frequently Asked Questions): `tramp-chunksize'
	introduced.
	(Installation): Explain what to do if files from the tramp/contrib
	directory are needed.

2003-02-23  Alex Schroeder  <alex@emacswiki.org>

	* smtpmail.texi (How Mail Works): New.

2003-02-22  Alex Schroeder  <alex@emacswiki.org>

	* smtpmail.texi: New file.

	* Makefile.in: Build SMTP manual.

2003-02-05  Kai Großjohann  <kai.grossjohann@uni-duisburg.de>

	* tramp.texi: Version 2.0.29 released.
	(Installation): In Emacs, use M-x texinfo-format-buffer RET, not
	M-x makeinfo-buffer RET.  Reported by gebser@ameritech.net.

2003-02-01  Michael Albinus  <Michael.Albinus@alcatel.de>

	* tramp.texi (Frequently Asked Questions): Explain a workaround if
	another package loads accidentally Ange-FTP.

2003-01-24  Michael Albinus  <Michael.Albinus@alcatel.de>

	* tramp.texi (Customizing Completion): Add function
	`tramp-parse-sconfig'.  Change example of
	`tramp-set-completion-function', because parsing of ssh config
	files looks more natural.

2003-01-15  Kevin Ryde  <user42@zip.com.au>

	* gnus.texi (Using MIME): Mention auto-compression-mode with
	gnus-mime-copy-part.

2003-01-15  ShengHuo ZHU  <zsh@cs.rochester.edu>

	* gnus.texi: Do not use `path' in several locations.

2002-12-26  Kai Großjohann  <kai.grossjohann@uni-duisburg.de>

	* tramp.texi (External transfer methods): New method `smb'.
	From Michael Albinus.

2002-11-05  Karl Berry  <karl@gnu.org>

	* info.texi (Info-fontify): Reorder face list to avoid bad line
	breaks.

2002-10-06  Kai Großjohann  <Kai.Grossjohann@CS.Uni-Dortmund.DE>

	* tramp.texi: Move @copying to standard place.
	Use @insertcopying.

2002-10-02  Karl Berry  <karl@gnu.org>

	* ada-mode.texi, autotype.texi, calc.texi, cc-mode.texi, cl.texi:
	* dired-x.texi, ebrowse.texi, ediff.texi, emacs-mime.texi:
	* eshell.texi, eudc.texi, faq.texi, forms.texi, idlwave.texi:
	* info.texi, message.texi, mh-e.texi, pcl-cvs.texi, reftex.texi:
	* sc.texi, ses.texi, speedbar.texi, vip.texi, viper.texi:
	* widget.texi, woman.texi:
	Per rms, update all manuals to use @copying instead of @ifinfo.
	Also use @ifnottex instead of @ifinfo around the top node, where
	needed for the sake of the HTML output.
	(The Gnus manual is not fixed since it's not clear to me how it
	works; and the Tramp manual already uses @copying, although in an
	unusual way.  All others were changed.)

2002-09-10  Jonathan Yavner  <jyavner@engineer.com>

	* Makefile.in (INFO_TARGETS, DVI_TARGETS): Add SES.
	(../info/ses, ses.dvi): New targets.
	* ses.texi: New file.

2002-09-06  Pavel Janík  <Pavel@Janik.cz>

	* texinfo.tex: Update to texinfo 4.2.

2002-08-27  Carsten Dominik  <dominik@sand.science.uva.nl>

	* reftex.texi: Update to RefTeX 4.19.

2002-07-21  Jesper Harder  <harder@ifa.au.dk>

	* gnus.texi (Sorting Groups): Add key bindings for
	gnus-group-sort-groups-by-real-name and
	gnus-group-sort-selected-groups-by-real-name.

2002-06-17  Kai Großjohann  <Kai.Grossjohann@CS.Uni-Dortmund.DE>

	* Makefile.in (INFO_TARGETS, DVI_TARGETS): Add Tramp.
	(../info/tramp, tramp.dvi): New targets.

2002-01-04  Eli Zaretskii  <eliz@is.elta.co.il>

	* Makefile.in (DVI_TARGETS): Add calc.dvi.
	(calc.dvi): Uncomment.

2001-11-07  Eli Zaretskii  <eliz@is.elta.co.il>

	* Makefile.in (INFO_TARGETS): Add ../info/calc.
	(../info/calc): New target.

2001-10-20  Gerd Moellmann  <gerd@gnu.org>

	* (Version 21.1 released.)

2001-10-05  Gerd Moellmann  <gerd@gnu.org>

	* Branch for 21.1.

2001-04-14  Eli Zaretskii  <eliz@is.elta.co.il>

	* Makefile.in (../info/info): Use an explicit -o switch to
	makeinfo.

2001-03-05  Gerd Moellmann  <gerd@gnu.org>

	* Makefile.in (mostlyclean, maintainer-clean): Delete more files.

2001-02-12  Michael Kifer  <kifer@cs.sunysb.edu>

	* ediff.texi: Added ediff-coding-system-for-read.

	* viper.texi: Fix typos.

2000-12-20  Eli Zaretskii  <eliz@is.elta.co.il>

	* Makefile.in (../info/idlwave): Use --no-split.

2000-12-14  Dave Love  <fx@gnu.org>

	* Makefile.in (mostlyclean): Remove gnustmp.*.
	(gnus.dvi): Change rule to remove @latex stuff.

2000-10-19  Eric M. Ludlam  <zappo@ultranet.com>

	* Makefile.in (Speedbar): Add build targets for speedbar.texi.

2000-10-13  John Wiegley  <johnw@gnu.org>

	* Makefile.in: Add build targets for eshell.texi.

2000-09-25  Gerd Moellmann  <gerd@gnu.org>

	* Makefile.in: Remove/comment speedbar stuff.

2000-09-22  Dave Love  <fx@gnu.org>

	* Makefile.in: Add emacs-mime.

2000-08-08  Eli Zaretskii  <eliz@is.elta.co.il>

	* Makefile.in (INFO_TARGETS): Add ../info/woman.
	(DVI_TARGETS): Add woman.dvi.
	(../info/woman, woman.dvi): New targets.

2000-05-31  Stefan Monnier  <monnier@cs.yale.edu>

	* .cvsignore (*.tmp): New entry.  Seems to be used for @macro.

	* pcl-cvs.texi: New file.
	* Makefile.in (INFO_TARGETS, DVI_TARGETS: Add pcl-cvs.
	(../info/pcl-cvs, pcl-cvs.dvi): New targets.

2000-05-11  Gerd Moellmann  <gerd@gnu.org>

	* Makefile.in (INFO_TARGETS): Add info/ebrowse.
	(../info/ebrowse, ebrowse.dvi): New targets.

2000-01-13  Gerd Moellmann  <gerd@gnu.org>

	* Makefile.in (INFO_TARGETS): Add eudc.
	(DVI_TARGETS): Add eudc.dvi.
	(../info/eudc, eudc.dvi): New targets.

2000-01-05  Eli Zaretskii  <eliz@is.elta.co.il>

	* Makefile.in (INFO_TARGETS): Rename emacs-faq to efaq (for
	compatibility with 8+3 filesystems).
	(../info/efaq): Rename from emacs-faq.

2000-01-03  Eli Zaretskii  <eliz@is.elta.co.il>

	* Makefile.in (INFO_TARGETS, DVI_TARGETS): Add idlwave.
	(../info/idlwave, idlwave.dvi): New targets.

1999-10-23  Dave Love  <fx@gnu.org>

	* Makefile.in: Use autotype.texi.

1999-10-12  Stefan Monnier  <monnier@cs.yale.edu>

	* Makefile.in (faq): Use ../info/emacs-faq.info (as specified in the
	faq.texi file) rather than ../info/faq.

1999-10-07  Gerd Moellmann  <gerd@gnu.org>

	* Makefile.in (INFO_TARGETS, DVI_TARGETS): Add ada-mode.
	(../info/ada-mode, ada-mode.dvi): New targets.

1999-09-01  Dave Love  <fx@gnu.org>

	* Makefile.in: Add faq.

1999-07-12  Richard Stallman  <rms@gnu.org>

	* Version 20.4 released.

1998-08-19  Richard Stallman  <rms@psilocin.ai.mit.edu>

	* Version 20.3 released.

1998-04-06  Andreas Schwab  <schwab@gnu.org>

	* Makefile.in (ENVADD): Environment vars to pass to texi2dvi.
	Use it in dvi targets.
	(../etc/GNU): Change to $(srcdir) first.

1998-03-11  Carsten Dominik  <cd@delysid.gnu.org>

	* reftex.texi: Update for RefTeX version 3.22.

1998-03-01  Kim-Minh Kaplan  <KimMinh.Kaplan@utopia.eunet.fr>

	* gnus.texi (Easy Picons): Remove references to
	`gnus-group-display-picons'.
	(Hard Picons): Ditto.

1998-02-08  Richard Stallman  <rms@psilocin.gnu.org>

	* Makefile.in (reftex.dvi, ../info/reftex): New targets.
	(INFO_TARGETS, DVI_TARGETS): Add the new targets.

1997-09-23  Paul Eggert  <eggert@twinsun.com>

	* Makefile.in: Merge changes mistakenly made to `Makefile'.
	(../info/viper, viper.dvi): Remove dependency on viper-cmd.texi.

1997-09-19  Richard Stallman  <rms@psilocin.gnu.ai.mit.edu>

	* Version 20.2 released.

1997-09-15  Richard Stallman  <rms@psilocin.gnu.ai.mit.edu>

	* Version 20.1 released.

1997-07-10  Richard Stallman  <rms@psilocin.gnu.ai.mit.edu>

	* Makefile (../info/viper, viper.dvi): Delete viper-cmd.texi dep.

1997-04-12  Per Abrahamsen  <abraham@dina.kvl.dk>

	* widget.texi (push-button): Document it.

1996-08-11  Richard Stallman  <rms@psilocin.gnu.ai.mit.edu>

	* Version 19.33 released.

1996-07-31  Richard Stallman  <rms@psilocin.gnu.ai.mit.edu>

	* Version 19.32 released.

1996-06-27  Lars Magne Ingebrigtsen  <larsi@ifi.uio.no>

	* Makefile.in: Add rules for the Message manual.

1996-06-26  Lars Magne Ingebrigtsen  <larsi@ifi.uio.no>

	* gnus.texi: New version.

	* message.texi: New manual.

1996-06-20  Richard Stallman  <rms@psilocin.gnu.ai.mit.edu>

	* Makefile.in (All info targets): cd $(srcdir) to do the work.

1996-06-19  Richard Stallman  <rms@psilocin.gnu.ai.mit.edu>

	* Makefile.in (All info targets): Specify $(srcdir) in input files.
	Specify -I option.
	(All dvi targets): Set the TEXINPUTS variable.

1996-05-25  Karl Heuer  <kwzh@gnu.ai.mit.edu>

	* Version 19.31 released.

1996-01-07  Richard Stallman  <rms@whiz-bang.gnu.ai.mit.edu>

	* Makefile.in (../info/ccmode): Rename from ../info/cc-mode.
	(INFO_TARGETS): Use new name.  This avoids name conflict on MSDOS.

1995-11-29  Richard Stallman  <rms@mole.gnu.ai.mit.edu>

	* Makefile.in (../info/cc-mode, cc-mode.dvi): New targets.
	(INFO_TARGETS): Add ../info/cc-mode.
	(DVI_TARGETS): Add cc-mode.dvi.

1995-11-24  Richard Stallman  <rms@mole.gnu.ai.mit.edu>

	* Version 19.30 released.

1995-11-04  Lars Magne Ingebrigtsen  <larsi@ifi.uio.no>

	* gnus.texi: New file.

1995-11-04  Erik Naggum  <erik@naggum.no>

	* gnus.texi: File deleted.

1995-11-02  Stephen Gildea  <gildea@stop.mail-abuse.org>

	* mh-e.texi: "Function Index" -> "Command Index" to work with
	Emacs 19.30 C-h C-k support of separately-documented commands.

1995-06-26  Richard Stallman  <rms@mole.gnu.ai.mit.edu>

	* Makefile.in (../info/ediff, ediff.dvi): New targets.
	(INFO_TARGETS, DVI_TARGETS): Add those new targets.

1995-04-24  Richard Stallman  <rms@mole.gnu.ai.mit.edu>

	* Makefile.in (INFO_TARGETS, DVI_TARGETS): Add viper targets.
	(../info/viper, viper.dvi): New targets.

1995-04-20  Kevin Rodgers  <kevinr@ihs.com>

	* dired-x.texi (Installation): Change the example to set
	buffer-local variables like dired-omit-files-p in
	dired-mode-hook.

1995-04-17  Richard Stallman  <rms@mole.gnu.ai.mit.edu>

	* Makefile.in (INFO_TARGETS, DVI_TARGETS): Add mh-e targets.
	(../info/mh-e, mh-e.dvi): New targets.

1995-02-07  Richard Stallman  <rms@pogo.gnu.ai.mit.edu>

	* Makefile.in (maintainer-clean): Rename from realclean.

1994-11-23  Richard Stallman  <rms@mole.gnu.ai.mit.edu>

	* Makefile.in: New file.
	* Makefile: File deleted.

1994-11-19  Richard Stallman  <rms@mole.gnu.ai.mit.edu>

	* Makefile (TEXINDEX_OBJS): Variable deleted.
	(texindex, texindex.o, getopt.o): Rules deleted.
	All deps on texindex deleted.
	(distclean): Don't delete texindex.
	(mostlyclean): Don't delete *.o.
	* texindex.c, getopt.c: Files deleted.

1994-09-07  Richard Stallman  <rms@mole.gnu.ai.mit.edu>

	* Version 19.26 released.

1994-05-30  Richard Stallman  (rms@mole.gnu.ai.mit.edu)

	* Version 19.25 released.

1994-05-23  Richard Stallman  (rms@mole.gnu.ai.mit.edu)

	* Version 19.24 released.

1994-05-16  Richard Stallman  (rms@mole.gnu.ai.mit.edu)

	* Version 19.23 released.

1994-04-17  Richard Stallman  (rms@mole.gnu.ai.mit.edu)

	* Makefile: Delete spurious tab.

1994-02-16  Richard Stallman  (rms@mole.gnu.ai.mit.edu)

	* Makefile (.SUFFIXES): New rule.

1994-01-15  Richard Stallman  (rms@mole.gnu.ai.mit.edu)

	* Makefile (dired-x.dvi, ../info/dired-x): New targets.
	(INFO_TARGETS, DVI_TARGETS): Add the new targets.

1994-01-08  Richard Stallman  (rms@mole.gnu.ai.mit.edu)

	* Makefile (../info/sc): Rename from sc.info.
	(../info/cl): Likewise.
	(INFO_TARGETS): Use new names.

1993-12-04  Richard Stallman  (rms@srarc2)

	* getopt.c: New file.
	* Makefile (TEXINDEX_OBJS): Use getopt.o in this dir, not ../lib-src.
	(getopt.o): New rule.
	(dvi): Don't depend on texindex.
	(cl.dvi, forms.dvi, vip.dvi, gnus.dvi, sc.dvi):
	Depend on texindex.

1993-12-03  Richard Stallman  (rms@srarc2)

	* Makefile (../info/sc.info): Rename from ../info/sc.
	(TEXI2DVI): New variable.
	(cl.dvi forms.dvi, sc.dvi, vip.dvi, gnus.dvi, info.dvi):
	Add explicit commands.
	(TEXINDEX_OBJS): Delete duplicate getopt.o.

1993-11-27  Richard Stallman  (rms@mole.gnu.ai.mit.edu)

	* Version 19.22 released.

1993-11-18  Richard Stallman  (rms@mole.gnu.ai.mit.edu)

	* Makefile (TEXINDEX_OBJS): Delete spurious period.

1993-11-16  Richard Stallman  (rms@mole.gnu.ai.mit.edu)

	* Version 19.21 released.

1993-11-15  Paul Eggert  (eggert@twinsun.com)

	* Makefile (../info/cl.info): Rename from ../info/cl.

1993-11-15  Richard Stallman  (rms@mole.gnu.ai.mit.edu)

	* Makefile (../etc/GNU): New target.
	(EMACSSOURCES): Add gnu1.texi.

1993-11-14  Richard Stallman  (rms@mole.gnu.ai.mit.edu)

	* Makefile (realclean): Don't delete the Info files.

1993-10-25  Brian J. Fox  (bfox@albert.gnu.ai.mit.edu)

	* forms.texi: Fix forms.texi so that it will format correctly.
	Add missing `@end iftex', fix bad reference.

1993-10-20  Brian J. Fox  (bfox@ai.mit.edu)

	* Makefile: Fix targets for texindex, new info.texi files.
	* info-stnd.texi: New file implements info for standalone info
	reader.
	* info.texi: Update to include recent changes to "../info/info".
	New source file for ../info/info; includes info-stnd.texi.

	* texindex.c: Include "../src/config.h" if building in emacs.

	* Makefile: Change all files to FILENAME.texi, force all targets
	to be FILENAME, not FILENAME.info.  This changes sc.texinfo,
	vip.texinfo, forms.texinfo, cl.texinfo.
	Add target to build texindex.c, defining `emacs'.

	* forms.texi: Install new file to match version 2.3 of forms.el.

1993-08-14  Richard Stallman  (rms@mole.gnu.ai.mit.edu)

	* Version 19.19 released.

1993-08-10  Simon Leinen  (simon@lia.di.epfl.ch)

	* sc.texinfo: Fix info file name.

	* Makefile (info): Add gnus and sc.
	(dvi): Add gnus.dvi and sc.dvi.
	(../info/sc, sc.dvi): New targets.

1993-08-08  Richard Stallman  (rms@mole.gnu.ai.mit.edu)

	* Version 19.18 released.

1993-07-20  Richard Stallman  (rms@mole.gnu.ai.mit.edu)

	* Makefile: Fix source file names of the separate manuals.
	(gnus.dvi, ../info/gnus): New targets.

1993-07-18  Richard Stallman  (rms@mole.gnu.ai.mit.edu)

	* Version 19.17 released.

1993-07-10  Richard Stallman  (rms@mole.gnu.ai.mit.edu)

	* split-man: Fix typos in last change.

1993-07-06  Jim Blandy  (jimb@geech.gnu.ai.mit.edu)

	* Version 19.16 released.

1993-06-19  Jim Blandy  (jimb@wookumz.gnu.ai.mit.edu)

	* version 19.15 released.

1993-06-18  Jim Blandy  (jimb@geech.gnu.ai.mit.edu)

	* Makefile (distclean): It's rm, not rf.

1993-06-17  Jim Blandy  (jimb@wookumz.gnu.ai.mit.edu)

	* Version 19.14 released.

1993-06-16  Jim Blandy  (jimb@wookumz.gnu.ai.mit.edu)

	* Makefile: New file.

1993-06-08  Jim Blandy  (jimb@wookumz.gnu.ai.mit.edu)

	* Version 19.13 released.

1993-05-27  Jim Blandy  (jimb@geech.gnu.ai.mit.edu)

	* Version 19.9 released.

1993-05-25  Jim Blandy  (jimb@wookumz.gnu.ai.mit.edu)

	* Version 19.8 released.

1993-05-22  Jim Blandy  (jimb@geech.gnu.ai.mit.edu)

	* Version 19.7 released.

1990-08-30  David Lawrence  (tale@pogo.ai.mit.edu)

	* gnus.texinfo: New file.  Removed installation instructions.

1990-05-25  Richard Stallman  (rms@sugar-bombs.ai.mit.edu)

	* texindex.c: If USG, include sys/types.h and sys/fcntl.h.

1989-01-17  Robert J. Chassell  (bob@rice-chex.ai.mit.edu)

	* texinfo.tex: Change spelling of `\sc' font to `\smallcaps' and
	then define `\sc' as the command for smallcaps in Texinfo.
	This means that the @sc command will produce small caps.  bfox has
	made the corresponding change to makeinfo and texinfm.el.

1988-08-16  Robert J. Chassell  (bob@frosted-flakes.ai.mit.edu)

	* vip.texinfo: Remove menu entry Adding Lisp Code in node
	Customization since the menu entry did not point to anything.
	Also add an @finalout command to remove overfull hboxes from the
	printed output.

	* cl.texinfo: Add @bye, \input line and @settitle to file.
	This file is clearly intended to be a chapter of some other work,
	but the other work does not yet exist.

1988-07-25  Robert J. Chassell  (bob@frosted-flakes.ai.mit.edu)

	* texinfo.texinfo: Three typos corrected.

;; Local Variables:
;; coding: utf-8
;; End:

  Copyright (C) 1993-1999, 2001-2014 Free Software Foundation, Inc.

  This file is part of GNU Emacs.

  GNU Emacs is free software: you can redistribute it and/or modify
  it under the terms of the GNU General Public License as published by
  the Free Software Foundation, either version 3 of the License, or
  (at your option) any later version.

  GNU Emacs is distributed in the hope that it will be useful,
  but WITHOUT ANY WARRANTY; without even the implied warranty of
  MERCHANTABILITY or FITNESS FOR A PARTICULAR PURPOSE.  See the
  GNU General Public License for more details.

  You should have received a copy of the GNU General Public License
  along with GNU Emacs.  If not, see <http://www.gnu.org/licenses/>.<|MERGE_RESOLUTION|>--- conflicted
+++ resolved
@@ -1,14 +1,10 @@
-<<<<<<< HEAD
-2014-11-08  Glenn Morris  <rgm@gnu.org>
-=======
 2014-11-09  Glenn Morris  <rgm@gnu.org>
 
 	* Makefile.in (version): Remove variable.
 	(clean): No longer delete dist tarfile.
 	(dist): Remove rule; replace with code in admin.el.
 
-2014-11-08  Michael Albinus  <michael.albinus@gmx.de>
->>>>>>> e4ed201f
+2014-11-08  Glenn Morris  <rgm@gnu.org>
 
 	* Makefile.in (${buildinfodir}/ccmode.info)
 	(${buildinfodir}/efaq%.info): Ensure output directory exists.
