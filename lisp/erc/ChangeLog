<<<<<<< HEAD
2015-02-14  Stefan Monnier  <monnier@iro.umontreal.ca>

	* erc-spelling.el (erc-spelling-init):
	Use flyspell-generic-check-word-predicate.

2015-01-28  Dima Kogan  <dima@secretsauce.net>

	* erc-backend.el (define-erc-response-handler): Give hook-name
	default value of nil and add-to-list (bug#19363).

2015-01-22  Paul Eggert  <eggert@cs.ucla.edu>

	Don't downcase system diagnostics' first letters
	* erc-dcc.el (erc-dcc-server): Ignore case while comparing diagnostics.

2014-11-23  Michael Albinus  <michael.albinus@gmx.de>

	* erc-desktop-notifications.el (erc-notifications-bus):
	New customer option.  Supports cases when Emacs hasn't been
	invoked in the same environment where the notifications shall go to.
	(erc-notifications-notify): Use it.
=======
2015-02-13  Glenn Morris  <rgm@gnu.org>

	* erc.el (erc-rename-buffers): Doc fix.  Add :version.

2015-01-14  Dima Kogan  <dima@secretsauce.net>

	* erc-backend.el (define-erc-response-handler): Give hook-name
	default value of nil and add-to-list (bug#19363).
>>>>>>> 0077b36e

2014-11-10  Kelvin White  <kwhite@gnu.org>

	* erc-stamp.el (erc-timestamp-intangible): Change version tag to 24.5.

2014-11-05  Stefan Monnier  <monnier@iro.umontreal.ca>

	* erc.el (erc-send-input): Bind `str' dynamically (bug#18936).

2014-10-29  Paul Eggert  <eggert@cs.ucla.edu>

	Simplify use of current-time and friends.
	* erc-backend.el (TOPIC): Omit unnecessary call to current-time.
	* erc.el (erc-emacs-time-to-erc-time): Simplify by using float-time.
	(erc-current-time): Simplify by using erc-emacs-time-to-erc-time.

2014-10-20  Glenn Morris  <rgm@gnu.org>

	* Merge in all changes up to 24.4 release.

2014-10-15  Ivan Shmakov  <ivan@siamics.net>

	* erc-track.el (erc-modified-channels-display): Update mode line
	more frequently (bug#18510).

2014-10-10  Kelvin White  <kwhite@gnu.org>

	* erc.el (erc-initialize-log-marker): Only initialize
	  erc-last-saved-position if not already a marker.

2014-10-04  Stefan Monnier  <monnier@iro.umontreal.ca>

	* erc.el (erc-channel-receive-names): Silence compiler warning.
	(erc-format-@nick, erc-update-modes): Idem.

2014-10-03  Kelvin White  <kwhite@gnu.org>

	* erc.el (erc-rename-buffers): Use defcustom instead of defvar for
	buffer renaming configuration option.

2014-10-02  Paul Eggert  <eggert@cs.ucla.edu>

	* erc.el (erc-nick-at-point): Fix format-string typo (Bug#17755).

2014-10-02  Kelvin White  <kwhite@gnu.org>

	* erc.el (erc-rename-buffer-p): When set to t buffers will be
	renamed to the current irc network.
	(erc-format-target-and/or-network): Use `erc-rename-buffer-p' when
	renaming buffers.

	* erc-ring.el (erc-input-ring-setup): Fixes Bug #18599

2014-09-30  Stefan Monnier  <monnier@iro.umontreal.ca>

	* erc-track.el (erc-modified-channels-display): Update all mode lines
	if needed (bug#18510).  Remove call to erc-modified-channels-object
	where we ignored the return value.
	(erc-modified-channels-update): Don't force-mode-line-update here
	any more.

2014-09-26  Kelvin White  <kwhite@gnu.org>

	* erc.el (erc-format-nick): Fix code regression - Bug #18551

2014-09-25  Kelvin White  <kwhite@gnu.org>

	* erc.el: Follow Emacs version instead of tracking it seperately.
	(erc-quit/part-reason-default) : Clean up quit/part message
	functions by abstracting repetitive code, change version string.
	(erc-quit-reason-various, erc-quit-reason-normal, erc-quit-reason-zippy)
	(erc-part-reason-normal, erc-part-reason-zippy, erc-part-reason-various)
	(erc-cmd-SV, erc-ctcp-query-VERSION, erc-version, erc-version-string):
	Change version string.

2014-08-13  Kelvin White  <kwhite@gnu.org>

	* erc.el (erc-send-input): Disable display commands in current buffer
	(erc-format-target-and/or-network): Fix cases when buffer name is set

2014-08-12  Stefan Monnier  <monnier@iro.umontreal.ca>

	* erc-stamp.el (erc-timestamp-intangible): Disable by default because
	`intangible' is evil.

2014-08-07  Kelvin White  <kwhite@gnu.org>

	* erc.el (erc-channel-receive-names): Fix variable names
	(erc-format-target-and/or-network): Rename server-buffers to
	network name if possible

2014-07-08  Stefan Monnier  <monnier@iro.umontreal.ca>

	* erc.el (erc-channel-receive-names): Reduce redundancy.

2014-06-19  Kelvin White  <kwhite@gnu.org>

	* erc-backend.el: Handle user modes in relevant server responses
	* erc.el: Better user mode support.
	(erc-channel-user): Add members for new modes.
	(erc-channel-member-halfop-p, erc-channel-user-admin-p)
	(erc-channel-user-owner-p): Use new struct members.
	(erc-format-nick, erc-format-@nick): Display user modes as nick prefix.
	(erc-nick-prefix-face, erc-my-nick-prefix-face): Add new faces
	(erc-get-user-mode-prefix): Return symbol for mode prefix.
	(erc-update-channel-member, erc-update-current-channel-member)
	(erc-channel-receive-names): Update channel users.
	(erc-nick-at-point): Return correct user info.

2014-04-04  Stefan Monnier  <monnier@iro.umontreal.ca>

	* erc.el (erc-invite-only-mode, erc-toggle-channel-mode): Simplify.
	(erc-load-script): Tighten a regexp.

2014-02-25  Julien Danjou  <julien@danjou.info>

	* erc-networks.el (erc-determine-network): Check that NETWORK as a
	value, some servers set it to nothing.

2014-01-31  Glenn Morris  <rgm@gnu.org>

	* erc.el (erc-accidental-paste-threshold-seconds): Doc tweak.

2014-01-25  Rüdiger Sonderfeld  <ruediger@c-plusplus.de>

	* erc.el (erc): Link to info manual.

2013-12-28  Glenn Morris  <rgm@gnu.org>

	* erc-log.el (erc-log-file-coding-system): Specify custom type.

2013-11-25  Glenn Morris  <rgm@gnu.org>

	* erc-button.el (erc-nick-popup): Make `nick' available in the
	eval environment.  (Bug#15969)

2013-11-04  Stefan Monnier  <monnier@iro.umontreal.ca>

	* erc-pcomplete.el (erc-pcomplete): Set this-command.

2013-09-21  Glenn Morris  <rgm@gnu.org>

	* erc.el (erc-invite-only-mode, erc-toggle-channel-mode):
	Remove unused local variable `erc-force-send'.

2013-09-19  Glenn Morris  <rgm@gnu.org>

	* erc-button.el (erc-button-click-button, erc-button-press-button):
	* erc-list.el (erc-list-handle-322):
	Mark unused arguments.

	* erc.el (erc-open-server-buffer-p): Actually use the `buffer' arg.
	* erc-backend.el (erc-server-process-alive): Take optional `buffer' arg.

2013-09-18  Glenn Morris  <rgm@gnu.org>

	* erc-button.el (erc-button-add-buttons): Remove unused local vars.

2013-09-14  Vivek Dasmohapatra  <vivek@etla.org>

	* erc.el (erc-update-mode-line-buffer):
	Handle absent topic.  (Bug#15377)

2013-09-13  Glenn Morris  <rgm@gnu.org>

	* erc-desktop-notifications.el (dbus-debug): Declare.

2013-08-22  Stefan Monnier  <monnier@iro.umontreal.ca>

	* erc.el: Use lexical-binding.
	(erc-user-full-name): Minor CSE simplification.
	(erc-mode-map): Assume command-remapping is available.
	(erc-once-with-server-event): Replace `forms' arg with a function arg.
	(erc-once-with-server-event-global): Remove.
	(erc-ison-p): Adjust to change in erc-once-with-server-event.
	(erc-get-buffer-create): Remove arg `proc'.
	(iswitchb-make-buflist-hook): Declare.
	(erc-setup-buffer): Use pcase; avoid ((lambda ..) ..).
	(read-passwd): Assume it exists.
	(erc-display-line, erc-cmd-IDLE): Avoid add-to-list, adjust to change
	in erc-once-with-server-event.
	(erc-cmd-JOIN, erc-set-channel-limit, erc-set-channel-key)
	(erc-add-query): Minor CSE simplification.
	(erc-cmd-BANLIST, erc-cmd-MASSUNBAN): Adjust to change
	in erc-once-with-server-event.
	(erc-echo-notice-in-user-and-target-buffers): Avoid add-to-list.
	* erc-track.el: Use lexical-binding.
	(erc-make-mode-line-buffer-name): Use closures instead of `(lambda...).
	(erc-faces-in): Avoid add-to-list.
	* erc-notify.el: Use lexical-binding.
	(erc-notify-timer): Adjust to change in erc-once-with-server-event.
	(erc-notify-QUIT): Use a closure instead of `(lambda...).
	* erc-list.el: Use lexical-binding.
	(erc-list-install-322-handler, erc-cmd-LIST): Adjust to change in
	erc-once-with-server-event.
	* erc-button.el: Use lexical-binding.
	(erc-button-next-function): Use a closure instead of `(lambda...).

2013-05-30  Glenn Morris  <rgm@gnu.org>

	* erc-backend.el: Require erc at run-time too.

2013-05-21  Glenn Morris  <rgm@gnu.org>

	* erc-log.el (erc-network-name): Declare.

	* erc-notify.el (pcomplete--here): Declare.
	(pcomplete/erc-mode/NOTIFY): Require pcomplete.

	* erc.el (erc-quit-reason-various-alist)
	(erc-part-reason-various-alist): Don't mention zippy.
	(erc-quit-reason, erc-part-reason): Remove zippy options.
	(erc-quit-reason-zippy, erc-part-reason-zippy): Make obsolete.
	If yow is not defined, fall back to -normal versions.

2013-05-15  Glenn Morris  <rgm@gnu.org>

	* erc-list.el (erc-list):
	* erc-menu.el (erc-menu):
	* erc-ring.el (erc-ring): Define custom groups, for define-erc-module.

	* erc-list.el: Provide a feature.

2013-05-09  Glenn Morris  <rgm@gnu.org>

	* erc-desktop-notifications.el (erc-notifications-icon):
	Fix custom type.

2013-02-13  Aidan Gauland  <aidalgol@no8wireless.co.nz>

	* erc-match.el (erc-match-message): Fix last commit.

2013-02-12  Aidan Gauland  <aidalgol@no8wireless.co.nz>

	* erc-match.el (erc-match-message):
	Don't truncate action messages.  (Bug#13689)

2013-02-09  Eli Zaretskii  <eliz@gnu.org>

	* erc-dcc.el (erc-dcc-get-file): Don't reference buffer-file-type.

2013-01-11  Dmitry Antipov  <dmantipov@yandex.ru>

	* erc-dcc.el (erc-dcc-send-file): Use point-min-marker.
	(erc-dcc-chat-setup): Use point-max-marker.

2013-01-04  Glenn Morris  <rgm@gnu.org>

	* erc-backend.el (312): Fix typo.  (Bug#13235)

2012-11-30  Glenn Morris  <rgm@gnu.org>

	* erc.el (erc-accidental-paste-threshold-seconds): Add :version.

2012-11-30  Eric Hanchrow  <eric.hanchrow@gmail.com>

	* erc.el (erc-last-input-time): New variable.
	(erc-accidental-paste-threshold-seconds): New option to avoid
	sending accidentally-pasted text to the server (Bug#11592).
	(erc-send-current-line): Use it.

2012-11-30  Chong Yidong  <cyd@gnu.org>

	* erc.el (erc-lurker-cleanup, erc-lurker-p): Use float-time.

2012-11-23  Stefan Monnier  <monnier@iro.umontreal.ca>

	* erc-backend.el: Fix last change that missed calls to `second'
	(bug#12970).

2012-11-19  Stefan Monnier  <monnier@iro.umontreal.ca>

	Use cl-lib instead of cl, and interactive-p => called-interactively-p.
	* erc-track.el, erc-networks.el, erc-netsplit.el, erc-dcc.el:
	* erc-backend.el: Use cl-lib, nth, pcase, and called-interactively-p
	instead of cl.
	* erc-speedbar.el, erc-services.el, erc-pcomplete.el, erc-notify.el:
	* erc-match.el, erc-log.el, erc-join.el, erc-ezbounce.el:
	* erc-capab.el: Don't require cl since we don't use it.
	* erc.el: Use cl-lib, nth, pcase, and called-interactively-p i.s.o cl.
	(erc-lurker-ignore-chars, erc-common-server-suffixes):
	Move before first use.

2012-11-16  Glenn Morris  <rgm@gnu.org>

	* erc.el (erc-modules): Add "notifications".  Tweak "hecomplete" doc.

2012-10-28  Stefan Monnier  <monnier@iro.umontreal.ca>

	* erc-backend.el: Only require `erc' during compilation (bug#12740).

2012-10-18  Stefan Monnier  <monnier@iro.umontreal.ca>

	* erc-backend.el: Require `erc' instead of autoloading its macros
	(bug#12669).

2012-10-15  Stefan Monnier  <monnier@iro.umontreal.ca>

	* erc.el (erc-log): Make it into a defsubst.
	(erc-with-server-buffer, define-erc-module, erc-with-buffer)
	(erc-with-all-buffers-of-server): Use `declare'.
	* erc-backend.el (erc-log): Adjust autoload accordingly.

2012-10-07  Deniz Dogan  <deniz@dogan.se>

	* erc-log.el (erc-generate-log-file-name-function):
	Clarify tags for various choices.  (Bug#11186)

2012-10-07  Glenn Morris  <rgm@gnu.org>

	* erc-button.el (erc-button-alist): Remove "finger".  (Bug#4443)

2012-10-07  Antoine Levitt  <antoine.levitt@gmail.com>

	* erc-stamp.el (erc-format-timestamp): Don't apply intangible
	property to invisible stamps.  (Bug#11706)

2012-10-07  Glenn Morris  <rgm@gnu.org>

	* erc-backend.el (NICK): Handle pre-existing buffers.  (Bug#12002)

2012-10-06  Glenn Morris  <rgm@gnu.org>

	* erc.el (erc-lurker):
	* erc-desktop-notifications.el (erc-notifications):
	Add missing group :version tags.

2012-10-04  Julien Danjou  <julien@danjou.info>

	* erc-desktop-notifications.el: Rename from erc-notifications.el to
	avoid clash with 8+3 filename format and erc-notify.el.

2012-09-25  Chong Yidong  <cyd@gnu.org>

	* erc.el (erc-send-command): Use define-obsolete-function-alias.

2012-09-17  Chong Yidong  <cyd@gnu.org>

	* erc-page.el (erc-page-function):
	* erc-stamp.el (erc-stamp): Doc fix.

2012-08-21  Josh Feinstein  <jlf@foxtail.org>

	* erc-join.el (erc-autojoin-timing): Fix defcustom type.

2012-08-21  Julien Danjou  <julien@danjou.info>

	* erc-match.el (erc-match-message):
	Use `erc-match-exclude-server-buffer' not
	`erc-track-exclude-server-buffer'.

2012-08-20  Josh Feinstein  <jlf@foxtail.org>

	* erc.el (erc-display-message): Abstract message hiding decision
	to new function erc-hide-current-message-p.
	(erc-lurker): New customization group.
	(erc-lurker-state, erc-lurker-trim-nicks, erc-lurker-ignore-chars)
	(erc-lurker-hide-list, erc-lurker-cleanup-interval)
	(erc-lurker-threshold-time): New variables.
	(erc-lurker-maybe-trim, erc-lurker-initialize, erc-lurker-cleanup)
	(erc-hide-current-message-p, erc-canonicalize-server-name)
	(erc-lurker-update-status, erc-lurker-p): New functions.
	Together they maintain state about which users have spoken in the last
	erc-lurker-threshold-time, with all other users being considered
	lurkers whose messages of types in erc-lurker-hide-list will not
	be displayed by erc-display-message.

2012-08-06  Julien Danjou  <julien@danjou.info>

	* erc-match.el (erc-match-exclude-server-buffer)
	(erc-match-message): Add new option to exclude server buffer from
	matching.

2012-07-21  Julien Danjou  <julien@danjou.info>

	* erc-notifications.el: New file.

2012-06-15  Julien Danjou  <julien@danjou.info>

	* erc.el (erc-open): Use `auth-source' for password retrieval when
	possible.

2012-06-12  Chong Yidong  <cyd@gnu.org>

	* erc-dcc.el (erc-dcc-chat-filter-functions): Rename from
	erc-dcc-chat-filter-hook, since this is an abnormal hook.

2012-06-08  Chong Yidong  <cyd@gnu.org>

	* erc.el (erc-direct-msg-face, erc-header-line, erc-input-face)
	(erc-command-indicator-face, erc-notice-face, erc-action-face)
	(erc-error-face, erc-my-nick-face, erc-nick-default-face)
	(erc-nick-msg-face): Use new-style face specs, and avoid :bold.

	* erc-button.el (erc-button):
	* erc-goodies.el (erc-bold-face, erc-inverse-face)
	(erc-underline-face, fg:erc-color-*):
	* erc-match.el (erc-current-nick-face, erc-dangerous-host-face)
	(erc-pal-face, erc-fool-face, erc-keyword-face):
	* erc-stamp.el (erc-timestamp-face): Likewise.

2012-06-02  Chong Yidong  <cyd@gnu.org>

	* erc-track.el (erc-track, erc-track-faces-priority-list)
	(erc-track-faces-normal-list, erc-track-find-face)
	(erc-track-modified-channels): Fix modeline -> mode line in docs.

2012-05-14  Mike Kazantsev  <mk.fraggod@gmail.com>  (tiny change)

	* erc-dcc.el (erc-dcc-handle-ctcp-send): Fix a regression
	introduced on 2011-11-28 when fixing quoted filenames matching,
	the regex group was not corrected.

2012-05-13  Teemu Likonen  <tlikonen@iki.fi>

	* erc-backend.el (erc-server-timestamp-format): New variable to
	allow specifying the timestamp format (bug#10779).

2012-04-11  Vivek Dasmohapatra  <vivek@etla.org>

	* erc-services.el (erc-nickserv-passwords): Don't display the
	password (bug#4459).

2012-04-10  Lars Magne Ingebrigtsen  <larsi@gnus.org>

	* erc-join.el (erc-server-join-channel): New function to look up
	the channel password via auth-source.
	(erc-autojoin-channels): Use it.
	(erc-autojoin-after-ident): Ditto.
	(erc-autojoin-channels-alist): Mention auth-source.

2012-04-10  Deniz Dogan  <deniz@dogan.se>

	* erc.el (erc-display-prompt): Adds the field text property to the
	ERC prompt.  This allows users to use `kill-whole-line' to kill
	all text back to the prompt given that it's on a single line
	(bug#10841).

2012-04-09  Chong Yidong  <cyd@gnu.org>

	* erc.el (erc-cmd-SET): Call custom-variable-p instead of
	user-variable-p.

2012-02-08  Glenn Morris  <rgm@gnu.org>

	* erc-backend.el (erc-coding-system-precedence):
	* erc-join.el (erc-autojoin-delay, erc-autojoin-timing):
	Add missing :version settings.

2012-01-06  Glenn Morris  <rgm@gnu.org>

	* erc.el (erc-tls): Add autoload cookie.  (Bug#10333)

2011-12-31  Antoine Levitt  <antoine.levitt@gmail.com>

	* erc-goodies.el (erc-scroll-to-bottom): Use post-command-hook
	rather than window-scroll-functions.  Fixes a bug with word-wrap on
	a tty.  (Bug#9246)

2011-11-28  Mike Kazantsev  <mk.fraggod@gmail.com>  (tiny change)

	* erc-dcc.el (erc-dcc-ctcp-query-send-regexp): Update regexp to
	match quoted filenames with spaces inside.
	(erc-dcc-handle-ctcp-send): Update regexp match group numbers,
	added processing of escaped quotes and backslashes if filename
	itself was in quotes.

2011-11-20  Juanma Barranquero  <lekktu@gmail.com>

	* erc-log.el (erc-logging-enabled): Fix typo.

2011-11-14  Juanma Barranquero  <lekktu@gmail.com>

	* erc-notify.el (erc-notify-interval, erc-cmd-NOTIFY): Fix typos.

2011-10-20  Chong Yidong  <cyd@gnu.org>

	* erc.el (define-erc-module): Fix autogenerated docstring to
	reflect Emacs 24 minor mode changes.

	* erc-fill.el (erc-fill-mode):
	* erc-track.el (erc-track-minor-mode): Doc fix.

2011-09-23  Antoine Levitt  <antoine.levitt@gmail.com>

	* erc-button.el (erc-button-next-function): Scoping fix
	(Bug#9487).

2011-07-04  Vivek Dasmohapatra  <vivek@etla.org>

	* erc.el (erc-generate-new-buffer-name): Reuse old buffer names
	when reconnecting (bug#5563).

2011-06-23  Lars Magne Ingebrigtsen  <larsi@gnus.org>

	* erc.el (erc-ssl): Made into a synonym for erc-tls, which
	provides a superset of the same functionality.
	(erc-open-ssl-stream): Remove.
	(erc-open-tls-stream): Use `open-network-stream' instead of
	`open-tls-stream' directly to be able to use the built-in TLS
	support.

2011-05-28  Stefan Monnier  <monnier@iro.umontreal.ca>

	* erc-pcomplete.el (erc-pcompletions-at-point): Mark the completion
	data as non-exclusive if it's using the default-completion-function.
	(pcomplete-erc-parse-arguments): Rename pcomplete-parse-erc-arguments.
	(pcomplete-erc-setup): Use new name.

2011-05-03  Debarshi Ray  <rishi@gnu.org>  (tiny change)

	* erc-backend.el (671): New response handler.
	* erc.el (english): Add 671 to catalog.

2011-04-29  Stefan Monnier  <monnier@iro.umontreal.ca>

	* erc-pcomplete.el (erc-pcomplete-nick-postfix): Remove the " " in the
	suffix that's added by pcomplete-termination-string anyway.
	(pcomplete-erc-setup): Remove pcomplete-suffix-list setting now that
	it's not needed any more.

2011-04-26  Stefan Monnier  <monnier@iro.umontreal.ca>

	* erc.el (erc-mode-map): Use completion-at-point.
	(erc-mode): Tell completion-at-point to obey erc-complete-functions.
	(erc-complete-word-at-point): New function.
	(erc-complete-word): Make it obsolete.
	* erc-pcomplete.el (erc-pcompletions-at-point): New function.
	(pcomplete): Use it.
	* erc-dcc.el (erc-dcc-chat-mode-map): Use completion-at-point.
	(erc-dcc-chat-mode): Tell completion-at-point to obey
	erc-complete-functions.
	* erc-button.el (erc-button-next-function): New function extracted from
	erc-button-next.
	(button, erc-button-next): Use it.

2011-04-20  Stefan Monnier  <monnier@iro.umontreal.ca>

	* erc-hecomplete.el: Move to ../obsolete.

2011-03-07  Chong Yidong  <cyd@stupidchicken.com>

	* Version 23.3 released.

2011-03-04  Julien Danjou  <julien@danjou.info>

	* erc-track.el (erc-track-visibility): Fix :type.  (Bug#6369)

2011-02-10  Stefan Monnier  <monnier@iro.umontreal.ca>

	* erc-list.el (erc-list-menu-mode-map): Move initialization
	into declaration.

2011-02-07  Julien Danjou  <julien@danjou.info>

	* erc-track.el (erc-window-configuration-change): New function.
	This will allow to track buffer visibility when a command is
	finished to executed.  Idea stolen from rcirc.
	(track): Put erc-window-configuration-change in
	window-configuration-change-hook.
	(erc-modified-channels-update): Remove
	erc-modified-channels-update from post-command-hook after update.

2011-02-01  Sam Steingold  <sds@gnu.org>

	* erc-list.el (erc-list-menu-mode): Inherit from `special-mode'.

2011-01-31  Antoine Levitt  <antoine.levitt@gmail.com>  (tiny change)

	* erc-track.el (track): Don't reset erc-modified-channels-object
	each time erc-track-mode is activated.

2011-01-13  Stefan Monnier  <monnier@iro.umontreal.ca>

	* erc.el (erc-mode):
	* erc-dcc.el (erc-dcc-chat-mode): Use define-derived-mode.

2010-11-11  Glenn Morris  <rgm@gnu.org>

	* erc-lang.el (erc-cmd-LANG): Fix what may have been a typo.

2010-11-05  Lars Magne Ingebrigtsen  <larsi@gnus.org>

	* erc-backend.el (erc-coding-system-precedence): New variable.
	(erc-decode-string-from-target): Use it.

2010-10-24  Julien Danjou  <julien@danjou.info>

	* erc-backend.el (erc-server-JOIN): Set the correct target list on join.

	* erc-backend.el (erc-process-sentinel): Check that buffer is alive
	before setting it as current buffer.

2010-10-14  Juanma Barranquero  <lekktu@gmail.com>

	* erc-xdcc.el (erc-xdcc-help-text): Fix typo in docstring.

2010-10-10  Dan Nicolaescu  <dann@ics.uci.edu>

	* erc-list.el (erc-list-menu-mode-map): Declare and define in one step.

2010-08-14  Vivek Dasmohapatra  <vivek@etla.org>

	* erc-join.el (erc-autojoin-timing, erc-autojoin-delay): New vars.
	(erc-autojoin-channels-delayed, erc-autojoin-after-ident):
	New functions.
	(erc-autojoin-channels): Allow autojoining after ident (Bug#5521).

2010-08-08  Fran Litterio  <flitterio@gmail.com>

	* erc-backend.el (erc-server-filter-function):
	Call erc-log-irc-protocol.

	* erc.el (erc-toggle-debug-irc-protocol):
	Bind erc-toggle-debug-irc-protocol to t.

2010-05-07  Chong Yidong  <cyd@stupidchicken.com>

	* Version 23.2 released.

2010-03-10  Chong Yidong  <cyd@stupidchicken.com>

	* Branch for 23.2.

2010-02-07  Vivek Dasmohapatra  <vivek@etla.org>

	* erc-services.el (erc-nickserv-alist): Fix defcustom type (Bug#5520).

2010-01-25  Vivek Dasmohapatra  <vivek@etla.org>

	* erc-backend.el (erc-session-connector): New var.
	(erc-server-reconnect): Use it to reconnect via old
	connector (Bug#4958).

	* erc.el (erc-determine-parameters):
	Save erc-server-connect-function to erc-session-connector.

2009-11-03  Stefan Monnier  <monnier@iro.umontreal.ca>

	* erc.el (erc-display-line-1, erc-process-away):
	* erc-truncate.el (erc-truncate-buffer-to-size):
	Use with-current-buffer.

2009-10-24  Glenn Morris  <rgm@gnu.org>

	* erc-dcc.el (pcomplete-erc-all-nicks):
	* erc-notify.el (pcomplete-erc-all-nicks):
	Autoload it, to silence compiler.

	* erc-dcc.el (pcomplete/erc-mode/DCC): Replace cl-function
	remove-duplicates with erc-delete-dups.

2009-09-27  Johan Bockgård  <bojohan@gnu.org>

	* erc-button.el (erc-button-keymap): Bind `follow-link'.

2009-09-26  Johan Bockgård  <bojohan@gnu.org>

	* erc-button.el (erc-button-add-button): Only call
	`widget-convert-button' in XEmacs.  For Emacs (at least), it
	doesn't seem to have any purpose except creating lots of overlays,
	slowing everything down.

2009-09-19  Glenn Morris  <rgm@gnu.org>

	* erc-lang.el (line): Define for compiler.

2009-07-22  Kevin Ryde  <user42@zip.com.au>

	* erc.el (erc-cmd-MODE): Hyperlink urls in docstring with URL `...'.

2009-03-13  D. Goel  <deego3@gmail.com>

	* erc-backend.el: In (multiple-value-bind/setq .. ls),
	ls-> (values-list ls) throughout.
	* erc.el: Ditto.

2009-01-18  Michael Olson  <mwolson@gnu.org>

	* erc.el (erc-header-line-uses-tabbar-p): Set to nil by default.

2009-01-16  Glenn Morris  <rgm@gnu.org>

	* erc.el (erc-input-message): Conditionalize previous change for XEmacs.

	* erc-dcc.el (erc-dcc-server): Silence warning about obsolete function
	behind fboundp test.

2009-01-09  Glenn Morris  <rgm@gnu.org>

	* erc.el (erc-input-message): Replace last-command-char with
	last-command-event.

2009-01-08  Glenn Morris  <rgm@gnu.org>

	* erc.el (tabbar--local-hlf): Silence compiler.

2009-01-03  Michael Olson  <mwolson@gnu.org>

	* erc.el (erc-user-input): Do not include text properties when
	returning user input.


See ChangeLog.08 for earlier changes.

	Copyright (C) 2009-2015 Free Software Foundation, Inc.

  This file is part of GNU Emacs.

  GNU Emacs is free software: you can redistribute it and/or modify
  it under the terms of the GNU General Public License as published by
  the Free Software Foundation, either version 3 of the License, or
  (at your option) any later version.

  GNU Emacs is distributed in the hope that it will be useful,
  but WITHOUT ANY WARRANTY; without even the implied warranty of
  MERCHANTABILITY or FITNESS FOR A PARTICULAR PURPOSE.  See the
  GNU General Public License for more details.

  You should have received a copy of the GNU General Public License
  along with GNU Emacs.  If not, see <http://www.gnu.org/licenses/>.

;; Local Variables:
;; coding: utf-8
;; add-log-time-zone-rule: t
;; End:<|MERGE_RESOLUTION|>--- conflicted
+++ resolved
@@ -1,4 +1,11 @@
-<<<<<<< HEAD
+2015-03-03  Glenn Morris  <rgm@gnu.org>
+
+	* erc.el (erc-rename-buffers): Doc fix.  Add :version.
+
+2015-03-03  Dima Kogan  <dima@secretsauce.net>
+
+	* erc-backend.el (define-erc-response-handler): Give hook-name
+	default value of nil and add-to-list (bug#19363).
 2015-02-14  Stefan Monnier  <monnier@iro.umontreal.ca>
 
 	* erc-spelling.el (erc-spelling-init):
@@ -20,16 +27,6 @@
 	New customer option.  Supports cases when Emacs hasn't been
 	invoked in the same environment where the notifications shall go to.
 	(erc-notifications-notify): Use it.
-=======
-2015-02-13  Glenn Morris  <rgm@gnu.org>
-
-	* erc.el (erc-rename-buffers): Doc fix.  Add :version.
-
-2015-01-14  Dima Kogan  <dima@secretsauce.net>
-
-	* erc-backend.el (define-erc-response-handler): Give hook-name
-	default value of nil and add-to-list (bug#19363).
->>>>>>> 0077b36e
 
 2014-11-10  Kelvin White  <kwhite@gnu.org>
 
