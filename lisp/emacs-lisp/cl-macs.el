;;; cl-macs.el --- Common Lisp macros  -*- lexical-binding: t; coding: utf-8 -*-

;; Copyright (C) 1993, 2001-2014 Free Software Foundation, Inc.

;; Author: Dave Gillespie <daveg@synaptics.com>
;; Old-Version: 2.02
;; Keywords: extensions
;; Package: emacs

;; This file is part of GNU Emacs.

;; GNU Emacs is free software: you can redistribute it and/or modify
;; it under the terms of the GNU General Public License as published by
;; the Free Software Foundation, either version 3 of the License, or
;; (at your option) any later version.

;; GNU Emacs is distributed in the hope that it will be useful,
;; but WITHOUT ANY WARRANTY; without even the implied warranty of
;; MERCHANTABILITY or FITNESS FOR A PARTICULAR PURPOSE.  See the
;; GNU General Public License for more details.

;; You should have received a copy of the GNU General Public License
;; along with GNU Emacs.  If not, see <http://www.gnu.org/licenses/>.

;;; Commentary:

;; These are extensions to Emacs Lisp that provide a degree of
;; Common Lisp compatibility, beyond what is already built-in
;; in Emacs Lisp.
;;
;; This package was written by Dave Gillespie; it is a complete
;; rewrite of Cesar Quiroz's original cl.el package of December 1986.
;;
;; Bug reports, comments, and suggestions are welcome!

;; This file contains the portions of the Common Lisp extensions
;; package which should be autoloaded, but need only be present
;; if the compiler or interpreter is used---this file is not
;; necessary for executing compiled code.

;; See cl.el for Change Log.


;;; Code:

(require 'cl-lib)
(require 'macroexp)
;; `gv' is required here because cl-macs can be loaded before loaddefs.el.
(require 'gv)

(defmacro cl--pop2 (place)
  (declare (debug edebug-sexps))
  `(prog1 (car (cdr ,place))
     (setq ,place (cdr (cdr ,place)))))

(defvar cl--optimize-safety)
(defvar cl--optimize-speed)

;;; Initialization.

;; Place compiler macros at the beginning, otherwise uses of the corresponding
;; functions can lead to recursive-loads that prevent the calls from
;; being optimized.

;;;###autoload
(defun cl--compiler-macro-list* (_form arg &rest others)
  (let* ((args (reverse (cons arg others)))
	 (form (car args)))
    (while (setq args (cdr args))
      (setq form `(cons ,(car args) ,form)))
    form))

;;;###autoload
(defun cl--compiler-macro-cXXr (form x)
  (let* ((head (car form))
         (n (symbol-name (car form)))
         (i (- (length n) 2)))
    (if (not (string-match "c[ad]+r\\'" n))
        (if (and (fboundp head) (symbolp (symbol-function head)))
            (cl--compiler-macro-cXXr (cons (symbol-function head) (cdr form))
                                     x)
          (error "Compiler macro for cXXr applied to non-cXXr form"))
      (while (> i (match-beginning 0))
        (setq x (list (if (eq (aref n i) ?a) 'car 'cdr) x))
        (setq i (1- i)))
      x)))

;;; Some predicates for analyzing Lisp forms.
;; These are used by various
;; macro expanders to optimize the results in certain common cases.

(defconst cl--simple-funcs '(car cdr nth aref elt if and or + - 1+ 1- min max
			    car-safe cdr-safe progn prog1 prog2))
(defconst cl--safe-funcs '(* / % length memq list vector vectorp
			  < > <= >= = error))

(defun cl--simple-expr-p (x &optional size)
  "Check if no side effects, and executes quickly."
  (or size (setq size 10))
  (if (and (consp x) (not (memq (car x) '(quote function cl-function))))
      (and (symbolp (car x))
	   (or (memq (car x) cl--simple-funcs)
	       (get (car x) 'side-effect-free))
	   (progn
	     (setq size (1- size))
	     (while (and (setq x (cdr x))
			 (setq size (cl--simple-expr-p (car x) size))))
	     (and (null x) (>= size 0) size)))
    (and (> size 0) (1- size))))

(defun cl--simple-exprs-p (xs)
  (while (and xs (cl--simple-expr-p (car xs)))
    (setq xs (cdr xs)))
  (not xs))

(defun cl--safe-expr-p (x)
  "Check if no side effects."
  (or (not (and (consp x) (not (memq (car x) '(quote function cl-function)))))
      (and (symbolp (car x))
	   (or (memq (car x) cl--simple-funcs)
	       (memq (car x) cl--safe-funcs)
	       (get (car x) 'side-effect-free))
	   (progn
	     (while (and (setq x (cdr x)) (cl--safe-expr-p (car x))))
	     (null x)))))

;;; Check if constant (i.e., no side effects or dependencies).
(defun cl--const-expr-p (x)
  (cond ((consp x)
	 (or (eq (car x) 'quote)
	     (and (memq (car x) '(function cl-function))
		  (or (symbolp (nth 1 x))
		      (and (eq (car-safe (nth 1 x)) 'lambda) 'func)))))
	((symbolp x) (and (memq x '(nil t)) t))
	(t t)))

(defun cl--const-expr-val (x)
  "Return the value of X known at compile-time.
If X is not known at compile time, return nil.  Before testing
whether X is known at compile time, macroexpand it completely in
`macroexpand-all-environment'."
  (let ((x (macroexpand-all x macroexpand-all-environment)))
    (if (macroexp-const-p x)
        (if (consp x) (nth 1 x) x))))

(defun cl--expr-contains (x y)
  "Count number of times X refers to Y.  Return nil for 0 times."
  ;; FIXME: This is naive, and it will cl-count Y as referred twice in
  ;; (let ((Y 1)) Y) even though it should be 0.  Also it is often called on
  ;; non-macroexpanded code, so it may also miss some occurrences that would
  ;; only appear in the expanded code.
  (cond ((equal y x) 1)
	((and (consp x) (not (memq (car x) '(quote function cl-function))))
	 (let ((sum 0))
	   (while (consp x)
	     (setq sum (+ sum (or (cl--expr-contains (pop x) y) 0))))
	   (setq sum (+ sum (or (cl--expr-contains x y) 0)))
	   (and (> sum 0) sum)))
	(t nil)))

(defun cl--expr-contains-any (x y)
  (while (and y (not (cl--expr-contains x (car y)))) (pop y))
  y)

(defun cl--expr-depends-p (x y)
  "Check whether X may depend on any of the symbols in Y."
  (and (not (macroexp-const-p x))
       (or (not (cl--safe-expr-p x)) (cl--expr-contains-any x y))))

;;; Symbols.

(defvar cl--gensym-counter)
;;;###autoload
(defun cl-gensym (&optional prefix)
  "Generate a new uninterned symbol.
The name is made by appending a number to PREFIX, default \"G\"."
  (let ((pfix (if (stringp prefix) prefix "G"))
	(num (if (integerp prefix) prefix
	       (prog1 cl--gensym-counter
		 (setq cl--gensym-counter (1+ cl--gensym-counter))))))
    (make-symbol (format "%s%d" pfix num))))

;;;###autoload
(defun cl-gentemp (&optional prefix)
  "Generate a new interned symbol with a unique name.
The name is made by appending a number to PREFIX, default \"G\"."
  (let ((pfix (if (stringp prefix) prefix "G"))
	name)
    (while (intern-soft (setq name (format "%s%d" pfix cl--gensym-counter)))
      (setq cl--gensym-counter (1+ cl--gensym-counter)))
    (intern name)))


;;; Program structure.

(def-edebug-spec cl-declarations
  (&rest ("cl-declare" &rest sexp)))

(def-edebug-spec cl-declarations-or-string
  (&or stringp cl-declarations))

(def-edebug-spec cl-lambda-list
  (([&rest arg]
    [&optional ["&optional" cl-&optional-arg &rest cl-&optional-arg]]
    [&optional ["&rest" arg]]
    [&optional ["&key" [cl-&key-arg &rest cl-&key-arg]
		&optional "&allow-other-keys"]]
    [&optional ["&aux" &rest
		&or (symbolp &optional def-form) symbolp]]
    )))

(def-edebug-spec cl-&optional-arg
  (&or (arg &optional def-form arg) arg))

(def-edebug-spec cl-&key-arg
  (&or ([&or (symbolp arg) arg] &optional def-form arg) arg))

(def-edebug-spec cl-type-spec sexp)

(defconst cl--lambda-list-keywords
  '(&optional &rest &key &allow-other-keys &aux &whole &body &environment))

(defvar cl--bind-block) (defvar cl--bind-defs) (defvar cl--bind-enquote)
(defvar cl--bind-inits) (defvar cl--bind-lets) (defvar cl--bind-forms)

(defun cl--transform-lambda (form bind-block)
  "Transform a function form FORM of name BIND-BLOCK.
BIND-BLOCK is the name of the symbol to which the function will be bound,
and which will be used for the name of the `cl-block' surrounding the
function's body.
FORM is of the form (ARGS . BODY)."
  (let* ((args (car form)) (body (cdr form)) (orig-args args)
	 (cl--bind-block bind-block) (cl--bind-defs nil) (cl--bind-enquote nil)
	 (cl--bind-inits nil) (cl--bind-lets nil) (cl--bind-forms nil)
	 (header nil) (simple-args nil))
    (while (or (stringp (car body))
	       (memq (car-safe (car body)) '(interactive declare cl-declare)))
      (push (pop body) header))
    (setq args (if (listp args) (cl-copy-list args) (list '&rest args)))
    (let ((p (last args))) (if (cdr p) (setcdr p (list '&rest (cdr p)))))
    (if (setq cl--bind-defs (cadr (memq '&cl-defs args)))
	(setq args (delq '&cl-defs (delq cl--bind-defs args))
	      cl--bind-defs (cadr cl--bind-defs)))
    (if (setq cl--bind-enquote (memq '&cl-quote args))
	(setq args (delq '&cl-quote args)))
    (if (memq '&whole args) (error "&whole not currently implemented"))
    (let* ((p (memq '&environment args)) (v (cadr p))
           (env-exp 'macroexpand-all-environment))
      (if p (setq args (nconc (delq (car p) (delq v args))
                              (list '&aux (list v env-exp))))))
    (while (and args (symbolp (car args))
		(not (memq (car args) '(nil &rest &body &key &aux)))
		(not (and (eq (car args) '&optional)
			  (or cl--bind-defs (consp (cadr args))))))
      (push (pop args) simple-args))
    (or (eq cl--bind-block 'cl-none)
	(setq body (list `(cl-block ,cl--bind-block ,@body))))
    (if (null args)
	(cl-list* nil (nreverse simple-args) (nconc (nreverse header) body))
      (if (memq '&optional simple-args) (push '&optional args))
      (cl--do-arglist args nil (- (length simple-args)
                                  (if (memq '&optional simple-args) 1 0)))
      (setq cl--bind-lets (nreverse cl--bind-lets))
      (cl-list* (and cl--bind-inits `(cl-eval-when (compile load eval)
                                ,@(nreverse cl--bind-inits)))
	     (nconc (nreverse simple-args)
		    (list '&rest (car (pop cl--bind-lets))))
	     (nconc (let ((hdr (nreverse header)))
                      ;; Macro expansion can take place in the middle of
                      ;; apparently harmless computation, so it should not
                      ;; touch the match-data.
                      (save-match-data
                        (require 'help-fns)
                        (cons (help-add-fundoc-usage
                               (if (stringp (car hdr)) (pop hdr))
                               ;; Be careful with make-symbol and (back)quote,
                               ;; see bug#12884.
                               (let ((print-gensym nil) (print-quoted t))
                                 (format "%S" (cons 'fn (cl--make-usage-args
                                                         orig-args)))))
                              hdr)))
		    (list `(let* ,cl--bind-lets
                             ,@(nreverse cl--bind-forms)
                             ,@body)))))))

;;;###autoload
(defmacro cl-defun (name args &rest body)
  "Define NAME as a function.
Like normal `defun', except ARGLIST allows full Common Lisp conventions,
and BODY is implicitly surrounded by (cl-block NAME ...).

\(fn NAME ARGLIST [DOCSTRING] BODY...)"
  (declare (debug
            ;; Same as defun but use cl-lambda-list.
            (&define [&or name ("setf" :name setf name)]
                     cl-lambda-list
                     cl-declarations-or-string
                     [&optional ("interactive" interactive)]
                     def-body))
           (doc-string 3)
           (indent 2))
  (let* ((res (cl--transform-lambda (cons args body) name))
	 (form `(defun ,name ,@(cdr res))))
    (if (car res) `(progn ,(car res) ,form) form)))

;; The lambda list for macros is different from that of normal lambdas.
;; Note that &environment is only allowed as first or last items in the
;; top level list.

(def-edebug-spec cl-macro-list
  (([&optional "&environment" arg]
    [&rest cl-macro-arg]
    [&optional ["&optional" &rest
		&or (cl-macro-arg &optional def-form cl-macro-arg) arg]]
    [&optional [[&or "&rest" "&body"] cl-macro-arg]]
    [&optional ["&key" [&rest
			[&or ([&or (symbolp cl-macro-arg) arg]
			      &optional def-form cl-macro-arg)
			     arg]]
		&optional "&allow-other-keys"]]
    [&optional ["&aux" &rest
		&or (symbolp &optional def-form) symbolp]]
    [&optional "&environment" arg]
    )))

(def-edebug-spec cl-macro-arg
  (&or arg cl-macro-list1))

(def-edebug-spec cl-macro-list1
  (([&optional "&whole" arg]  ;; only allowed at lower levels
    [&rest cl-macro-arg]
    [&optional ["&optional" &rest
		&or (cl-macro-arg &optional def-form cl-macro-arg) arg]]
    [&optional [[&or "&rest" "&body"] cl-macro-arg]]
    [&optional ["&key" [&rest
			[&or ([&or (symbolp cl-macro-arg) arg]
			      &optional def-form cl-macro-arg)
			     arg]]
		&optional "&allow-other-keys"]]
    [&optional ["&aux" &rest
		&or (symbolp &optional def-form) symbolp]]
    . [&or arg nil])))

;;;###autoload
(defmacro cl-defmacro (name args &rest body)
  "Define NAME as a macro.
Like normal `defmacro', except ARGLIST allows full Common Lisp conventions,
and BODY is implicitly surrounded by (cl-block NAME ...).

\(fn NAME ARGLIST [DOCSTRING] BODY...)"
  (declare (debug
            (&define name cl-macro-list cl-declarations-or-string def-body))
           (doc-string 3)
           (indent 2))
  (let* ((res (cl--transform-lambda (cons args body) name))
	 (form `(defmacro ,name ,@(cdr res))))
    (if (car res) `(progn ,(car res) ,form) form)))

(def-edebug-spec cl-lambda-expr
  (&define ("lambda" cl-lambda-list
	    ;;cl-declarations-or-string
	    ;;[&optional ("interactive" interactive)]
	    def-body)))

;; Redefine function-form to also match cl-function
(def-edebug-spec function-form
  ;; form at the end could also handle "function",
  ;; but recognize it specially to avoid wrapping function forms.
  (&or ([&or "quote" "function"] &or symbolp lambda-expr)
       ("cl-function" cl-function)
       form))

;;;###autoload
(defmacro cl-function (func)
  "Introduce a function.
Like normal `function', except that if argument is a lambda form,
its argument list allows full Common Lisp conventions."
  (declare (debug (&or symbolp cl-lambda-expr)))
  (if (eq (car-safe func) 'lambda)
      (let* ((res (cl--transform-lambda (cdr func) 'cl-none))
	     (form `(function (lambda . ,(cdr res)))))
	(if (car res) `(progn ,(car res) ,form) form))
    `(function ,func)))

(declare-function help-add-fundoc-usage "help-fns" (docstring arglist))

(defun cl--make-usage-var (x)
  "X can be a var or a (destructuring) lambda-list."
  (cond
   ((symbolp x) (make-symbol (upcase (symbol-name x))))
   ((consp x) (cl--make-usage-args x))
   (t x)))

(defun cl--make-usage-args (arglist)
  (if (cdr-safe (last arglist))         ;Not a proper list.
      (let* ((last (last arglist))
             (tail (cdr last)))
        (unwind-protect
            (progn
              (setcdr last nil)
              (nconc (cl--make-usage-args arglist) (cl--make-usage-var tail)))
          (setcdr last tail)))
    ;; `orig-args' can contain &cl-defs (an internal
    ;; CL thingy I don't understand), so remove it.
    (let ((x (memq '&cl-defs arglist)))
      (when x (setq arglist (delq (car x) (remq (cadr x) arglist)))))
    (let ((state nil))
      (mapcar (lambda (x)
                (cond
                 ((symbolp x)
                  (let ((first (aref (symbol-name x) 0)))
                    (if (eq ?\& first)
                        (setq state x)
                      ;; Strip a leading underscore, since it only
                      ;; means that this argument is unused.
                      (make-symbol (upcase (if (eq ?_ first)
                                               (substring (symbol-name x) 1)
                                             (symbol-name x)))))))
                 ((not (consp x)) x)
                 ((memq state '(nil &rest)) (cl--make-usage-args x))
                 (t      ;(VAR INITFORM SVAR) or ((KEYWORD VAR) INITFORM SVAR).
                  (cl-list*
                   (if (and (consp (car x)) (eq state '&key))
                       (list (caar x) (cl--make-usage-var (nth 1 (car x))))
                     (cl--make-usage-var (car x)))
                   (nth 1 x)                        ;INITFORM.
                   (cl--make-usage-args (nthcdr 2 x)) ;SVAR.
                   ))))
              arglist))))

(defun cl--do-arglist (args expr &optional num)   ; uses bind-*
  (if (nlistp args)
      (if (or (memq args cl--lambda-list-keywords) (not (symbolp args)))
	  (error "Invalid argument name: %s" args)
	(push (list args expr) cl--bind-lets))
    (setq args (cl-copy-list args))
    (let ((p (last args))) (if (cdr p) (setcdr p (list '&rest (cdr p)))))
    (let ((p (memq '&body args))) (if p (setcar p '&rest)))
    (if (memq '&environment args) (error "&environment used incorrectly"))
    (let ((save-args args)
	  (restarg (memq '&rest args))
	  (safety (if (cl--compiling-file) cl--optimize-safety 3))
	  (keys nil)
	  (laterarg nil) (exactarg nil) minarg)
      (or num (setq num 0))
      (if (listp (cadr restarg))
	  (setq restarg (make-symbol "--cl-rest--"))
	(setq restarg (cadr restarg)))
      (push (list restarg expr) cl--bind-lets)
      (if (eq (car args) '&whole)
	  (push (list (cl--pop2 args) restarg) cl--bind-lets))
      (let ((p args))
	(setq minarg restarg)
	(while (and p (not (memq (car p) cl--lambda-list-keywords)))
	  (or (eq p args) (setq minarg (list 'cdr minarg)))
	  (setq p (cdr p)))
	(if (memq (car p) '(nil &aux))
	    (setq minarg `(= (length ,restarg)
                             ,(length (cl-ldiff args p)))
		  exactarg (not (eq args p)))))
      (while (and args (not (memq (car args) cl--lambda-list-keywords)))
	(let ((poparg (list (if (or (cdr args) (not exactarg)) 'pop 'car)
			    restarg)))
	  (cl--do-arglist
	   (pop args)
	   (if (or laterarg (= safety 0)) poparg
	     `(if ,minarg ,poparg
                (signal 'wrong-number-of-arguments
                        (list ,(and (not (eq cl--bind-block 'cl-none))
                                    `',cl--bind-block)
                              (length ,restarg)))))))
	(setq num (1+ num) laterarg t))
      (while (and (eq (car args) '&optional) (pop args))
	(while (and args (not (memq (car args) cl--lambda-list-keywords)))
	  (let ((arg (pop args)))
	    (or (consp arg) (setq arg (list arg)))
	    (if (cddr arg) (cl--do-arglist (nth 2 arg) `(and ,restarg t)))
	    (let ((def (if (cdr arg) (nth 1 arg)
			 (or (car cl--bind-defs)
			     (nth 1 (assq (car arg) cl--bind-defs)))))
		  (poparg `(pop ,restarg)))
	      (and def cl--bind-enquote (setq def `',def))
	      (cl--do-arglist (car arg)
			     (if def `(if ,restarg ,poparg ,def) poparg))
	      (setq num (1+ num))))))
      (if (eq (car args) '&rest)
	  (let ((arg (cl--pop2 args)))
	    (if (consp arg) (cl--do-arglist arg restarg)))
	(or (eq (car args) '&key) (= safety 0) exactarg
	    (push `(if ,restarg
                       (signal 'wrong-number-of-arguments
                               (list
                                ,(and (not (eq cl--bind-block 'cl-none))
                                      `',cl--bind-block)
                                (+ ,num (length ,restarg)))))
                  cl--bind-forms)))
      (while (and (eq (car args) '&key) (pop args))
	(while (and args (not (memq (car args) cl--lambda-list-keywords)))
	  (let ((arg (pop args)))
	    (or (consp arg) (setq arg (list arg)))
	    (let* ((karg (if (consp (car arg)) (caar arg)
                           (let ((name (symbol-name (car arg))))
                             ;; Strip a leading underscore, since it only
                             ;; means that this argument is unused, but
                             ;; shouldn't affect the key's name (bug#12367).
                             (if (eq ?_ (aref name 0))
                                 (setq name (substring name 1)))
                             (intern (format ":%s" name)))))
		   (varg (if (consp (car arg)) (cl-cadar arg) (car arg)))
		   (def (if (cdr arg) (cadr arg)
			  (or (car cl--bind-defs) (cadr (assq varg cl--bind-defs)))))
                   (look `(plist-member ,restarg ',karg)))
	      (and def cl--bind-enquote (setq def `',def))
	      (if (cddr arg)
		  (let* ((temp (or (nth 2 arg) (make-symbol "--cl-var--")))
			 (val `(car (cdr ,temp))))
		    (cl--do-arglist temp look)
		    (cl--do-arglist varg
				   `(if ,temp
                                        (prog1 ,val (setq ,temp t))
                                      ,def)))
		(cl--do-arglist
		 varg
		 `(car (cdr ,(if (null def)
				 look
			       `(or ,look
                                    ,(if (eq (cl--const-expr-p def) t)
					 `'(nil ,(cl--const-expr-val def))
				       `(list nil ,def))))))))
	      (push karg keys)))))
      (setq keys (nreverse keys))
      (or (and (eq (car args) '&allow-other-keys) (pop args))
	  (null keys) (= safety 0)
	  (let* ((var (make-symbol "--cl-keys--"))
		 (allow '(:allow-other-keys))
		 (check `(while ,var
                           (cond
                            ((memq (car ,var) ',(append keys allow))
                             (setq ,var (cdr (cdr ,var))))
                            ((car (cdr (memq (quote ,@allow) ,restarg)))
                             (setq ,var nil))
                            (t
                             (error
                              ,(format "Keyword argument %%s not one of %s"
                                       keys)
                              (car ,var)))))))
	    (push `(let ((,var ,restarg)) ,check) cl--bind-forms)))
      (while (and (eq (car args) '&aux) (pop args))
	(while (and args (not (memq (car args) cl--lambda-list-keywords)))
	  (if (consp (car args))
	      (if (and cl--bind-enquote (cl-cadar args))
		  (cl--do-arglist (caar args)
				 `',(cadr (pop args)))
		(cl--do-arglist (caar args) (cadr (pop args))))
	    (cl--do-arglist (pop args) nil))))
      (if args (error "Malformed argument list %s" save-args)))))

(defun cl--arglist-args (args)
  (if (nlistp args) (list args)
    (let ((res nil) (kind nil) arg)
      (while (consp args)
	(setq arg (pop args))
	(if (memq arg cl--lambda-list-keywords) (setq kind arg)
	  (if (eq arg '&cl-defs) (pop args)
	    (and (consp arg) kind (setq arg (car arg)))
	    (and (consp arg) (cdr arg) (eq kind '&key) (setq arg (cadr arg)))
	    (setq res (nconc res (cl--arglist-args arg))))))
      (nconc res (and args (list args))))))

;;;###autoload
(defmacro cl-destructuring-bind (args expr &rest body)
  "Bind the variables in ARGS to the result of EXPR and execute BODY."
  (declare (indent 2)
           (debug (&define cl-macro-list def-form cl-declarations def-body)))
  (let* ((cl--bind-lets nil) (cl--bind-forms nil) (cl--bind-inits nil)
	 (cl--bind-defs nil) (cl--bind-block 'cl-none) (cl--bind-enquote nil))
    (cl--do-arglist (or args '(&aux)) expr)
    (append '(progn) cl--bind-inits
	    (list `(let* ,(nreverse cl--bind-lets)
                     ,@(nreverse cl--bind-forms) ,@body)))))


;;; The `cl-eval-when' form.

(defvar cl--not-toplevel nil)

;;;###autoload
(defmacro cl-eval-when (when &rest body)
  "Control when BODY is evaluated.
If `compile' is in WHEN, BODY is evaluated when compiled at top-level.
If `load' is in WHEN, BODY is evaluated when loaded after top-level compile.
If `eval' is in WHEN, BODY is evaluated when interpreted or at non-top-level.

\(fn (WHEN...) BODY...)"
  (declare (indent 1) (debug (sexp body)))
  (if (and (fboundp 'cl--compiling-file) (cl--compiling-file)
	   (not cl--not-toplevel) (not (boundp 'for-effect))) ;Horrible kludge.
      (let ((comp (or (memq 'compile when) (memq :compile-toplevel when)))
	    (cl--not-toplevel t))
	(if (or (memq 'load when) (memq :load-toplevel when))
	    (if comp (cons 'progn (mapcar 'cl--compile-time-too body))
	      `(if nil nil ,@body))
	  (progn (if comp (eval (cons 'progn body))) nil)))
    (and (or (memq 'eval when) (memq :execute when))
	 (cons 'progn body))))

(defun cl--compile-time-too (form)
  (or (and (symbolp (car-safe form)) (get (car-safe form) 'byte-hunk-handler))
      (setq form (macroexpand
		  form (cons '(cl-eval-when) byte-compile-macro-environment))))
  (cond ((eq (car-safe form) 'progn)
	 (cons 'progn (mapcar 'cl--compile-time-too (cdr form))))
	((eq (car-safe form) 'cl-eval-when)
	 (let ((when (nth 1 form)))
	   (if (or (memq 'eval when) (memq :execute when))
	       `(cl-eval-when (compile ,@when) ,@(cddr form))
	     form)))
	(t (eval form) form)))

;;;###autoload
(defmacro cl-load-time-value (form &optional _read-only)
  "Like `progn', but evaluates the body at load time.
The result of the body appears to the compiler as a quoted constant."
  (declare (debug (form &optional sexp)))
  (if (cl--compiling-file)
      (let* ((temp (cl-gentemp "--cl-load-time--"))
	     (set `(setq ,temp ,form)))
	(if (and (fboundp 'byte-compile-file-form-defmumble)
		 (boundp 'this-kind) (boundp 'that-one))
	    (fset 'byte-compile-file-form
		  `(lambda (form)
                     (fset 'byte-compile-file-form
                           ',(symbol-function 'byte-compile-file-form))
                     (byte-compile-file-form ',set)
                     (byte-compile-file-form form)))
	  (print set (symbol-value 'byte-compile--outbuffer)))
	`(symbol-value ',temp))
    `',(eval form)))


;;; Conditional control structures.

;;;###autoload
(defmacro cl-case (expr &rest clauses)
  "Eval EXPR and choose among clauses on that value.
Each clause looks like (KEYLIST BODY...).  EXPR is evaluated and compared
against each key in each KEYLIST; the corresponding BODY is evaluated.
If no clause succeeds, cl-case returns nil.  A single atom may be used in
place of a KEYLIST of one atom.  A KEYLIST of t or `otherwise' is
allowed only in the final clause, and matches if no other keys match.
Key values are compared by `eql'.
\n(fn EXPR (KEYLIST BODY...)...)"
  (declare (indent 1) (debug (form &rest (sexp body))))
  (let* ((temp (if (cl--simple-expr-p expr 3) expr (make-symbol "--cl-var--")))
	 (head-list nil)
	 (body (cons
		'cond
		(mapcar
		 (function
		  (lambda (c)
		    (cons (cond ((memq (car c) '(t otherwise)) t)
				((eq (car c) 'cl--ecase-error-flag)
				 `(error "cl-ecase failed: %s, %s"
                                         ,temp ',(reverse head-list)))
				((listp (car c))
				 (setq head-list (append (car c) head-list))
				 `(cl-member ,temp ',(car c)))
				(t
				 (if (memq (car c) head-list)
				     (error "Duplicate key in case: %s"
					    (car c)))
				 (push (car c) head-list)
				 `(eql ,temp ',(car c))))
			  (or (cdr c) '(nil)))))
		 clauses))))
    (if (eq temp expr) body
      `(let ((,temp ,expr)) ,body))))

;;;###autoload
(defmacro cl-ecase (expr &rest clauses)
  "Like `cl-case', but error if no case fits.
`otherwise'-clauses are not allowed.
\n(fn EXPR (KEYLIST BODY...)...)"
  (declare (indent 1) (debug cl-case))
  `(cl-case ,expr ,@clauses (cl--ecase-error-flag)))

;;;###autoload
(defmacro cl-typecase (expr &rest clauses)
  "Evals EXPR, chooses among clauses on that value.
Each clause looks like (TYPE BODY...).  EXPR is evaluated and, if it
satisfies TYPE, the corresponding BODY is evaluated.  If no clause succeeds,
cl-typecase returns nil.  A TYPE of t or `otherwise' is allowed only in the
final clause, and matches if no other keys match.
\n(fn EXPR (TYPE BODY...)...)"
  (declare (indent 1)
           (debug (form &rest ([&or cl-type-spec "otherwise"] body))))
  (let* ((temp (if (cl--simple-expr-p expr 3) expr (make-symbol "--cl-var--")))
	 (type-list nil)
	 (body (cons
		'cond
		(mapcar
		 (function
		  (lambda (c)
		    (cons (cond ((eq (car c) 'otherwise) t)
				((eq (car c) 'cl--ecase-error-flag)
				 `(error "cl-etypecase failed: %s, %s"
                                         ,temp ',(reverse type-list)))
				(t
				 (push (car c) type-list)
				 (cl--make-type-test temp (car c))))
			  (or (cdr c) '(nil)))))
		 clauses))))
    (if (eq temp expr) body
      `(let ((,temp ,expr)) ,body))))

;;;###autoload
(defmacro cl-etypecase (expr &rest clauses)
  "Like `cl-typecase', but error if no case fits.
`otherwise'-clauses are not allowed.
\n(fn EXPR (TYPE BODY...)...)"
  (declare (indent 1) (debug cl-typecase))
  `(cl-typecase ,expr ,@clauses (cl--ecase-error-flag)))


;;; Blocks and exits.

;;;###autoload
(defmacro cl-block (name &rest body)
  "Define a lexically-scoped block named NAME.
NAME may be any symbol.  Code inside the BODY forms can call `cl-return-from'
to jump prematurely out of the block.  This differs from `catch' and `throw'
in two respects:  First, the NAME is an unevaluated symbol rather than a
quoted symbol or other form; and second, NAME is lexically rather than
dynamically scoped:  Only references to it within BODY will work.  These
references may appear inside macro expansions, but not inside functions
called from BODY."
  (declare (indent 1) (debug (symbolp body)))
  (if (cl--safe-expr-p `(progn ,@body)) `(progn ,@body)
    `(cl--block-wrapper
      (catch ',(intern (format "--cl-block-%s--" name))
        ,@body))))

;;;###autoload
(defmacro cl-return (&optional result)
  "Return from the block named nil.
This is equivalent to `(cl-return-from nil RESULT)'."
  (declare (debug (&optional form)))
  `(cl-return-from nil ,result))

;;;###autoload
(defmacro cl-return-from (name &optional result)
  "Return from the block named NAME.
This jumps out to the innermost enclosing `(cl-block NAME ...)' form,
returning RESULT from that form (or nil if RESULT is omitted).
This is compatible with Common Lisp, but note that `defun' and
`defmacro' do not create implicit blocks as they do in Common Lisp."
  (declare (indent 1) (debug (symbolp &optional form)))
  (let ((name2 (intern (format "--cl-block-%s--" name))))
    `(cl--block-throw ',name2 ,result)))


;;; The "cl-loop" macro.

(defvar cl--loop-args) (defvar cl--loop-accum-var) (defvar cl--loop-accum-vars)
(defvar cl--loop-bindings) (defvar cl--loop-body)
(defvar cl--loop-finally)
(defvar cl--loop-finish-flag)           ;Symbol set to nil to exit the loop?
(defvar cl--loop-first-flag)
(defvar cl--loop-initially) (defvar cl--loop-iterator-function)
(defvar cl--loop-name)
(defvar cl--loop-result) (defvar cl--loop-result-explicit)
(defvar cl--loop-result-var) (defvar cl--loop-steps)
(defvar cl--loop-symbol-macs)

(defun cl--loop-set-iterator-function (kind iterator)
  (if cl--loop-iterator-function
      ;; FIXME: Of course, we could make it work, but why bother.
      (error "Iteration on %S does not support this combination" kind)
    (setq cl--loop-iterator-function iterator)))

;;;###autoload
(defmacro cl-loop (&rest loop-args)
  "The Common Lisp `loop' macro.
Valid clauses include:
  For clauses:
    for VAR from/upfrom/downfrom EXPR1 to/upto/downto/above/below EXPR2 by EXPR3
    for VAR = EXPR1 then EXPR2
    for VAR in/on/in-ref LIST by FUNC
    for VAR across/across-ref ARRAY
    for VAR being:
      the elements of/of-ref SEQUENCE [using (index VAR2)]
      the symbols [of OBARRAY]
      the hash-keys/hash-values of HASH-TABLE [using (hash-values/hash-keys V2)]
      the key-codes/key-bindings/key-seqs of KEYMAP [using (key-bindings VAR2)]
      the overlays/intervals [of BUFFER] [from POS1] [to POS2]
      the frames/buffers
      the windows [of FRAME]
  Iteration clauses:
    repeat INTEGER
    while/until/always/never/thereis CONDITION
  Accumulation clauses:
    collect/append/nconc/concat/vconcat/count/sum/maximize/minimize FORM
      [into VAR]
  Miscellaneous clauses:
    with VAR = INIT
    if/when/unless COND CLAUSE [and CLAUSE]... else CLAUSE [and CLAUSE...]
    named NAME
    initially/finally [do] EXPRS...
    do EXPRS...
    [finally] return EXPR

For more details, see Info node `(cl)Loop Facility'.

\(fn CLAUSE...)"
  (declare (debug (&rest &or
                         ;; These are usually followed by a symbol, but it can
                         ;; actually be any destructuring-bind pattern, which
                         ;; would erroneously match `form'.
                         [[&or "for" "as" "with" "and"] sexp]
                         ;; These are followed by expressions which could
                         ;; erroneously match `symbolp'.
                         [[&or "from" "upfrom" "downfrom" "to" "upto" "downto"
                               "above" "below" "by" "in" "on" "=" "across"
                               "repeat" "while" "until" "always" "never"
                               "thereis" "collect" "append" "nconc" "sum"
                               "count" "maximize" "minimize" "if" "unless"
                               "return"] form]
                         ;; Simple default, which covers 99% of the cases.
                         symbolp form)))
  (if (not (memq t (mapcar #'symbolp
                           (delq nil (delq t (cl-copy-list loop-args))))))
      `(cl-block nil (while t ,@loop-args))
    (let ((cl--loop-args loop-args) (cl--loop-name nil) (cl--loop-bindings nil)
	  (cl--loop-body nil)		(cl--loop-steps nil)
	  (cl--loop-result nil)		(cl--loop-result-explicit nil)
	  (cl--loop-result-var nil)	(cl--loop-finish-flag nil)
	  (cl--loop-accum-var nil)	(cl--loop-accum-vars nil)
	  (cl--loop-initially nil)	(cl--loop-finally nil)
	  (cl--loop-iterator-function nil) (cl--loop-first-flag nil)
          (cl--loop-symbol-macs nil))
      ;; Here is more or less how those dynbind vars are used after looping
      ;; over cl--parse-loop-clause:
      ;;
      ;; (cl-block ,cl--loop-name
      ;;   (cl-symbol-macrolet ,cl--loop-symbol-macs
      ;;     (foldl #'cl--loop-let
      ;;            `((,cl--loop-result-var)
      ;;              ((,cl--loop-first-flag t))
      ;;              ((,cl--loop-finish-flag t))
      ;;              ,@cl--loop-bindings)
      ;;           ,@(nreverse cl--loop-initially)
      ;;           (while                   ;(well: cl--loop-iterator-function)
      ;;               ,(car (cl--loop-build-ands (nreverse cl--loop-body)))
      ;;             ,@(cadr (cl--loop-build-ands (nreverse cl--loop-body)))
      ;;             ,@(nreverse cl--loop-steps)
      ;;             (setq ,cl--loop-first-flag nil))
      ;;           (if (not ,cl--loop-finish-flag) ;FIXME: Why `if' vs `progn'?
      ;;               ,cl--loop-result-var
      ;;             ,@(nreverse cl--loop-finally)
      ;;             ,(or cl--loop-result-explicit
      ;;                  cl--loop-result)))))
      ;;
      (setq cl--loop-args (append cl--loop-args '(cl-end-loop)))
      (while (not (eq (car cl--loop-args) 'cl-end-loop))
        (cl--parse-loop-clause))
      (if cl--loop-finish-flag
	  (push `((,cl--loop-finish-flag t)) cl--loop-bindings))
      (if cl--loop-first-flag
	  (progn (push `((,cl--loop-first-flag t)) cl--loop-bindings)
		 (push `(setq ,cl--loop-first-flag nil) cl--loop-steps)))
      (let* ((epilogue (nconc (nreverse cl--loop-finally)
			      (list (or cl--loop-result-explicit
                                        cl--loop-result))))
	     (ands (cl--loop-build-ands (nreverse cl--loop-body)))
	     (while-body (nconc (cadr ands) (nreverse cl--loop-steps)))
	     (body (append
		    (nreverse cl--loop-initially)
		    (list (if cl--loop-iterator-function
			      `(cl-block --cl-finish--
                                 ,(funcall cl--loop-iterator-function
                                           (if (eq (car ands) t) while-body
                                             (cons `(or ,(car ands)
                                                        (cl-return-from
                                                            --cl-finish--
                                                          nil))
                                                   while-body))))
			    `(while ,(car ands) ,@while-body)))
		    (if cl--loop-finish-flag
			(if (equal epilogue '(nil)) (list cl--loop-result-var)
			  `((if ,cl--loop-finish-flag
				(progn ,@epilogue) ,cl--loop-result-var)))
		      epilogue))))
	(if cl--loop-result-var
            (push (list cl--loop-result-var) cl--loop-bindings))
	(while cl--loop-bindings
	  (if (cdar cl--loop-bindings)
	      (setq body (list (cl--loop-let (pop cl--loop-bindings) body t)))
	    (let ((lets nil))
	      (while (and cl--loop-bindings
			  (not (cdar cl--loop-bindings)))
		(push (car (pop cl--loop-bindings)) lets))
	      (setq body (list (cl--loop-let lets body nil))))))
	(if cl--loop-symbol-macs
	    (setq body
                  (list `(cl-symbol-macrolet ,cl--loop-symbol-macs ,@body))))
	`(cl-block ,cl--loop-name ,@body)))))

;; Below is a complete spec for cl-loop, in several parts that correspond
;; to the syntax given in CLtL2.  The specs do more than specify where
;; the forms are; it also specifies, as much as Edebug allows, all the
;; syntactically valid cl-loop clauses.  The disadvantage of this
;; completeness is rigidity, but the "for ... being" clause allows
;; arbitrary extensions of the form: [symbolp &rest &or symbolp form].

;; (def-edebug-spec cl-loop
;;   ([&optional ["named" symbolp]]
;;    [&rest
;;     &or
;;     ["repeat" form]
;;     loop-for-as
;;     loop-with
;;     loop-initial-final]
;;    [&rest loop-clause]
;;    ))

;; (def-edebug-spec loop-with
;;   ("with" loop-var
;;    loop-type-spec
;;    [&optional ["=" form]]
;;    &rest ["and" loop-var
;; 	  loop-type-spec
;; 	  [&optional ["=" form]]]))

;; (def-edebug-spec loop-for-as
;;   ([&or "for" "as"] loop-for-as-subclause
;;    &rest ["and" loop-for-as-subclause]))

;; (def-edebug-spec loop-for-as-subclause
;;   (loop-var
;;    loop-type-spec
;;    &or
;;    [[&or "in" "on" "in-ref" "across-ref"]
;;     form &optional ["by" function-form]]

;;    ["=" form &optional ["then" form]]
;;    ["across" form]
;;    ["being"
;;     [&or "the" "each"]
;;     &or
;;     [[&or "element" "elements"]
;;      [&or "of" "in" "of-ref"] form
;;      &optional "using" ["index" symbolp]];; is this right?
;;     [[&or "hash-key" "hash-keys"
;; 	  "hash-value" "hash-values"]
;;      [&or "of" "in"]
;;      hash-table-p &optional ["using" ([&or "hash-value" "hash-values"
;; 					   "hash-key" "hash-keys"] sexp)]]

;;     [[&or "symbol" "present-symbol" "external-symbol"
;; 	  "symbols" "present-symbols" "external-symbols"]
;;      [&or "in" "of"] package-p]

;;     ;; Extensions for Emacs Lisp, including Lucid Emacs.
;;     [[&or "frame" "frames"
;; 	  "screen" "screens"
;; 	  "buffer" "buffers"]]

;;     [[&or "window" "windows"]
;;      [&or "of" "in"] form]

;;     [[&or "overlay" "overlays"
;; 	  "extent" "extents"]
;;      [&or "of" "in"] form
;;      &optional [[&or "from" "to"] form]]

;;     [[&or "interval" "intervals"]
;;      [&or "in" "of"] form
;;      &optional [[&or "from" "to"] form]
;;      ["property" form]]

;;     [[&or "key-code" "key-codes"
;; 	  "key-seq" "key-seqs"
;; 	  "key-binding" "key-bindings"]
;;      [&or "in" "of"] form
;;      &optional ["using" ([&or "key-code" "key-codes"
;; 			      "key-seq" "key-seqs"
;; 			      "key-binding" "key-bindings"]
;; 			 sexp)]]
;;     ;; For arbitrary extensions, recognize anything else.
;;     [symbolp &rest &or symbolp form]
;;     ]

;;    ;; arithmetic - must be last since all parts are optional.
;;    [[&optional [[&or "from" "downfrom" "upfrom"] form]]
;;     [&optional [[&or "to" "downto" "upto" "below" "above"] form]]
;;     [&optional ["by" form]]
;;     ]))

;; (def-edebug-spec loop-initial-final
;;   (&or ["initially"
;; 	;; [&optional &or "do" "doing"]  ;; CLtL2 doesn't allow this.
;; 	&rest loop-non-atomic-expr]
;;        ["finally" &or
;; 	[[&optional &or "do" "doing"] &rest loop-non-atomic-expr]
;; 	["return" form]]))

;; (def-edebug-spec loop-and-clause
;;   (loop-clause &rest ["and" loop-clause]))

;; (def-edebug-spec loop-clause
;;   (&or
;;    [[&or "while" "until" "always" "never" "thereis"] form]

;;    [[&or "collect" "collecting"
;; 	 "append" "appending"
;; 	 "nconc" "nconcing"
;; 	 "concat" "vconcat"] form
;; 	 [&optional ["into" loop-var]]]

;;    [[&or "count" "counting"
;; 	 "sum" "summing"
;; 	 "maximize" "maximizing"
;; 	 "minimize" "minimizing"] form
;; 	 [&optional ["into" loop-var]]
;; 	 loop-type-spec]

;;    [[&or "if" "when" "unless"]
;;     form loop-and-clause
;;     [&optional ["else" loop-and-clause]]
;;     [&optional "end"]]

;;    [[&or "do" "doing"] &rest loop-non-atomic-expr]

;;    ["return" form]
;;    loop-initial-final
;;    ))

;; (def-edebug-spec loop-non-atomic-expr
;;   ([&not atom] form))

;; (def-edebug-spec loop-var
;;   ;; The symbolp must be last alternative to recognize e.g. (a b . c)
;;   ;; loop-var =>
;;   ;; (loop-var . [&or nil loop-var])
;;   ;; (symbolp . [&or nil loop-var])
;;   ;; (symbolp . loop-var)
;;   ;; (symbolp . (symbolp . [&or nil loop-var]))
;;   ;; (symbolp . (symbolp . loop-var))
;;   ;; (symbolp . (symbolp . symbolp)) == (symbolp symbolp . symbolp)
;;   (&or (loop-var . [&or nil loop-var]) [gate symbolp]))

;; (def-edebug-spec loop-type-spec
;;   (&optional ["of-type" loop-d-type-spec]))

;; (def-edebug-spec loop-d-type-spec
;;   (&or (loop-d-type-spec . [&or nil loop-d-type-spec]) cl-type-spec))



(defun cl--parse-loop-clause ()		; uses loop-*
  (let ((word (pop cl--loop-args))
	(hash-types '(hash-key hash-keys hash-value hash-values))
	(key-types '(key-code key-codes key-seq key-seqs
		     key-binding key-bindings)))
    (cond

     ((null cl--loop-args)
      (error "Malformed `cl-loop' macro"))

     ((eq word 'named)
      (setq cl--loop-name (pop cl--loop-args)))

     ((eq word 'initially)
      (if (memq (car cl--loop-args) '(do doing)) (pop cl--loop-args))
      (or (consp (car cl--loop-args))
          (error "Syntax error on `initially' clause"))
      (while (consp (car cl--loop-args))
	(push (pop cl--loop-args) cl--loop-initially)))

     ((eq word 'finally)
      (if (eq (car cl--loop-args) 'return)
	  (setq cl--loop-result-explicit
                (or (cl--pop2 cl--loop-args) '(quote nil)))
	(if (memq (car cl--loop-args) '(do doing)) (pop cl--loop-args))
	(or (consp (car cl--loop-args))
            (error "Syntax error on `finally' clause"))
	(if (and (eq (caar cl--loop-args) 'return) (null cl--loop-name))
	    (setq cl--loop-result-explicit
                  (or (nth 1 (pop cl--loop-args)) '(quote nil)))
	  (while (consp (car cl--loop-args))
	    (push (pop cl--loop-args) cl--loop-finally)))))

     ((memq word '(for as))
      (let ((loop-for-bindings nil) (loop-for-sets nil) (loop-for-steps nil)
	    (ands nil))
	(while
	    ;; Use `cl-gensym' rather than `make-symbol'.  It's important that
	    ;; (not (eq (symbol-name var1) (symbol-name var2))) because
	    ;; these vars get added to the macro-environment.
	    (let ((var (or (pop cl--loop-args) (cl-gensym "--cl-var--"))))
	      (setq word (pop cl--loop-args))
	      (if (eq word 'being) (setq word (pop cl--loop-args)))
	      (if (memq word '(the each)) (setq word (pop cl--loop-args)))
	      (if (memq word '(buffer buffers))
		  (setq word 'in
                        cl--loop-args (cons '(buffer-list) cl--loop-args)))
	      (cond

	       ((memq word '(from downfrom upfrom to downto upto
			     above below by))
		(push word cl--loop-args)
		(if (memq (car cl--loop-args) '(downto above))
		    (error "Must specify `from' value for downward cl-loop"))
		(let* ((down (or (eq (car cl--loop-args) 'downfrom)
				 (memq (cl-caddr cl--loop-args)
                                       '(downto above))))
		       (excl (or (memq (car cl--loop-args) '(above below))
				 (memq (cl-caddr cl--loop-args)
                                       '(above below))))
		       (start (and (memq (car cl--loop-args)
                                         '(from upfrom downfrom))
				   (cl--pop2 cl--loop-args)))
		       (end (and (memq (car cl--loop-args)
				       '(to upto downto above below))
				 (cl--pop2 cl--loop-args)))
		       (step (and (eq (car cl--loop-args) 'by)
                                  (cl--pop2 cl--loop-args)))
		       (end-var (and (not (macroexp-const-p end))
				     (make-symbol "--cl-var--")))
		       (step-var (and (not (macroexp-const-p step))
				      (make-symbol "--cl-var--"))))
		  (and step (numberp step) (<= step 0)
		       (error "Loop `by' value is not positive: %s" step))
		  (push (list var (or start 0)) loop-for-bindings)
		  (if end-var (push (list end-var end) loop-for-bindings))
		  (if step-var (push (list step-var step)
				     loop-for-bindings))
		  (if end
		      (push (list
			     (if down (if excl '> '>=) (if excl '< '<=))
			     var (or end-var end)) cl--loop-body))
		  (push (list var (list (if down '- '+) var
					(or step-var step 1)))
			loop-for-steps)))

	       ((memq word '(in in-ref on))
		(let* ((on (eq word 'on))
		       (temp (if (and on (symbolp var))
				 var (make-symbol "--cl-var--"))))
		  (push (list temp (pop cl--loop-args)) loop-for-bindings)
		  (push `(consp ,temp) cl--loop-body)
		  (if (eq word 'in-ref)
		      (push (list var `(car ,temp)) cl--loop-symbol-macs)
		    (or (eq temp var)
			(progn
			  (push (list var nil) loop-for-bindings)
			  (push (list var (if on temp `(car ,temp)))
				loop-for-sets))))
		  (push (list temp
			      (if (eq (car cl--loop-args) 'by)
				  (let ((step (cl--pop2 cl--loop-args)))
				    (if (and (memq (car-safe step)
						   '(quote function
							   cl-function))
					     (symbolp (nth 1 step)))
					(list (nth 1 step) temp)
				      `(funcall ,step ,temp)))
				`(cdr ,temp)))
			loop-for-steps)))

	       ((eq word '=)
		(let* ((start (pop cl--loop-args))
		       (then (if (eq (car cl--loop-args) 'then)
                                 (cl--pop2 cl--loop-args) start)))
		  (push (list var nil) loop-for-bindings)
		  (if (or ands (eq (car cl--loop-args) 'and))
		      (progn
			(push `(,var
				(if ,(or cl--loop-first-flag
					 (setq cl--loop-first-flag
					       (make-symbol "--cl-var--")))
				    ,start ,var))
			      loop-for-sets)
			(push (list var then) loop-for-steps))
		    (push (list var
				(if (eq start then) start
				  `(if ,(or cl--loop-first-flag
					    (setq cl--loop-first-flag
						  (make-symbol "--cl-var--")))
				       ,start ,then)))
			  loop-for-sets))))

	       ((memq word '(across across-ref))
		(let ((temp-vec (make-symbol "--cl-vec--"))
		      (temp-idx (make-symbol "--cl-idx--")))
		  (push (list temp-vec (pop cl--loop-args)) loop-for-bindings)
		  (push (list temp-idx -1) loop-for-bindings)
		  (push `(< (setq ,temp-idx (1+ ,temp-idx))
                            (length ,temp-vec)) cl--loop-body)
		  (if (eq word 'across-ref)
		      (push (list var `(aref ,temp-vec ,temp-idx))
			    cl--loop-symbol-macs)
		    (push (list var nil) loop-for-bindings)
		    (push (list var `(aref ,temp-vec ,temp-idx))
			  loop-for-sets))))

	       ((memq word '(element elements))
		(let ((ref (or (memq (car cl--loop-args) '(in-ref of-ref))
			       (and (not (memq (car cl--loop-args) '(in of)))
				    (error "Expected `of'"))))
		      (seq (cl--pop2 cl--loop-args))
		      (temp-seq (make-symbol "--cl-seq--"))
		      (temp-idx
                       (if (eq (car cl--loop-args) 'using)
                           (if (and (= (length (cadr cl--loop-args)) 2)
                                    (eq (cl-caadr cl--loop-args) 'index))
                               (cadr (cl--pop2 cl--loop-args))
                             (error "Bad `using' clause"))
                         (make-symbol "--cl-idx--"))))
		  (push (list temp-seq seq) loop-for-bindings)
		  (push (list temp-idx 0) loop-for-bindings)
		  (if ref
		      (let ((temp-len (make-symbol "--cl-len--")))
			(push (list temp-len `(length ,temp-seq))
			      loop-for-bindings)
			(push (list var `(elt ,temp-seq ,temp-idx))
			      cl--loop-symbol-macs)
			(push `(< ,temp-idx ,temp-len) cl--loop-body))
		    (push (list var nil) loop-for-bindings)
		    (push `(and ,temp-seq
				(or (consp ,temp-seq)
                                    (< ,temp-idx (length ,temp-seq))))
			  cl--loop-body)
		    (push (list var `(if (consp ,temp-seq)
                                         (pop ,temp-seq)
                                       (aref ,temp-seq ,temp-idx)))
			  loop-for-sets))
		  (push (list temp-idx `(1+ ,temp-idx))
			loop-for-steps)))

	       ((memq word hash-types)
		(or (memq (car cl--loop-args) '(in of))
                    (error "Expected `of'"))
		(let* ((table (cl--pop2 cl--loop-args))
		       (other
                        (if (eq (car cl--loop-args) 'using)
                            (if (and (= (length (cadr cl--loop-args)) 2)
                                     (memq (cl-caadr cl--loop-args) hash-types)
                                     (not (eq (cl-caadr cl--loop-args) word)))
                                (cadr (cl--pop2 cl--loop-args))
                              (error "Bad `using' clause"))
                          (make-symbol "--cl-var--"))))
		  (if (memq word '(hash-value hash-values))
		      (setq var (prog1 other (setq other var))))
		  (cl--loop-set-iterator-function
                   'hash-tables (lambda (body)
                                  `(maphash (lambda (,var ,other) . ,body)
                                            ,table)))))

	       ((memq word '(symbol present-symbol external-symbol
			     symbols present-symbols external-symbols))
		(let ((ob (and (memq (car cl--loop-args) '(in of))
                               (cl--pop2 cl--loop-args))))
		  (cl--loop-set-iterator-function
                   'symbols (lambda (body)
                              `(mapatoms (lambda (,var) . ,body) ,ob)))))

	       ((memq word '(overlay overlays extent extents))
		(let ((buf nil) (from nil) (to nil))
		  (while (memq (car cl--loop-args) '(in of from to))
		    (cond ((eq (car cl--loop-args) 'from)
                           (setq from (cl--pop2 cl--loop-args)))
			  ((eq (car cl--loop-args) 'to)
                           (setq to (cl--pop2 cl--loop-args)))
			  (t (setq buf (cl--pop2 cl--loop-args)))))
		  (cl--loop-set-iterator-function
                   'overlays (lambda (body)
                               `(cl--map-overlays
                                 (lambda (,var ,(make-symbol "--cl-var--"))
                                   (progn . ,body) nil)
                                 ,buf ,from ,to)))))

	       ((memq word '(interval intervals))
		(let ((buf nil) (prop nil) (from nil) (to nil)
		      (var1 (make-symbol "--cl-var1--"))
		      (var2 (make-symbol "--cl-var2--")))
		  (while (memq (car cl--loop-args) '(in of property from to))
		    (cond ((eq (car cl--loop-args) 'from)
                           (setq from (cl--pop2 cl--loop-args)))
			  ((eq (car cl--loop-args) 'to)
                           (setq to (cl--pop2 cl--loop-args)))
			  ((eq (car cl--loop-args) 'property)
			   (setq prop (cl--pop2 cl--loop-args)))
			  (t (setq buf (cl--pop2 cl--loop-args)))))
		  (if (and (consp var) (symbolp (car var)) (symbolp (cdr var)))
		      (setq var1 (car var) var2 (cdr var))
		    (push (list var `(cons ,var1 ,var2)) loop-for-sets))
		  (cl--loop-set-iterator-function
                   'intervals (lambda (body)
                                `(cl--map-intervals
                                  (lambda (,var1 ,var2) . ,body)
                                  ,buf ,prop ,from ,to)))))

	       ((memq word key-types)
		(or (memq (car cl--loop-args) '(in of))
                    (error "Expected `of'"))
		(let ((cl-map (cl--pop2 cl--loop-args))
		      (other
                       (if (eq (car cl--loop-args) 'using)
                           (if (and (= (length (cadr cl--loop-args)) 2)
                                    (memq (cl-caadr cl--loop-args) key-types)
                                    (not (eq (cl-caadr cl--loop-args) word)))
                               (cadr (cl--pop2 cl--loop-args))
                             (error "Bad `using' clause"))
                         (make-symbol "--cl-var--"))))
		  (if (memq word '(key-binding key-bindings))
		      (setq var (prog1 other (setq other var))))
		  (cl--loop-set-iterator-function
                   'keys (lambda (body)
                           `(,(if (memq word '(key-seq key-seqs))
                                  'cl--map-keymap-recursively 'map-keymap)
                             (lambda (,var ,other) . ,body) ,cl-map)))))

	       ((memq word '(frame frames screen screens))
		(let ((temp (make-symbol "--cl-var--")))
		  (push (list var  '(selected-frame))
			loop-for-bindings)
		  (push (list temp nil) loop-for-bindings)
		  (push `(prog1 (not (eq ,var ,temp))
                           (or ,temp (setq ,temp ,var)))
			cl--loop-body)
		  (push (list var `(next-frame ,var))
			loop-for-steps)))

	       ((memq word '(window windows))
		(let ((scr (and (memq (car cl--loop-args) '(in of))
                                (cl--pop2 cl--loop-args)))
		      (temp (make-symbol "--cl-var--"))
		      (minip (make-symbol "--cl-minip--")))
		  (push (list var (if scr
				      `(frame-selected-window ,scr)
				    '(selected-window)))
			loop-for-bindings)
		  ;; If we started in the minibuffer, we need to
		  ;; ensure that next-window will bring us back there
		  ;; at some point.  (Bug#7492).
		  ;; (Consider using walk-windows instead of cl-loop if
		  ;; you care about such things.)
		  (push (list minip `(minibufferp (window-buffer ,var)))
			loop-for-bindings)
		  (push (list temp nil) loop-for-bindings)
		  (push `(prog1 (not (eq ,var ,temp))
                           (or ,temp (setq ,temp ,var)))
			cl--loop-body)
		  (push (list var `(next-window ,var ,minip))
			loop-for-steps)))

	       (t
		;; This is an advertised interface: (info "(cl)Other Clauses").
		(let ((handler (and (symbolp word)
				    (get word 'cl-loop-for-handler))))
		  (if handler
		      (funcall handler var)
		    (error "Expected a `for' preposition, found %s" word)))))
	      (eq (car cl--loop-args) 'and))
	  (setq ands t)
	  (pop cl--loop-args))
	(if (and ands loop-for-bindings)
	    (push (nreverse loop-for-bindings) cl--loop-bindings)
	  (setq cl--loop-bindings (nconc (mapcar 'list loop-for-bindings)
				     cl--loop-bindings)))
	(if loop-for-sets
	    (push `(progn
                     ,(cl--loop-let (nreverse loop-for-sets) 'setq ands)
                     t) cl--loop-body))
	(if loop-for-steps
	    (push (cons (if ands 'cl-psetq 'setq)
			(apply 'append (nreverse loop-for-steps)))
		  cl--loop-steps))))

     ((eq word 'repeat)
      (let ((temp (make-symbol "--cl-var--")))
	(push (list (list temp (pop cl--loop-args))) cl--loop-bindings)
	(push `(>= (setq ,temp (1- ,temp)) 0) cl--loop-body)))

     ((memq word '(collect collecting))
      (let ((what (pop cl--loop-args))
	    (var (cl--loop-handle-accum nil 'nreverse)))
	(if (eq var cl--loop-accum-var)
	    (push `(progn (push ,what ,var) t) cl--loop-body)
	  (push `(progn
                   (setq ,var (nconc ,var (list ,what)))
                   t) cl--loop-body))))

     ((memq word '(nconc nconcing append appending))
      (let ((what (pop cl--loop-args))
	    (var (cl--loop-handle-accum nil 'nreverse)))
	(push `(progn
                 (setq ,var
                       ,(if (eq var cl--loop-accum-var)
                            `(nconc
                              (,(if (memq word '(nconc nconcing))
                                    #'nreverse #'reverse)
                               ,what)
                              ,var)
                          `(,(if (memq word '(nconc nconcing))
                                 #'nconc #'append)
                            ,var ,what))) t) cl--loop-body)))

     ((memq word '(concat concating))
      (let ((what (pop cl--loop-args))
	    (var (cl--loop-handle-accum "")))
	(push `(progn (cl-callf concat ,var ,what) t) cl--loop-body)))

     ((memq word '(vconcat vconcating))
      (let ((what (pop cl--loop-args))
	    (var (cl--loop-handle-accum [])))
	(push `(progn (cl-callf vconcat ,var ,what) t) cl--loop-body)))

     ((memq word '(sum summing))
      (let ((what (pop cl--loop-args))
	    (var (cl--loop-handle-accum 0)))
	(push `(progn (cl-incf ,var ,what) t) cl--loop-body)))

     ((memq word '(count counting))
      (let ((what (pop cl--loop-args))
	    (var (cl--loop-handle-accum 0)))
	(push `(progn (if ,what (cl-incf ,var)) t) cl--loop-body)))

     ((memq word '(minimize minimizing maximize maximizing))
      (let* ((what (pop cl--loop-args))
	     (temp (if (cl--simple-expr-p what) what
                     (make-symbol "--cl-var--")))
	     (var (cl--loop-handle-accum nil))
	     (func (intern (substring (symbol-name word) 0 3)))
	     (set `(setq ,var (if ,var (,func ,var ,temp) ,temp))))
	(push `(progn ,(if (eq temp what) set
                         `(let ((,temp ,what)) ,set))
                      t) cl--loop-body)))

     ((eq word 'with)
      (let ((bindings nil))
	(while (progn (push (list (pop cl--loop-args)
				  (and (eq (car cl--loop-args) '=)
                                       (cl--pop2 cl--loop-args)))
			    bindings)
		      (eq (car cl--loop-args) 'and))
	  (pop cl--loop-args))
	(push (nreverse bindings) cl--loop-bindings)))

     ((eq word 'while)
      (push (pop cl--loop-args) cl--loop-body))

     ((eq word 'until)
      (push `(not ,(pop cl--loop-args)) cl--loop-body))

     ((eq word 'always)
      (or cl--loop-finish-flag
          (setq cl--loop-finish-flag (make-symbol "--cl-flag--")))
      (push `(setq ,cl--loop-finish-flag ,(pop cl--loop-args)) cl--loop-body)
      (setq cl--loop-result t))

     ((eq word 'never)
      (or cl--loop-finish-flag
          (setq cl--loop-finish-flag (make-symbol "--cl-flag--")))
      (push `(setq ,cl--loop-finish-flag (not ,(pop cl--loop-args)))
	    cl--loop-body)
      (setq cl--loop-result t))

     ((eq word 'thereis)
      (or cl--loop-finish-flag
          (setq cl--loop-finish-flag (make-symbol "--cl-flag--")))
      (or cl--loop-result-var
          (setq cl--loop-result-var (make-symbol "--cl-var--")))
      (push `(setq ,cl--loop-finish-flag
                   (not (setq ,cl--loop-result-var ,(pop cl--loop-args))))
	    cl--loop-body))

     ((memq word '(if when unless))
      (let* ((cond (pop cl--loop-args))
	     (then (let ((cl--loop-body nil))
		     (cl--parse-loop-clause)
		     (cl--loop-build-ands (nreverse cl--loop-body))))
	     (else (let ((cl--loop-body nil))
		     (if (eq (car cl--loop-args) 'else)
			 (progn (pop cl--loop-args) (cl--parse-loop-clause)))
		     (cl--loop-build-ands (nreverse cl--loop-body))))
	     (simple (and (eq (car then) t) (eq (car else) t))))
	(if (eq (car cl--loop-args) 'end) (pop cl--loop-args))
	(if (eq word 'unless) (setq then (prog1 else (setq else then))))
	(let ((form (cons (if simple (cons 'progn (nth 1 then)) (nth 2 then))
			  (if simple (nth 1 else) (list (nth 2 else))))))
	  (setq form (if (cl--expr-contains form 'it)
                         `(let ((it ,cond)) (if it ,@form))
                       `(if ,cond ,@form)))
	  (push (if simple `(progn ,form t) form) cl--loop-body))))

     ((memq word '(do doing))
      (let ((body nil))
	(or (consp (car cl--loop-args)) (error "Syntax error on `do' clause"))
	(while (consp (car cl--loop-args)) (push (pop cl--loop-args) body))
	(push (cons 'progn (nreverse (cons t body))) cl--loop-body)))

     ((eq word 'return)
      (or cl--loop-finish-flag
          (setq cl--loop-finish-flag (make-symbol "--cl-var--")))
      (or cl--loop-result-var
          (setq cl--loop-result-var (make-symbol "--cl-var--")))
      (push `(setq ,cl--loop-result-var ,(pop cl--loop-args)
                   ,cl--loop-finish-flag nil) cl--loop-body))

     (t
      ;; This is an advertised interface: (info "(cl)Other Clauses").
      (let ((handler (and (symbolp word) (get word 'cl-loop-handler))))
	(or handler (error "Expected a cl-loop keyword, found %s" word))
	(funcall handler))))
    (if (eq (car cl--loop-args) 'and)
	(progn (pop cl--loop-args) (cl--parse-loop-clause)))))

(defun cl--unused-var-p (sym)
  (or (null sym) (eq ?_ (aref (symbol-name sym) 0))))

(defun cl--loop-let (specs body par)    ; modifies cl--loop-bindings
  "Build an expression equivalent to (let SPECS BODY).
SPECS can include bindings using `cl-loop's destructuring (not to be
confused with the patterns of `cl-destructuring-bind').
If PAR is nil, do the bindings step by step, like `let*'.
If BODY is `setq', then use SPECS for assignments rather than for bindings."
  (let ((temps nil) (new nil))
    (when par
      (let ((p specs))
        (while (and p (or (symbolp (car-safe (car p))) (null (cl-cadar p))))
          (setq p (cdr p)))
        (when p
          (setq par nil)
          (dolist (spec specs)
            (or (macroexp-const-p (cadr spec))
                (let ((temp (make-symbol "--cl-var--")))
                  (push (list temp (cadr spec)) temps)
                  (setcar (cdr spec) temp)))))))
    (while specs
      (let* ((binding (pop specs))
             (spec (car-safe binding)))
        (if (and (consp binding) (or (consp spec) (cl--unused-var-p spec)))
            (let* ((nspecs nil)
                   (expr (car (cdr-safe binding)))
                   (temp (last spec 0)))
              (if (and (cl--unused-var-p temp) (null expr))
                  nil ;; Don't bother declaring/setting `temp' since it won't
		      ;; be used when `expr' is nil, anyway.
<<<<<<< HEAD
                (when (cl--unused-var-p temp)
=======
                (when (or (null temp)
                          (and (eq body 'setq) (cl--unused-var-p temp)))
>>>>>>> 34e856d5
                  ;; Prefer a fresh uninterned symbol over "_to", to avoid
                  ;; warnings that we set an unused variable.
                  (setq temp (make-symbol "--cl-var--"))
                  ;; Make sure this temp variable is locally declared.
                  (when (eq body 'setq)
                    (push (list (list temp)) cl--loop-bindings)))
                (push (list temp expr) new))
              (while (consp spec)
                (push (list (pop spec)
                            (and expr (list (if spec 'pop 'car) temp)))
                      nspecs))
              (setq specs (nconc (nreverse nspecs) specs)))
          (push binding new))))
    (if (eq body 'setq)
	(let ((set (cons (if par 'cl-psetq 'setq)
                         (apply 'nconc (nreverse new)))))
	  (if temps `(let* ,(nreverse temps) ,set) set))
      `(,(if par 'let 'let*)
        ,(nconc (nreverse temps) (nreverse new)) ,@body))))

(defun cl--loop-handle-accum (def &optional func) ; uses loop-*
  (if (eq (car cl--loop-args) 'into)
      (let ((var (cl--pop2 cl--loop-args)))
	(or (memq var cl--loop-accum-vars)
	    (progn (push (list (list var def)) cl--loop-bindings)
		   (push var cl--loop-accum-vars)))
	var)
    (or cl--loop-accum-var
	(progn
	  (push (list (list
                       (setq cl--loop-accum-var (make-symbol "--cl-var--"))
                       def))
                cl--loop-bindings)
	  (setq cl--loop-result (if func (list func cl--loop-accum-var)
                                  cl--loop-accum-var))
	  cl--loop-accum-var))))

(defun cl--loop-build-ands (clauses)
  "Return various representations of (and . CLAUSES).
CLAUSES is a list of Elisp expressions, where clauses of the form
\(progn E1 E2 E3 .. t) are the focus of particular optimizations.
The return value has shape (COND BODY COMBO)
such that COMBO is equivalent to (and . CLAUSES)."
  (let ((ands nil)
	(body nil))
    ;; Look through `clauses', trying to optimize (progn ,@A t) (progn ,@B) ,@C
    ;; into (progn ,@A ,@B) ,@C.
    (while clauses
      (if (and (eq (car-safe (car clauses)) 'progn)
	       (eq (car (last (car clauses))) t))
	  (if (cdr clauses)
	      (setq clauses (cons (nconc (butlast (car clauses))
					 (if (eq (car-safe (cadr clauses))
						 'progn)
					     (cl-cdadr clauses)
					   (list (cadr clauses))))
				  (cddr clauses)))
            ;; A final (progn ,@A t) is moved outside of the `and'.
	    (setq body (cdr (butlast (pop clauses)))))
	(push (pop clauses) ands)))
    (setq ands (or (nreverse ands) (list t)))
    (list (if (cdr ands) (cons 'and ands) (car ands))
	  body
	  (let ((full (if body
			  (append ands (list (cons 'progn (append body '(t)))))
			ands)))
	    (if (cdr full) (cons 'and full) (car full))))))


;;; Other iteration control structures.

;;;###autoload
(defmacro cl-do (steps endtest &rest body)
  "The Common Lisp `do' loop.

\(fn ((VAR INIT [STEP])...) (END-TEST [RESULT...]) BODY...)"
  (declare (indent 2)
           (debug
            ((&rest &or symbolp (symbolp &optional form form))
             (form body)
             cl-declarations body)))
  (cl--expand-do-loop steps endtest body nil))

;;;###autoload
(defmacro cl-do* (steps endtest &rest body)
  "The Common Lisp `do*' loop.

\(fn ((VAR INIT [STEP])...) (END-TEST [RESULT...]) BODY...)"
  (declare (indent 2) (debug cl-do))
  (cl--expand-do-loop steps endtest body t))

(defun cl--expand-do-loop (steps endtest body star)
  `(cl-block nil
     (,(if star 'let* 'let)
      ,(mapcar (lambda (c) (if (consp c) (list (car c) (nth 1 c)) c))
               steps)
      (while (not ,(car endtest))
        ,@body
        ,@(let ((sets (mapcar (lambda (c)
                                (and (consp c) (cdr (cdr c))
                                     (list (car c) (nth 2 c))))
                              steps)))
            (setq sets (delq nil sets))
            (and sets
                 (list (cons (if (or star (not (cdr sets)))
                                 'setq 'cl-psetq)
                             (apply 'append sets))))))
      ,@(or (cdr endtest) '(nil)))))

;;;###autoload
(defmacro cl-dolist (spec &rest body)
  "Loop over a list.
Evaluate BODY with VAR bound to each `car' from LIST, in turn.
Then evaluate RESULT to get return value, default nil.
An implicit nil block is established around the loop.

\(fn (VAR LIST [RESULT]) BODY...)"
  (declare (debug ((symbolp form &optional form) cl-declarations body))
           (indent 1))
  (let ((loop `(dolist ,spec ,@body)))
    (if (advice-member-p #'cl--wrap-in-nil-block 'dolist)
        loop `(cl-block nil ,loop))))

;;;###autoload
(defmacro cl-dotimes (spec &rest body)
  "Loop a certain number of times.
Evaluate BODY with VAR bound to successive integers from 0, inclusive,
to COUNT, exclusive.  Then evaluate RESULT to get return value, default
nil.

\(fn (VAR COUNT [RESULT]) BODY...)"
  (declare (debug cl-dolist) (indent 1))
  (let ((loop `(dotimes ,spec ,@body)))
    (if (advice-member-p #'cl--wrap-in-nil-block 'dotimes)
        loop `(cl-block nil ,loop))))

(defvar cl--tagbody-alist nil)

;;;###autoload
(defmacro cl-tagbody (&rest labels-or-stmts)
  "Execute statements while providing for control transfers to labels.
Each element of LABELS-OR-STMTS can be either a label (integer or symbol)
or a `cons' cell, in which case it's taken to be a statement.
This distinction is made before performing macroexpansion.
Statements are executed in sequence left to right, discarding any return value,
stopping only when reaching the end of LABELS-OR-STMTS.
Any statement can transfer control at any time to the statements that follow
one of the labels with the special form (go LABEL).
Labels have lexical scope and dynamic extent."
  (let ((blocks '())
        (first-label (if (consp (car labels-or-stmts))
                       'cl--preamble (pop labels-or-stmts))))
    (let ((block (list first-label)))
      (dolist (label-or-stmt labels-or-stmts)
        (if (consp label-or-stmt) (push label-or-stmt block)
          ;; Add a "go to next block" to implement the fallthrough.
          (unless (eq 'go (car-safe (car-safe block)))
            (push `(go ,label-or-stmt) block))
          (push (nreverse block) blocks)
          (setq block (list label-or-stmt))))
      (unless (eq 'go (car-safe (car-safe block)))
        (push `(go cl--exit) block))
      (push (nreverse block) blocks))
    (let ((catch-tag (make-symbol "cl--tagbody-tag")))
      (push (cons 'cl--exit catch-tag) cl--tagbody-alist)
      (dolist (block blocks)
        (push (cons (car block) catch-tag) cl--tagbody-alist))
      (macroexpand-all
       `(let ((next-label ',first-label))
          (while
              (not (eq (setq next-label
                             (catch ',catch-tag
                               (cl-case next-label
                                 ,@blocks)))
                       'cl--exit))))
       `((go . ,(lambda (label)
                  (let ((catch-tag (cdr (assq label cl--tagbody-alist))))
                    (unless catch-tag
                      (error "Unknown cl-tagbody go label `%S'" label))
                    `(throw ',catch-tag ',label))))
         ,@macroexpand-all-environment)))))

;;;###autoload
(defmacro cl-do-symbols (spec &rest body)
  "Loop over all symbols.
Evaluate BODY with VAR bound to each interned symbol, or to each symbol
from OBARRAY.

\(fn (VAR [OBARRAY [RESULT]]) BODY...)"
  (declare (indent 1)
           (debug ((symbolp &optional form form) cl-declarations body)))
  ;; Apparently this doesn't have an implicit block.
  `(cl-block nil
     (let (,(car spec))
       (mapatoms #'(lambda (,(car spec)) ,@body)
                 ,@(and (cadr spec) (list (cadr spec))))
       ,(cl-caddr spec))))

;;;###autoload
(defmacro cl-do-all-symbols (spec &rest body)
  "Like `cl-do-symbols', but use the default obarray.

\(fn (VAR [RESULT]) BODY...)"
  (declare (indent 1) (debug ((symbolp &optional form) cl-declarations body)))
  `(cl-do-symbols (,(car spec) nil ,(cadr spec)) ,@body))


;;; Assignments.

;;;###autoload
(defmacro cl-psetq (&rest args)
  "Set SYMs to the values VALs in parallel.
This is like `setq', except that all VAL forms are evaluated (in order)
before assigning any symbols SYM to the corresponding values.

\(fn SYM VAL SYM VAL ...)"
  (declare (debug setq))
  (cons 'cl-psetf args))


;;; Binding control structures.

;;;###autoload
(defmacro cl-progv (symbols values &rest body)
  "Bind SYMBOLS to VALUES dynamically in BODY.
The forms SYMBOLS and VALUES are evaluated, and must evaluate to lists.
Each symbol in the first list is bound to the corresponding value in the
second list (or to nil if VALUES is shorter than SYMBOLS); then the
BODY forms are executed and their result is returned.  This is much like
a `let' form, except that the list of symbols can be computed at run-time."
  (declare (indent 2) (debug (form form body)))
  (let ((bodyfun (make-symbol "body"))
        (binds (make-symbol "binds"))
        (syms (make-symbol "syms"))
        (vals (make-symbol "vals")))
    `(progn
       (let* ((,syms ,symbols)
              (,vals ,values)
              (,bodyfun (lambda () ,@body))
              (,binds ()))
         (while ,syms
           (push (list (pop ,syms) (list 'quote (pop ,vals))) ,binds))
         (eval (list 'let ,binds (list 'funcall (list 'quote ,bodyfun))))))))

(defvar cl--labels-convert-cache nil)

(defun cl--labels-convert (f)
  "Special macro-expander to rename (function F) references in `cl-labels'."
  (cond
   ;; ¡¡Big Ugly Hack!! We can't use a compiler-macro because those are checked
   ;; *after* handling `function', but we want to stop macroexpansion from
   ;; being applied infinitely, so we use a cache to return the exact `form'
   ;; being expanded even though we don't receive it.
   ((eq f (car cl--labels-convert-cache)) (cdr cl--labels-convert-cache))
   (t
    (let ((found (assq f macroexpand-all-environment)))
      (if (and found (ignore-errors
                       (eq (cadr (cl-caddr found)) 'cl-labels-args)))
          (cadr (cl-caddr (cl-cadddr found)))
        (let ((res `(function ,f)))
          (setq cl--labels-convert-cache (cons f res))
          res))))))

;;;###autoload
(defmacro cl-flet (bindings &rest body)
  "Make local function definitions.
Like `cl-labels' but the definitions are not recursive.

\(fn ((FUNC ARGLIST BODY...) ...) FORM...)"
  (declare (indent 1) (debug ((&rest (cl-defun)) cl-declarations body)))
  (let ((binds ()) (newenv macroexpand-all-environment))
    (dolist (binding bindings)
      (let ((var (make-symbol (format "--cl-%s--" (car binding)))))
	(push (list var `(cl-function (lambda . ,(cdr binding)))) binds)
	(push (cons (car binding)
                    `(lambda (&rest cl-labels-args)
                       (cl-list* 'funcall ',var
                                 cl-labels-args)))
              newenv)))
    `(let ,(nreverse binds)
       ,@(macroexp-unprogn
          (macroexpand-all
           `(progn ,@body)
           ;; Don't override lexical-let's macro-expander.
           (if (assq 'function newenv) newenv
             (cons (cons 'function #'cl--labels-convert) newenv)))))))

;;;###autoload
(defmacro cl-flet* (bindings &rest body)
  "Make local function definitions.
Like `cl-flet' but the definitions can refer to previous ones.

\(fn ((FUNC ARGLIST BODY...) ...) FORM...)"
  (declare (indent 1) (debug cl-flet))
  (cond
   ((null bindings) (macroexp-progn body))
   ((null (cdr bindings)) `(cl-flet ,bindings ,@body))
   (t `(cl-flet (,(pop bindings)) (cl-flet* ,bindings ,@body)))))

;;;###autoload
(defmacro cl-labels (bindings &rest body)
  "Make temporary function bindings.
The bindings can be recursive and the scoping is lexical, but capturing them
in closures will only work if `lexical-binding' is in use.

\(fn ((FUNC ARGLIST BODY...) ...) FORM...)"
  (declare (indent 1) (debug cl-flet))
  (let ((binds ()) (newenv macroexpand-all-environment))
    (dolist (binding bindings)
      (let ((var (make-symbol (format "--cl-%s--" (car binding)))))
	(push (list var `(cl-function (lambda . ,(cdr binding)))) binds)
	(push (cons (car binding)
                    `(lambda (&rest cl-labels-args)
                       (cl-list* 'funcall ',var
                                 cl-labels-args)))
              newenv)))
    (macroexpand-all `(letrec ,(nreverse binds) ,@body)
                     ;; Don't override lexical-let's macro-expander.
                     (if (assq 'function newenv) newenv
                       (cons (cons 'function #'cl--labels-convert) newenv)))))

;; The following ought to have a better definition for use with newer
;; byte compilers.
;;;###autoload
(defmacro cl-macrolet (bindings &rest body)
  "Make temporary macro definitions.
This is like `cl-flet', but for macros instead of functions.

\(fn ((NAME ARGLIST BODY...) ...) FORM...)"
  (declare (indent 1)
           (debug
            ((&rest (&define name (&rest arg) cl-declarations-or-string
                             def-body))
             cl-declarations body)))
  (if (cdr bindings)
      `(cl-macrolet (,(car bindings)) (cl-macrolet ,(cdr bindings) ,@body))
    (if (null bindings) (cons 'progn body)
      (let* ((name (caar bindings))
	     (res (cl--transform-lambda (cdar bindings) name)))
	(eval (car res))
	(macroexpand-all (cons 'progn body)
                         (cons (cons name `(lambda ,@(cdr res)))
                               macroexpand-all-environment))))))

(defconst cl--old-macroexpand
  (if (and (boundp 'cl--old-macroexpand)
           (eq (symbol-function 'macroexpand)
               #'cl--sm-macroexpand))
      cl--old-macroexpand
    (symbol-function 'macroexpand)))

(defun cl--sm-macroexpand (exp &optional env)
  "Special macro expander used inside `cl-symbol-macrolet'.
This function replaces `macroexpand' during macro expansion
of `cl-symbol-macrolet', and does the same thing as `macroexpand'
except that it additionally expands symbol macros."
  (let ((macroexpand-all-environment env))
    (while
        (progn
          (setq exp (funcall cl--old-macroexpand exp env))
          (pcase exp
            ((pred symbolp)
             ;; Perform symbol-macro expansion.
             (when (cdr (assq (symbol-name exp) env))
               (setq exp (cadr (assq (symbol-name exp) env)))))
            (`(setq . ,_)
             ;; Convert setq to setf if required by symbol-macro expansion.
             (let* ((args (mapcar (lambda (f) (cl--sm-macroexpand f env))
                                  (cdr exp)))
                    (p args))
               (while (and p (symbolp (car p))) (setq p (cddr p)))
               (if p (setq exp (cons 'setf args))
                 (setq exp (cons 'setq args))
                 ;; Don't loop further.
                 nil)))
            (`(,(or `let `let*) . ,(or `(,bindings . ,body) dontcare))
             ;; CL's symbol-macrolet treats re-bindings as candidates for
             ;; expansion (turning the let into a letf if needed), contrary to
             ;; Common-Lisp where such re-bindings hide the symbol-macro.
             (let ((letf nil) (found nil) (nbs ()))
               (dolist (binding bindings)
                 (let* ((var (if (symbolp binding) binding (car binding)))
                        (sm (assq (symbol-name var) env)))
                   (push (if (not (cdr sm))
                             binding
                           (let ((nexp (cadr sm)))
                             (setq found t)
                             (unless (symbolp nexp) (setq letf t))
                             (cons nexp (cdr-safe binding))))
                         nbs)))
               (when found
                 (setq exp `(,(if letf
                                  (if (eq (car exp) 'let) 'cl-letf 'cl-letf*)
                                (car exp))
                             ,(nreverse nbs)
                             ,@body)))))
            ;; FIXME: The behavior of CL made sense in a dynamically scoped
            ;; language, but for lexical scoping, Common-Lisp's behavior might
            ;; make more sense (and indeed, CL behaves like Common-Lisp w.r.t
            ;; lexical-let), so maybe we should adjust the behavior based on
            ;; the use of lexical-binding.
            ;; (`(,(or `let `let*) . ,(or `(,bindings . ,body) dontcare))
            ;;  (let ((nbs ()) (found nil))
            ;;    (dolist (binding bindings)
            ;;      (let* ((var (if (symbolp binding) binding (car binding)))
            ;;             (name (symbol-name var))
            ;;             (val (and found (consp binding) (eq 'let* (car exp))
            ;;                       (list (macroexpand-all (cadr binding)
            ;;                                              env)))))
            ;;        (push (if (assq name env)
            ;;                  ;; This binding should hide its symbol-macro,
            ;;                  ;; but given the way macroexpand-all works, we
            ;;                  ;; can't prevent application of `env' to the
            ;;                  ;; sub-expressions, so we need to α-rename this
            ;;                  ;; variable instead.
            ;;                  (let ((nvar (make-symbol
            ;;                               (copy-sequence name))))
            ;;                    (setq found t)
            ;;                    (push (list name nvar) env)
            ;;                    (cons nvar (or val (cdr-safe binding))))
            ;;                (if val (cons var val) binding))
            ;;              nbs)))
            ;;    (when found
            ;;      (setq exp `(,(car exp)
            ;;                  ,(nreverse nbs)
            ;;                  ,@(macroexp-unprogn
            ;;                     (macroexpand-all (macroexp-progn body)
            ;;                                      env)))))
            ;;    nil))
            )))
    exp))

;;;###autoload
(defmacro cl-symbol-macrolet (bindings &rest body)
  "Make symbol macro definitions.
Within the body FORMs, references to the variable NAME will be replaced
by EXPANSION, and (setq NAME ...) will act like (setf EXPANSION ...).

\(fn ((NAME EXPANSION) ...) FORM...)"
  (declare (indent 1) (debug ((&rest (symbol sexp)) cl-declarations body)))
  (cond
   ((cdr bindings)
    `(cl-symbol-macrolet (,(car bindings))
       (cl-symbol-macrolet ,(cdr bindings) ,@body)))
   ((null bindings) (macroexp-progn body))
   (t
    (let ((previous-macroexpand (symbol-function 'macroexpand)))
      (unwind-protect
          (progn
            (fset 'macroexpand #'cl--sm-macroexpand)
            (let ((expansion
                   ;; FIXME: For N bindings, this will traverse `body' N times!
                   (macroexpand-all (macroexp-progn body)
                                    (cons (list (symbol-name (caar bindings))
                                                (cl-cadar bindings))
                                          macroexpand-all-environment))))
              (if (or (null (cdar bindings)) (cl-cddar bindings))
                  (macroexp--warn-and-return
                   (format "Malformed `cl-symbol-macrolet' binding: %S"
                           (car bindings))
                   expansion)
                expansion)))
        (fset 'macroexpand previous-macroexpand))))))

;;; Multiple values.

;;;###autoload
(defmacro cl-multiple-value-bind (vars form &rest body)
  "Collect multiple return values.
FORM must return a list; the BODY is then executed with the first N elements
of this list bound (`let'-style) to each of the symbols SYM in turn.  This
is analogous to the Common Lisp `multiple-value-bind' macro, using lists to
simulate true multiple return values.  For compatibility, (cl-values A B C) is
a synonym for (list A B C).

\(fn (SYM...) FORM BODY)"
  (declare (indent 2) (debug ((&rest symbolp) form body)))
  (let ((temp (make-symbol "--cl-var--")) (n -1))
    `(let* ((,temp ,form)
            ,@(mapcar (lambda (v)
                        (list v `(nth ,(setq n (1+ n)) ,temp)))
                      vars))
       ,@body)))

;;;###autoload
(defmacro cl-multiple-value-setq (vars form)
  "Collect multiple return values.
FORM must return a list; the first N elements of this list are stored in
each of the symbols SYM in turn.  This is analogous to the Common Lisp
`multiple-value-setq' macro, using lists to simulate true multiple return
values.  For compatibility, (cl-values A B C) is a synonym for (list A B C).

\(fn (SYM...) FORM)"
  (declare (indent 1) (debug ((&rest symbolp) form)))
  (cond ((null vars) `(progn ,form nil))
	((null (cdr vars)) `(setq ,(car vars) (car ,form)))
	(t
	 (let* ((temp (make-symbol "--cl-var--")) (n 0))
	   `(let ((,temp ,form))
              (prog1 (setq ,(pop vars) (car ,temp))
                (setq ,@(apply #'nconc
                               (mapcar (lambda (v)
                                         (list v `(nth ,(setq n (1+ n))
                                                       ,temp)))
                                       vars)))))))))


;;; Declarations.

;;;###autoload
(defmacro cl-locally (&rest body)
  "Equivalent to `progn'."
  (declare (debug t))
  (cons 'progn body))
;;;###autoload
(defmacro cl-the (type form)
  "Return FORM.  If type-checking is enabled, assert that it is of TYPE."
  (declare (indent 1) (debug (cl-type-spec form)))
  (if (not (or (not (cl--compiling-file))
               (< cl--optimize-speed 3)
               (= cl--optimize-safety 3)))
      form
    (let* ((temp (if (cl--simple-expr-p form 3)
                     form (make-symbol "--cl-var--")))
           (body `(progn (unless ,(cl--make-type-test temp type)
                           (signal 'wrong-type-argument
                                   (list ',type ,temp ',form)))
                         ,temp)))
      (if (eq temp form) body
        `(let ((,temp ,form)) ,body)))))

(defvar cl--proclaim-history t)    ; for future compilers
(defvar cl--declare-stack t)       ; for future compilers

(defun cl--do-proclaim (spec hist)
  (and hist (listp cl--proclaim-history) (push spec cl--proclaim-history))
  (cond ((eq (car-safe spec) 'special)
	 (if (boundp 'byte-compile-bound-variables)
	     (setq byte-compile-bound-variables
		   (append (cdr spec) byte-compile-bound-variables))))

	((eq (car-safe spec) 'inline)
	 (while (setq spec (cdr spec))
	   (or (memq (get (car spec) 'byte-optimizer)
		     '(nil byte-compile-inline-expand))
	       (error "%s already has a byte-optimizer, can't make it inline"
		      (car spec)))
	   (put (car spec) 'byte-optimizer 'byte-compile-inline-expand)))

	((eq (car-safe spec) 'notinline)
	 (while (setq spec (cdr spec))
	   (if (eq (get (car spec) 'byte-optimizer)
		   'byte-compile-inline-expand)
	       (put (car spec) 'byte-optimizer nil))))

	((eq (car-safe spec) 'optimize)
	 (let ((speed (assq (nth 1 (assq 'speed (cdr spec)))
			    '((0 nil) (1 t) (2 t) (3 t))))
	       (safety (assq (nth 1 (assq 'safety (cdr spec)))
			     '((0 t) (1 t) (2 t) (3 nil)))))
	   (if speed (setq cl--optimize-speed (car speed)
			   byte-optimize (nth 1 speed)))
	   (if safety (setq cl--optimize-safety (car safety)
			    byte-compile-delete-errors (nth 1 safety)))))

	((and (eq (car-safe spec) 'warn) (boundp 'byte-compile-warnings))
	 (while (setq spec (cdr spec))
	   (if (consp (car spec))
	       (if (eq (cl-cadar spec) 0)
                   (byte-compile-disable-warning (caar spec))
                 (byte-compile-enable-warning (caar spec)))))))
  nil)

;;; Process any proclamations made before cl-macs was loaded.
(defvar cl--proclaims-deferred)
(let ((p (reverse cl--proclaims-deferred)))
  (while p (cl--do-proclaim (pop p) t))
  (setq cl--proclaims-deferred nil))

;;;###autoload
(defmacro cl-declare (&rest specs)
  "Declare SPECS about the current function while compiling.
For instance

  (cl-declare (warn 0))

will turn off byte-compile warnings in the function.
See Info node `(cl)Declarations' for details."
  (if (cl--compiling-file)
      (while specs
	(if (listp cl--declare-stack) (push (car specs) cl--declare-stack))
	(cl--do-proclaim (pop specs) nil)))
  nil)

;;; The standard modify macros.

;; `setf' is now part of core Elisp, defined in gv.el.

;;;###autoload
(defmacro cl-psetf (&rest args)
  "Set PLACEs to the values VALs in parallel.
This is like `setf', except that all VAL forms are evaluated (in order)
before assigning any PLACEs to the corresponding values.

\(fn PLACE VAL PLACE VAL ...)"
  (declare (debug setf))
  (let ((p args) (simple t) (vars nil))
    (while p
      (if (or (not (symbolp (car p))) (cl--expr-depends-p (nth 1 p) vars))
	  (setq simple nil))
      (if (memq (car p) vars)
	  (error "Destination duplicated in psetf: %s" (car p)))
      (push (pop p) vars)
      (or p (error "Odd number of arguments to cl-psetf"))
      (pop p))
    (if simple
	`(progn (setq ,@args) nil)
      (setq args (reverse args))
      (let ((expr `(setf ,(cadr args) ,(car args))))
	(while (setq args (cddr args))
	  (setq expr `(setf ,(cadr args) (prog1 ,(car args) ,expr))))
	`(progn ,expr nil)))))

;;;###autoload
(defmacro cl-remf (place tag)
  "Remove TAG from property list PLACE.
PLACE may be a symbol, or any generalized variable allowed by `setf'.
The form returns true if TAG was found and removed, nil otherwise."
  (declare (debug (place form)))
  (gv-letplace (tval setter) place
    (macroexp-let2 macroexp-copyable-p ttag tag
      `(if (eq ,ttag (car ,tval))
           (progn ,(funcall setter `(cddr ,tval))
                  t)
         (cl--do-remf ,tval ,ttag)))))

;;;###autoload
(defmacro cl-shiftf (place &rest args)
  "Shift left among PLACEs.
Example: (cl-shiftf A B C) sets A to B, B to C, and returns the old A.
Each PLACE may be a symbol, or any generalized variable allowed by `setf'.

\(fn PLACE... VAL)"
  (declare (debug (&rest place)))
  (cond
   ((null args) place)
   ((symbolp place) `(prog1 ,place (setq ,place (cl-shiftf ,@args))))
   (t
    (gv-letplace (getter setter) place
      `(prog1 ,getter
         ,(funcall setter `(cl-shiftf ,@args)))))))

;;;###autoload
(defmacro cl-rotatef (&rest args)
  "Rotate left among PLACEs.
Example: (cl-rotatef A B C) sets A to B, B to C, and C to A.  It returns nil.
Each PLACE may be a symbol, or any generalized variable allowed by `setf'.

\(fn PLACE...)"
  (declare (debug (&rest place)))
  (if (not (memq nil (mapcar 'symbolp args)))
      (and (cdr args)
	   (let ((sets nil)
		 (first (car args)))
	     (while (cdr args)
	       (setq sets (nconc sets (list (pop args) (car args)))))
	     `(cl-psetf ,@sets ,(car args) ,first)))
    (let* ((places (reverse args))
	   (temp (make-symbol "--cl-rotatef--"))
	   (form temp))
      (while (cdr places)
        (setq form
              (gv-letplace (getter setter) (pop places)
                `(prog1 ,getter ,(funcall setter form)))))
      (gv-letplace (getter setter) (car places)
	(macroexp-let* `((,temp ,getter))
                       `(progn ,(funcall setter form) nil))))))

;; FIXME: `letf' is unsatisfactory because it does not really "restore" the
;; previous state.  If the getter/setter loses information, that info is
;; not recovered.

(defun cl--letf (bindings simplebinds binds body)
  ;; It's not quite clear what the semantics of cl-letf should be.
  ;; E.g. in (cl-letf ((PLACE1 VAL1) (PLACE2 VAL2)) BODY), while it's clear
  ;; that the actual assignments ("bindings") should only happen after
  ;; evaluating VAL1 and VAL2, it's not clear when the sub-expressions of
  ;; PLACE1 and PLACE2 should be evaluated.  Should we have
  ;;    PLACE1; VAL1; PLACE2; VAL2; bind1; bind2
  ;; or
  ;;    VAL1; VAL2; PLACE1; PLACE2; bind1; bind2
  ;; or
  ;;    VAL1; VAL2; PLACE1; bind1; PLACE2; bind2
  ;; Common-Lisp's `psetf' does the first, so we'll do the same.
  (if (null bindings)
      (if (and (null binds) (null simplebinds)) (macroexp-progn body)
        `(let* (,@(mapcar (lambda (x)
                            (pcase-let ((`(,vold ,getter ,_setter ,_vnew) x))
                              (list vold getter)))
                          binds)
                ,@simplebinds)
           (unwind-protect
               ,(macroexp-progn
                 (append
                  (delq nil
                        (mapcar (lambda (x)
                                  (pcase x
                                    ;; If there's no vnew, do nothing.
                                    (`(,_vold ,_getter ,setter ,vnew)
                                     (funcall setter vnew))))
                                binds))
                  body))
             ,@(mapcar (lambda (x)
                         (pcase-let ((`(,vold ,_getter ,setter ,_vnew) x))
                           (funcall setter vold)))
                       binds))))
    (let ((binding (car bindings)))
      (gv-letplace (getter setter) (car binding)
        (macroexp-let2 nil vnew (cadr binding)
          (if (symbolp (car binding))
              ;; Special-case for simple variables.
              (cl--letf (cdr bindings)
                        (cons `(,getter ,(if (cdr binding) vnew getter))
                              simplebinds)
                        binds body)
            (cl--letf (cdr bindings) simplebinds
                      (cons `(,(make-symbol "old") ,getter ,setter
                              ,@(if (cdr binding) (list vnew)))
                            binds)
                      body)))))))

;;;###autoload
(defmacro cl-letf (bindings &rest body)
  "Temporarily bind to PLACEs.
This is the analogue of `let', but with generalized variables (in the
sense of `setf') for the PLACEs.  Each PLACE is set to the corresponding
VALUE, then the BODY forms are executed.  On exit, either normally or
because of a `throw' or error, the PLACEs are set back to their original
values.  Note that this macro is *not* available in Common Lisp.
As a special case, if `(PLACE)' is used instead of `(PLACE VALUE)',
the PLACE is not modified before executing BODY.

\(fn ((PLACE VALUE) ...) BODY...)"
  (declare (indent 1) (debug ((&rest (gate gv-place &optional form)) body)))
  (if (and (not (cdr bindings)) (cdar bindings) (symbolp (caar bindings)))
      `(let ,bindings ,@body)
    (cl--letf bindings () () body)))

;;;###autoload
(defmacro cl-letf* (bindings &rest body)
  "Temporarily bind to PLACEs.
Like `cl-letf' but where the bindings are performed one at a time,
rather than all at the end (i.e. like `let*' rather than like `let')."
  (declare (indent 1) (debug cl-letf))
  (dolist (binding (reverse bindings))
    (setq body (list `(cl-letf (,binding) ,@body))))
  (macroexp-progn body))

;;;###autoload
(defmacro cl-callf (func place &rest args)
  "Set PLACE to (FUNC PLACE ARGS...).
FUNC should be an unquoted function name.  PLACE may be a symbol,
or any generalized variable allowed by `setf'."
  (declare (indent 2) (debug (cl-function place &rest form)))
  (gv-letplace (getter setter) place
    (let* ((rargs (cons getter args)))
      (funcall setter
               (if (symbolp func) (cons func rargs)
                 `(funcall #',func ,@rargs))))))

;;;###autoload
(defmacro cl-callf2 (func arg1 place &rest args)
  "Set PLACE to (FUNC ARG1 PLACE ARGS...).
Like `cl-callf', but PLACE is the second argument of FUNC, not the first.

\(fn FUNC ARG1 PLACE ARGS...)"
  (declare (indent 3) (debug (cl-function form place &rest form)))
  (if (and (cl--safe-expr-p arg1) (cl--simple-expr-p place) (symbolp func))
      `(setf ,place (,func ,arg1 ,place ,@args))
    (macroexp-let2 nil a1 arg1
      (gv-letplace (getter setter) place
        (let* ((rargs (cl-list* a1 getter args)))
          (funcall setter
                   (if (symbolp func) (cons func rargs)
                     `(funcall #',func ,@rargs))))))))

;;; Structures.

;;;###autoload
(defmacro cl-defstruct (struct &rest descs)
  "Define a struct type.
This macro defines a new data type called NAME that stores data
in SLOTs.  It defines a `make-NAME' constructor, a `copy-NAME'
copier, a `NAME-p' predicate, and slot accessors named `NAME-SLOT'.
You can use the accessors to set the corresponding slots, via `setf'.

NAME may instead take the form (NAME OPTIONS...), where each
OPTION is either a single keyword or (KEYWORD VALUE) where
KEYWORD can be one of :conc-name, :constructor, :copier, :predicate,
:type, :named, :initial-offset, :print-function, or :include.

Each SLOT may instead take the form (SNAME SDEFAULT SOPTIONS...), where
SDEFAULT is the default value of that slot and SOPTIONS are keyword-value
pairs for that slot.
Currently, only one keyword is supported, `:read-only'.  If this has a
non-nil value, that slot cannot be set via `setf'.

\(fn NAME SLOTS...)"
  (declare (doc-string 2) (indent 1)
           (debug
            (&define                    ;Makes top-level form not be wrapped.
             [&or symbolp
                  (gate
                   symbolp &rest
                   (&or [":conc-name" symbolp]
                        [":constructor" symbolp &optional cl-lambda-list]
                        [":copier" symbolp]
                        [":predicate" symbolp]
                        [":include" symbolp &rest sexp] ;; Not finished.
                        ;; The following are not supported.
                        ;; [":print-function" ...]
                        ;; [":type" ...]
                        ;; [":initial-offset" ...]
                        ))]
             [&optional stringp]
             ;; All the above is for the following def-form.
             &rest &or symbolp (symbolp def-form
                                        &optional ":read-only" sexp))))
  (let* ((name (if (consp struct) (car struct) struct))
	 (opts (cdr-safe struct))
	 (slots nil)
	 (defaults nil)
	 (conc-name (concat (symbol-name name) "-"))
	 (constructor (intern (format "make-%s" name)))
	 (constrs nil)
	 (copier (intern (format "copy-%s" name)))
	 (predicate (intern (format "%s-p" name)))
	 (print-func nil) (print-auto nil)
	 (safety (if (cl--compiling-file) cl--optimize-safety 3))
	 (include nil)
	 (tag (intern (format "cl-struct-%s" name)))
	 (tag-symbol (intern (format "cl-struct-%s-tags" name)))
	 (include-descs nil)
	 (side-eff nil)
	 (type nil)
	 (named nil)
	 (forms nil)
	 pred-form pred-check)
    (if (stringp (car descs))
	(push `(put ',name 'structure-documentation
                    ,(pop descs)) forms))
    (setq descs (cons '(cl-tag-slot)
		      (mapcar (function (lambda (x) (if (consp x) x (list x))))
			      descs)))
    (while opts
      (let ((opt (if (consp (car opts)) (caar opts) (car opts)))
	    (args (cdr-safe (pop opts))))
	(cond ((eq opt :conc-name)
	       (if args
		   (setq conc-name (if (car args)
				       (symbol-name (car args)) ""))))
	      ((eq opt :constructor)
	       (if (cdr args)
                   (progn
                     ;; If this defines a constructor of the same name as
                     ;; the default one, don't define the default.
                     (if (eq (car args) constructor)
                         (setq constructor nil))
                     (push args constrs))
		 (if args (setq constructor (car args)))))
	      ((eq opt :copier)
	       (if args (setq copier (car args))))
	      ((eq opt :predicate)
	       (if args (setq predicate (car args))))
	      ((eq opt :include)
	       (setq include (car args)
		     include-descs (mapcar (function
					    (lambda (x)
					      (if (consp x) x (list x))))
					   (cdr args))))
	      ((eq opt :print-function)
	       (setq print-func (car args)))
	      ((eq opt :type)
	       (setq type (car args)))
	      ((eq opt :named)
	       (setq named t))
	      ((eq opt :initial-offset)
	       (setq descs (nconc (make-list (car args) '(cl-skip-slot))
				  descs)))
	      (t
	       (error "Slot option %s unrecognized" opt)))))
    (if print-func
	(setq print-func
              `(progn (funcall #',print-func cl-x cl-s cl-n) t))
      (or type (and include (not (get include 'cl-struct-print)))
	  (setq print-auto t
		print-func (and (or (not (or include type)) (null print-func))
				`(progn
                                   (princ ,(format "#S(%s" name) cl-s))))))
    (if include
	(let ((inc-type (get include 'cl-struct-type))
	      (old-descs (get include 'cl-struct-slots)))
	  (or inc-type (error "%s is not a struct name" include))
	  (and type (not (eq (car inc-type) type))
	       (error ":type disagrees with :include for %s" name))
	  (while include-descs
	    (setcar (memq (or (assq (caar include-descs) old-descs)
			      (error "No slot %s in included struct %s"
				     (caar include-descs) include))
			  old-descs)
		    (pop include-descs)))
	  (setq descs (append old-descs (delq (assq 'cl-tag-slot descs) descs))
		type (car inc-type)
		named (assq 'cl-tag-slot descs))
	  (if (cadr inc-type) (setq tag name named t))
	  (let ((incl include))
	    (while incl
	      (push `(cl-pushnew ',tag
                              ,(intern (format "cl-struct-%s-tags" incl)))
                    forms)
	      (setq incl (get incl 'cl-struct-include)))))
      (if type
	  (progn
	    (or (memq type '(vector list))
		(error "Invalid :type specifier: %s" type))
	    (if named (setq tag name)))
	(setq type 'vector named 'true)))
    (or named (setq descs (delq (assq 'cl-tag-slot descs) descs)))
    (push `(defvar ,tag-symbol) forms)
    (setq pred-form (and named
			 (let ((pos (- (length descs)
				       (length (memq (assq 'cl-tag-slot descs)
						     descs)))))
			   (if (eq type 'vector)
			       `(and (vectorp cl-x)
				     (>= (length cl-x) ,(length descs))
				     (memq (aref cl-x ,pos) ,tag-symbol))
			     (if (= pos 0)
				 `(memq (car-safe cl-x) ,tag-symbol)
			       `(and (consp cl-x)
				     (memq (nth ,pos cl-x) ,tag-symbol))))))
	  pred-check (and pred-form (> safety 0)
			  (if (and (eq (cl-caadr pred-form) 'vectorp)
				   (= safety 1))
			      (cons 'and (cl-cdddr pred-form)) pred-form)))
    (let ((pos 0) (descp descs))
      (while descp
	(let* ((desc (pop descp))
	       (slot (car desc)))
	  (if (memq slot '(cl-tag-slot cl-skip-slot))
	      (progn
		(push nil slots)
		(push (and (eq slot 'cl-tag-slot) `',tag)
			 defaults))
	    (if (assq slot descp)
		(error "Duplicate slots named %s in %s" slot name))
	    (let ((accessor (intern (format "%s%s" conc-name slot))))
	      (push slot slots)
	      (push (nth 1 desc) defaults)
	      (push `(cl-defsubst ,accessor (cl-x)
                       ,@(and pred-check
			      (list `(or ,pred-check
                                         (error "%s accessing a non-%s"
                                                ',accessor ',name))))
                       ,(if (eq type 'vector) `(aref cl-x ,pos)
                          (if (= pos 0) '(car cl-x)
                            `(nth ,pos cl-x)))) forms)
	      (push (cons accessor t) side-eff)
              (if (cadr (memq :read-only (cddr desc)))
                  (push `(gv-define-expander ,accessor
                           (lambda (_cl-do _cl-x)
                             (error "%s is a read-only slot" ',accessor)))
                        forms)
                ;; For normal slots, we don't need to define a setf-expander,
                ;; since gv-get can use the compiler macro to get the
                ;; same result.
                ;; (push `(gv-define-setter ,accessor (cl-val cl-x)
                ;;          ;; If cl is loaded only for compilation,
                ;;          ;; the call to cl--struct-setf-expander would
                ;;          ;; cause a warning because it may not be
                ;;          ;; defined at run time.  Suppress that warning.
                ;;          (progn
                ;;            (declare-function
                ;;             cl--struct-setf-expander "cl-macs"
                ;;             (x name accessor pred-form pos))
                ;;            (cl--struct-setf-expander
                ;;             cl-val cl-x ',name ',accessor
                ;;             ,(and pred-check `',pred-check)
                ;;             ,pos)))
                ;;       forms)
                )
	      (if print-auto
		  (nconc print-func
			 (list `(princ ,(format " %s" slot) cl-s)
			       `(prin1 (,accessor cl-x) cl-s)))))))
	(setq pos (1+ pos))))
    (setq slots (nreverse slots)
	  defaults (nreverse defaults))
    (and predicate pred-form
	 (progn (push `(cl-defsubst ,predicate (cl-x)
                         ,(if (eq (car pred-form) 'and)
                              (append pred-form '(t))
                            `(and ,pred-form t))) forms)
		(push (cons predicate 'error-free) side-eff)))
    (and copier
	 (progn (push `(defun ,copier (x) (copy-sequence x)) forms)
		(push (cons copier t) side-eff)))
    (if constructor
	(push (list constructor
		       (cons '&key (delq nil (copy-sequence slots))))
		 constrs))
    (while constrs
      (let* ((name (caar constrs))
	     (args (cadr (pop constrs)))
	     (anames (cl--arglist-args args))
	     (make (cl-mapcar (function (lambda (s d) (if (memq s anames) s d)))
			    slots defaults)))
	(push `(cl-defsubst ,name
                 (&cl-defs '(nil ,@descs) ,@args)
                 (,type ,@make)) forms)
	(if (cl--safe-expr-p `(progn ,@(mapcar #'cl-second descs)))
	    (push (cons name t) side-eff))))
    (if print-auto (nconc print-func (list '(princ ")" cl-s) t)))
    ;; Don't bother adding to cl-custom-print-functions since it's not used
    ;; by anything anyway!
    ;;(if print-func
    ;;    (push `(if (boundp 'cl-custom-print-functions)
    ;;               (push
    ;;                ;; The auto-generated function does not pay attention to
    ;;                ;; the depth argument cl-n.
    ;;                (lambda (cl-x cl-s ,(if print-auto '_cl-n 'cl-n))
    ;;                  (and ,pred-form ,print-func))
    ;;                cl-custom-print-functions))
    ;;          forms))
    (push `(setq ,tag-symbol (list ',tag)) forms)
    (push `(cl-eval-when (compile load eval)
             (put ',name 'cl-struct-slots ',descs)
             (put ',name 'cl-struct-type ',(list type (eq named t)))
             (put ',name 'cl-struct-include ',include)
             (put ',name 'cl-struct-print ,print-auto)
             ,@(mapcar (lambda (x)
                         `(function-put ',(car x) 'side-effect-free ',(cdr x)))
                       side-eff))
          forms)
    `(progn ,@(nreverse (cons `',name forms)))))

(defun cl-struct-sequence-type (struct-type)
  "Return the sequence used to build STRUCT-TYPE.
STRUCT-TYPE is a symbol naming a struct type.  Return 'vector or
'list, or nil if STRUCT-TYPE is not a struct type. "
  (declare (side-effect-free t) (pure t))
  (car (get struct-type 'cl-struct-type)))

(defun cl-struct-slot-info (struct-type)
  "Return a list of slot names of struct STRUCT-TYPE.
Each entry is a list (SLOT-NAME . OPTS), where SLOT-NAME is a
slot name symbol and OPTS is a list of slot options given to
`cl-defstruct'.  Dummy slots that represent the struct name and
slots skipped by :initial-offset may appear in the list."
  (declare (side-effect-free t) (pure t))
  (get struct-type 'cl-struct-slots))

(defun cl-struct-slot-offset (struct-type slot-name)
  "Return the offset of slot SLOT-NAME in STRUCT-TYPE.
The returned zero-based slot index is relative to the start of
the structure data type and is adjusted for any structure name
and :initial-offset slots.  Signal error if struct STRUCT-TYPE
does not contain SLOT-NAME."
  (declare (side-effect-free t) (pure t))
  (or (cl-position slot-name
                   (cl-struct-slot-info struct-type)
                   :key #'car :test #'eq)
      (error "struct %s has no slot %s" struct-type slot-name)))

(defvar byte-compile-function-environment)
(defvar byte-compile-macro-environment)

(defun cl--macroexp-fboundp (sym)
  "Return non-nil if SYM will be bound when we run the code.
Of course, we really can't know that for sure, so it's just a heuristic."
  (or (fboundp sym)
      (and (cl--compiling-file)
           (or (cdr (assq sym byte-compile-function-environment))
               (cdr (assq sym byte-compile-macro-environment))))))

(defun cl--make-type-test (val type)
  (if (symbolp type)
      (cond ((get type 'cl-deftype-handler)
	     (cl--make-type-test val (funcall (get type 'cl-deftype-handler))))
	    ((memq type '(nil t)) type)
	    ((eq type 'null) `(null ,val))
	    ((eq type 'atom) `(atom ,val))
	    ((eq type 'float) `(floatp ,val))
	    ((eq type 'real) `(numberp ,val))
	    ((eq type 'fixnum) `(integerp ,val))
	    ;; FIXME: Should `character' accept things like ?\C-\M-a ?  --Stef
	    ((memq type '(character string-char)) `(characterp ,val))
	    (t
	     (let* ((name (symbol-name type))
		    (namep (intern (concat name "p"))))
	       (cond
                ((cl--macroexp-fboundp namep) (list namep val))
                ((cl--macroexp-fboundp
                  (setq namep (intern (concat name "-p"))))
                 (list namep val))
                (t (list type val))))))
    (cond ((get (car type) 'cl-deftype-handler)
	   (cl--make-type-test val (apply (get (car type) 'cl-deftype-handler)
					 (cdr type))))
	  ((memq (car type) '(integer float real number))
	   (delq t `(and ,(cl--make-type-test val (car type))
			 ,(if (memq (cadr type) '(* nil)) t
                            (if (consp (cadr type)) `(> ,val ,(cl-caadr type))
                              `(>= ,val ,(cadr type))))
			 ,(if (memq (cl-caddr type) '(* nil)) t
                            (if (consp (cl-caddr type))
                                `(< ,val ,(cl-caaddr type))
                              `(<= ,val ,(cl-caddr type)))))))
	  ((memq (car type) '(and or not))
	   (cons (car type)
		 (mapcar (function (lambda (x) (cl--make-type-test val x)))
			 (cdr type))))
	  ((memq (car type) '(member cl-member))
	   `(and (cl-member ,val ',(cdr type)) t))
	  ((eq (car type) 'satisfies) (list (cadr type) val))
	  (t (error "Bad type spec: %s" type)))))

(defvar cl--object)
;;;###autoload
(defun cl-typep (object type)   ; See compiler macro below.
  "Check that OBJECT is of type TYPE.
TYPE is a Common Lisp-style type specifier."
  (declare (compiler-macro cl--compiler-macro-typep))
  (let ((cl--object object)) ;; Yuck!!
    (eval (cl--make-type-test 'cl--object type))))

(defun cl--compiler-macro-typep (form val type)
  (if (macroexp-const-p type)
      (macroexp-let2 macroexp-copyable-p temp val
        (cl--make-type-test temp (cl--const-expr-val type)))
    form))

;;;###autoload
(defmacro cl-check-type (form type &optional string)
  "Verify that FORM is of type TYPE; signal an error if not.
STRING is an optional description of the desired type."
  (declare (debug (place cl-type-spec &optional stringp)))
  (and (or (not (cl--compiling-file))
	   (< cl--optimize-speed 3) (= cl--optimize-safety 3))
       (let* ((temp (if (cl--simple-expr-p form 3)
			form (make-symbol "--cl-var--")))
	      (body `(or ,(cl--make-type-test temp type)
                         (signal 'wrong-type-argument
                                 (list ,(or string `',type)
                                       ,temp ',form)))))
	 (if (eq temp form) `(progn ,body nil)
	   `(let ((,temp ,form)) ,body nil)))))

;;;###autoload
(defmacro cl-assert (form &optional show-args string &rest args)
  ;; FIXME: This is actually not compatible with Common-Lisp's `assert'.
  "Verify that FORM returns non-nil; signal an error if not.
Second arg SHOW-ARGS means to include arguments of FORM in message.
Other args STRING and ARGS... are arguments to be passed to `error'.
They are not evaluated unless the assertion fails.  If STRING is
omitted, a default message listing FORM itself is used."
  (declare (debug (form &rest form)))
  (and (or (not (cl--compiling-file))
	   (< cl--optimize-speed 3) (= cl--optimize-safety 3))
       (let ((sargs (and show-args
                         (delq nil (mapcar (lambda (x)
                                             (unless (macroexp-const-p x)
                                               x))
                                           (cdr form))))))
	 `(progn
            (or ,form
                ,(if string
                     `(error ,string ,@sargs ,@args)
                   `(signal 'cl-assertion-failed
                            (list ',form ,@sargs))))
            nil))))

;;; Compiler macros.

;;;###autoload
(defmacro cl-define-compiler-macro (func args &rest body)
  "Define a compiler-only macro.
This is like `defmacro', but macro expansion occurs only if the call to
FUNC is compiled (i.e., not interpreted).  Compiler macros should be used
for optimizing the way calls to FUNC are compiled; the form returned by
BODY should do the same thing as a call to the normal function called
FUNC, though possibly more efficiently.  Note that, like regular macros,
compiler macros are expanded repeatedly until no further expansions are
possible.  Unlike regular macros, BODY can decide to \"punt\" and leave the
original function call alone by declaring an initial `&whole foo' parameter
and then returning foo."
  (declare (debug cl-defmacro) (indent 2))
  (let ((p args) (res nil))
    (while (consp p) (push (pop p) res))
    (setq args (nconc (nreverse res) (and p (list '&rest p)))))
  (let ((fname (make-symbol (concat (symbol-name func) "--cmacro"))))
    `(eval-and-compile
       ;; Name the compiler-macro function, so that `symbol-file' can find it.
       (cl-defun ,fname ,(if (memq '&whole args) (delq '&whole args)
                           (cons '_cl-whole-arg args))
         ,@body)
       (put ',func 'compiler-macro #',fname))))

;;;###autoload
(defun cl-compiler-macroexpand (form)
  "Like `macroexpand', but for compiler macros.
Expands FORM repeatedly until no further expansion is possible.
Returns FORM unchanged if it has no compiler macro, or if it has a
macro that returns its `&whole' argument."
  (while
      (let ((func (car-safe form)) (handler nil))
	(while (and (symbolp func)
		    (not (setq handler (get func 'compiler-macro)))
		    (fboundp func)
		    (or (not (autoloadp (symbol-function func)))
			(autoload-do-load (symbol-function func) func)))
	  (setq func (symbol-function func)))
	(and handler
	     (not (eq form (setq form (apply handler form (cdr form))))))))
  form)

;; Optimize away unused block-wrappers.

(defvar cl--active-block-names nil)

(cl-define-compiler-macro cl--block-wrapper (cl-form)
  (let* ((cl-entry (cons (nth 1 (nth 1 cl-form)) nil))
         (cl--active-block-names (cons cl-entry cl--active-block-names))
         (cl-body (macroexpand-all      ;Performs compiler-macro expansions.
                   (macroexp-progn (cddr cl-form))
                   macroexpand-all-environment)))
    ;; FIXME: To avoid re-applying macroexpand-all, we'd like to be able
    ;; to indicate that this return value is already fully expanded.
    (if (cdr cl-entry)
        `(catch ,(nth 1 cl-form) ,@(macroexp-unprogn cl-body))
      cl-body)))

(cl-define-compiler-macro cl--block-throw (cl-tag cl-value)
  (let ((cl-found (assq (nth 1 cl-tag) cl--active-block-names)))
    (if cl-found (setcdr cl-found t)))
  `(throw ,cl-tag ,cl-value))

;;;###autoload
(defmacro cl-defsubst (name args &rest body)
  "Define NAME as a function.
Like `defun', except the function is automatically declared `inline' and
the arguments are immutable.
ARGLIST allows full Common Lisp conventions, and BODY is implicitly
surrounded by (cl-block NAME ...).
The function's arguments should be treated as immutable.

\(fn NAME ARGLIST [DOCSTRING] BODY...)"
  (declare (debug cl-defun) (indent 2))
  (let* ((argns (cl--arglist-args args))
         (p argns)
         ;; (pbody (cons 'progn body))
         )
    (while (and p (eq (cl--expr-contains args (car p)) 1)) (pop p))
    `(progn
       ,(if p nil   ; give up if defaults refer to earlier args
          `(cl-define-compiler-macro ,name
             ,(if (memq '&key args)
                  `(&whole cl-whole &cl-quote ,@args)
                (cons '&cl-quote args))
             (cl--defsubst-expand
              ',argns '(cl-block ,name ,@body)
              ;; We used to pass `simple' as
              ;; (not (or unsafe (cl-expr-access-order pbody argns)))
              ;; But this is much too simplistic since it
              ;; does not pay attention to the argvs (and
              ;; cl-expr-access-order itself is also too naive).
              nil
              ,(and (memq '&key args) 'cl-whole) nil ,@argns)))
       (cl-defun ,name ,args ,@body))))

(defun cl--defsubst-expand (argns body simple whole _unsafe &rest argvs)
  (if (and whole (not (cl--safe-expr-p (cons 'progn argvs)))) whole
    (if (cl--simple-exprs-p argvs) (setq simple t))
    (let* ((substs ())
           (lets (delq nil
                       (cl-mapcar (lambda (argn argv)
                                    (if (or simple (macroexp-const-p argv))
                                        (progn (push (cons argn argv) substs)
                                               nil)
                                      (list argn argv)))
                                  argns argvs))))
      ;; FIXME: `sublis/subst' will happily substitute the symbol
      ;; `argn' in places where it's not used as a reference
      ;; to a variable.
      ;; FIXME: `sublis/subst' will happily copy `argv' to a different
      ;; scope, leading to name capture.
      (setq body (cond ((null substs) body)
                       ((null (cdr substs))
                        (cl-subst (cdar substs) (caar substs) body))
                       (t (cl--sublis substs body))))
      (if lets `(let ,lets ,body) body))))

(defun cl--sublis (alist tree)
  "Perform substitutions indicated by ALIST in TREE (non-destructively)."
  (let ((x (assq tree alist)))
    (cond
     (x (cdr x))
     ((consp tree)
      (cons (cl--sublis alist (car tree)) (cl--sublis alist (cdr tree))))
     (t tree))))

;; Compile-time optimizations for some functions defined in this package.

(defun cl--compiler-macro-member (form a list &rest keys)
  (let ((test (and (= (length keys) 2) (eq (car keys) :test)
		   (cl--const-expr-val (nth 1 keys)))))
    (cond ((eq test 'eq) `(memq ,a ,list))
	  ((eq test 'equal) `(member ,a ,list))
	  ((or (null keys) (eq test 'eql)) `(memql ,a ,list))
	  (t form))))

(defun cl--compiler-macro-assoc (form a list &rest keys)
  (let ((test (and (= (length keys) 2) (eq (car keys) :test)
		   (cl--const-expr-val (nth 1 keys)))))
    (cond ((eq test 'eq) `(assq ,a ,list))
	  ((eq test 'equal) `(assoc ,a ,list))
	  ((and (macroexp-const-p a) (or (null keys) (eq test 'eql)))
	   (if (floatp (cl--const-expr-val a))
	       `(assoc ,a ,list) `(assq ,a ,list)))
	  (t form))))

;;;###autoload
(defun cl--compiler-macro-adjoin (form a list &rest keys)
  (if (memq :key keys) form
    (macroexp-let2 macroexp-copyable-p va a
      (macroexp-let2 macroexp-copyable-p vlist list
        `(if (cl-member ,va ,vlist ,@keys) ,vlist (cons ,va ,vlist))))))

(defun cl--compiler-macro-get (_form sym prop &optional def)
  (if def
      `(cl-getf (symbol-plist ,sym) ,prop ,def)
    `(get ,sym ,prop)))

(dolist (y '(cl-first cl-second cl-third cl-fourth
             cl-fifth cl-sixth cl-seventh
             cl-eighth cl-ninth cl-tenth
             cl-rest cl-endp cl-plusp cl-minusp
             cl-caaar cl-caadr cl-cadar
             cl-caddr cl-cdaar cl-cdadr
             cl-cddar cl-cdddr cl-caaaar
             cl-caaadr cl-caadar cl-caaddr
             cl-cadaar cl-cadadr cl-caddar
             cl-cadddr cl-cdaaar cl-cdaadr
             cl-cdadar cl-cdaddr cl-cddaar
             cl-cddadr cl-cdddar cl-cddddr))
  (put y 'side-effect-free t))

;;; Things that are inline.
(cl-proclaim '(inline cl-acons cl-map cl-concatenate cl-notany
               cl-notevery cl-revappend cl-nreconc gethash))

;;; Things that are side-effect-free.
(mapc (lambda (x) (function-put x 'side-effect-free t))
      '(cl-oddp cl-evenp cl-signum last butlast cl-ldiff cl-pairlis cl-gcd
        cl-lcm cl-isqrt cl-floor cl-ceiling cl-truncate cl-round cl-mod cl-rem
        cl-subseq cl-list-length cl-get cl-getf))

;;; Things that are side-effect-and-error-free.
(mapc (lambda (x) (function-put x 'side-effect-free 'error-free))
      '(eql cl-list* cl-subst cl-acons cl-equalp
        cl-random-state-p copy-tree cl-sublis))

;;; Types and assertions.

;;;###autoload
(defmacro cl-deftype (name arglist &rest body)
  "Define NAME as a new data type.
The type name can then be used in `cl-typecase', `cl-check-type', etc."
  (declare (debug cl-defmacro) (doc-string 3))
  `(cl-eval-when (compile load eval)
     (put ',name 'cl-deftype-handler
          (cl-function (lambda (&cl-defs '('*) ,@arglist) ,@body)))))

;;; Additional functions that we can now define because we've defined
;;; `cl-defsubst' and `cl-typep'.

(cl-defsubst cl-struct-slot-value (struct-type slot-name inst)
  ;; The use of `cl-defsubst' here gives us both a compiler-macro
  ;; and a gv-expander "for free".
  "Return the value of slot SLOT-NAME in INST of STRUCT-TYPE.
STRUCT and SLOT-NAME are symbols.  INST is a structure instance."
  (declare (side-effect-free t))
  (unless (cl-typep inst struct-type)
    (signal 'wrong-type-argument (list struct-type inst)))
  ;; We could use `elt', but since the byte compiler will resolve the
  ;; branch below at compile time, it's more efficient to use the
  ;; type-specific accessor.
  (if (eq (cl-struct-sequence-type struct-type) 'vector)
      (aref inst (cl-struct-slot-offset struct-type slot-name))
    (nth (cl-struct-slot-offset struct-type slot-name) inst)))

(run-hooks 'cl-macs-load-hook)

;; Local variables:
;; byte-compile-dynamic: t
;; generated-autoload-file: "cl-loaddefs.el"
;; End:

(provide 'cl-macs)

;;; cl-macs.el ends here<|MERGE_RESOLUTION|>--- conflicted
+++ resolved
@@ -1548,12 +1548,7 @@
               (if (and (cl--unused-var-p temp) (null expr))
                   nil ;; Don't bother declaring/setting `temp' since it won't
 		      ;; be used when `expr' is nil, anyway.
-<<<<<<< HEAD
-                (when (cl--unused-var-p temp)
-=======
-                (when (or (null temp)
-                          (and (eq body 'setq) (cl--unused-var-p temp)))
->>>>>>> 34e856d5
+		(when (or (null temp) (cl--unused-var-p temp))
                   ;; Prefer a fresh uninterned symbol over "_to", to avoid
                   ;; warnings that we set an unused variable.
                   (setq temp (make-symbol "--cl-var--"))
