% Copyright (C) 1997, 2002-2017 Free Software Foundation, Inc.

% Author: Stephen Gildea <gildea@stop.mail-abuse.org>
% Russian translation: Alex Ott <alexott@gmail.com>

% This document is free software: you can redistribute it and/or modify
% it under the terms of the GNU General Public License as published by
% the Free Software Foundation, either version 3 of the License, or
% (at your option) any later version.

% As a special additional permission, you may distribute reference cards
% printed, or formatted for printing, with the notice "Released under
% the terms of the GNU General Public License version 3 or later"
% instead of the usual distributed-under-the-GNU-GPL notice, and without
% a copy of the GPL itself.

% This document is distributed in the hope that it will be useful,
% but WITHOUT ANY WARRANTY; without even the implied warranty of
% MERCHANTABILITY or FITNESS FOR A PARTICULAR PURPOSE.  See the
% GNU General Public License for more details.

% You should have received a copy of the GNU General Public License
% along with GNU Emacs.  If not, see <http://www.gnu.org/licenses/>.

\documentclass[10pt]{article}
\usepackage{multicol,tabularx}
\usepackage[a4paper,hmargin={2cm,2cm},vmargin={2cm,2cm},nohead,twoside]{geometry}
\usepackage[T2A]{fontenc}
\usepackage[utf8]{inputenc}
\usepackage[english,russian]{babel}
\usepackage{verbatim}
%\usepackage{enumerate,calc}
%\usepackage{indentfirst,amsmath,graphicx,citehack,floatflt}
%
%\usepackage{pscyr}
%\renewcommand{\rmdefault}{fha}

\newlength{\ColWidth}
\setlength{\ColWidth}{120mm}
\newlength{\ColThreeWidth}
\setlength{\ColThreeWidth}{25mm}

<<<<<<< HEAD
\newcommand{\versionemacs}[0]{25} % version of Emacs this is for
=======
\newcommand{\versionemacs}[0]{26} % version of Emacs this is for
>>>>>>> 5d61ef0d
\newcommand{\cyear}[0]{2017}       % copyright year

\newcommand\shortcopyrightnotice[0]{\vskip 1ex plus 2 fill
  \centerline{\footnotesize \copyright\ \cyear\ Free Software Foundation, Inc.
  Permissions on back.}}

\newcommand\copyrightnotice[0]{
\vskip 1ex plus 2 fill\begingroup\footnotesize
\centerline{Copyright \copyright\ \cyear\ Free Software Foundation, Inc.}
\centerline{For GNU Emacs version \versionemacs}
\centerline{Designed by Stephen Gildea}
\centerline{Перевод Alex Ott <alexott@gmail.com>}

\centerline{Released under the terms of the GNU General Public License
  version 3 or later.}

\centerline{For more Emacs documentation, and the \TeX{} source for this card,}
\centerline{see the Emacs distribution, or {\tt http://www.gnu.org/software/emacs}}
\endgroup}

\hyphenation{mini-buf-fer}

\parindent 0pt
%\parskip 0.5ex plus .2ex minus .2ex

\newcommand{\kbd}[1]{\texttt{#1}}

\begin{document}

%\begin{multicols}{3}

\centerline{Справочник команд GNU Emacs}
\centerline{(для версии \versionemacs)}

\section{Запуск Emacs}

Для запуска GNU Emacs \versionemacs, просто наберите имя программы: \kbd{emacs}

\section{Выход из Emacs}

\begin{tabular}{p{\ColWidth}p{\ColThreeWidth}p{\ColThreeWidth}}
Приостановить работу Emacs (или свернуть в иконку при работе в X) & \kbd{C-z} \\
Выйти из Emacs & \kbd{C-x C-c} \\
\end{tabular}

\section{Файлы}

\begin{tabular}{p{\ColWidth}p{\ColThreeWidth}p{\ColThreeWidth}}
{\bf открыть} файл в Emacs & \kbd{C-x C-f} \\
{\bf сохранить} файл обратно на диск & \kbd{C-x C-s} \\
сохранить {\bf все} файлы & \kbd{C-x s} \\
{\bf вставить} содержимое другого файла в текущий буфер & \kbd{C-x i} \\
открыть нужный вам файл вместо текущего & \kbd{C-x C-v} \\
сохранить буфер в указанном файле & \kbd{C-x C-w} \\
Переключить состояние буфера ``только для чтения'' & \kbd{C-x C-q} \\
\end{tabular}

\section{Получение помощи}

Справочная система достаточно проста. Hажмите \kbd{C-h} (или \kbd{F1}) и
следуйте инструкциям.  Если вы в первый раз работаете с Emacs, то наберите
\kbd{C-u C-h t Russian RET} для вызова {\bf учебника}.

\begin{tabular}{p{\ColWidth}p{\ColThreeWidth}p{\ColThreeWidth}}
Скрыть окно справки & \kbd{C-x 1} \\
Прокрутить окно справки & \kbd{C-M-v} \\

apropos: показать команды, соответствующие строке & \kbd{C-h a} \\
показать имя функции, которая запускается клавишей & \kbd{C-h k} \\
получить информацию о функции & \kbd{C-h f} \\
получить информацию о режиме & \kbd{C-h m} \\
\end{tabular}

\section{Исправление ошибок}

\begin{tabular}{p{\ColWidth}p{\ColThreeWidth}p{\ColThreeWidth}}
{\bf прервать} частично набранную или исполняемую команду & \kbd{C-g} \\
{\bf восстановить} файл, потерянный при крахе системы & \kbd{M-x recover-file} \\
{\bf отменить} нежелательные изменения & \kbd{C-x u, C-\_ {\rm или} C-/} \\
восстановить буфер в первоначальное состояние & \kbd{M-x revert-buffer} \\
перерисовать заполненный мусором экран & \kbd{C-l} \\
\end{tabular}

\section{Hаращиваемый поиск}

\begin{tabular}{p{\ColWidth}p{\ColThreeWidth}p{\ColThreeWidth}}
поиск вперед & \kbd{C-s} \\
поиск назад & \kbd{C-r} \\
поиск по регулярному выражению вперед & \kbd{C-M-s} \\
поиск по регулярному выражению назад & \kbd{C-M-r} \\

выбрать предыдущую строку поиска & \kbd{M-p} \\
выбрать следующую строку поиска & \kbd{M-n} \\
прекратить наращиваемый поиск & \kbd{RET} \\
отменить эффект ввода последнего символа & \kbd{DEL} \\
прервать текущий поиск & \kbd{C-g} \\
\end{tabular}

Для повтора поиска в любом направлении используйте клавиши \kbd{C-s} или
\kbd{C-r}. Если Emacs все еще производит поиск, \kbd{C-g} отменит только
не выполненную часть.

\section{Перемещение}

\begin{tabular}{p{\ColWidth}p{\ColThreeWidth}p{\ColThreeWidth}}
{\bf единицы перемещения} & {\bf назад} & {\bf вперед} \\
символ & \kbd{C-b} & \kbd{C-f} \\
слово & \kbd{M-b} & \kbd{M-f} \\
строка & \kbd{C-p} & \kbd{C-n} \\
начало (или конец) строки & \kbd{C-a} & \kbd{C-e} \\
предложение & \kbd{M-a} & \kbd{M-e} \\
абзац & \kbd{M-\{} & \kbd{M-\}} \\
страница & \kbd{C-x [} & \kbd{C-x ]} \\
выражение (sexp) & \kbd{C-M-b} & \kbd{C-M-f} \\
функция & \kbd{C-M-a} & \kbd{C-M-e} \\
переход в начало (или конец) буфера & \kbd{M-<} & \kbd{M->} \\

\end{tabular}

\begin{tabular}{p{\ColWidth}l}
прокрутка экрана вниз & \kbd{C-v} \\
прокрутка экрана вверх & \kbd{M-v} \\
прокрутка влево & \kbd{C-x <} \\
прокрутка вправо & \kbd{C-x >} \\
установка текущей строки в центр экрана & \kbd{C-u C-l} \\
\end{tabular}

\section{Уничтожение и удаление}

\begin{tabular}{p{\ColWidth}p{\ColThreeWidth}p{\ColThreeWidth}}
{\bf уничтожаемый объект} & {\bf назад} & {\bf вперед} \\
символ (удаление, а не уничтожение) & \kbd{DEL} & \kbd{C-d} \\
слово & \kbd{M-DEL} & \kbd{M-d} \\
строка (до конца строки) & \kbd{M-0 C-k} & \kbd{C-k} \\
предложение & \kbd{C-x DEL} & \kbd{M-k} \\
выражение & \kbd{M-- C-M-k} & \kbd{C-M-k} \\
\end{tabular}


\begin{tabular}{p{\ColWidth}l}
уничтожить {\bf область} & \kbd{C-w} \\
скопировать область в список уничтожений & \kbd{M-w} \\
уничтожить до следующего вхождения символа {\it char} & \kbd{M-z {\it char}} \\

вставить последний уничтоженный объект & \kbd{C-y} \\
заменить только что восстановленный текст предшествующим уничтоженным текстом & M-y \\
\end{tabular}

\section{Пометка}

\begin{tabular}{p{\ColWidth}l}
установить пометки & \kbd{C-@ {\rm или} C-SPC} \\
поменять местами курсор и пометку & \kbd{C-x C-x} \\

пометить {\it arg\/} {\bf слов} & \kbd{M-@} \\
пометить {\bf параграф} & \kbd{M-h} \\
пометить {\bf страницу} & \kbd{C-x C-p} \\
пометить {\bf выражение} & \kbd{C-M-@} \\
пометить {\bf функцию} & \kbd{C-M-h} \\
пометить весь {\bf буфер} & \kbd{C-x h} \\
\end{tabular}

\section{Замена с запросом}

\begin{tabular}{p{\ColWidth}l}
интерактивная замена текстовой строки & \kbd{M-\%} \\
с использованием регулярных выражений & \kbd{M-x query-replace-regexp} \\
\end{tabular}

В режиме интерактивной замены пользователю доступны следующие команды:

\begin{tabular}{p{\ColWidth}l}
{\bf заменить} данное соответствие, перейти к следующему & \kbd{SPC} \\
заменить это соответствие, не перемещаться & \kbd{,} \\
{\bf пропустить} соответствие без замены & \kbd{DEL} \\
заменить все оставшиеся соответствия & \kbd{!} \\
{\bf вернуться} к предыдущему соответствию & \kbd{\^} \\
{\bf выйти} из режима ``замена с запросом'' & \kbd{RET} \\
войти в режим рекурсивного редактирования (для выхода используется \kbd{C-M-c}) & \kbd{C-r} \\
\end{tabular}

\section{Использование нескольких окон}

Команды, приведенные во втором столбце, применяются к другому
фрэйму (окну используемой оконной системы).

\begin{tabular}{p{\ColWidth}l}
удалить все остальные окна & \kbd{C-x 1} \\
\end{tabular}

\begin{tabular}{p{\ColWidth}p{\ColThreeWidth}p{\ColThreeWidth}}
разбить окно по горизонтали & \kbd{C-x 2\ \ \ \ } & \kbd{C-x 5 2} \\
удалить данное окно & \kbd{C-x 0\ \ \ \ } & \kbd{C-x 5 0} \\

разбить окно по вертикали & \kbd{C-x 3} \\

выполнить прокрутку в другом окне & \kbd{C-M-v} \\
\end{tabular}

\begin{tabular}{p{\ColWidth}p{\ColThreeWidth}p{\ColThreeWidth}}
переместить курсор в другое окно & \kbd{C-x o} & \kbd{C-x 5 o} \\

выбрать буфер в другом окне & \kbd{C-x 4 b} & \kbd{C-x 5 b} \\
показать буфер в другом окне & \kbd{C-x 4 C-o} & \kbd{C-x 5 C-o} \\
загрузить файл в другое окно & \kbd{C-x 4 f} & \kbd{C-x 5 f} \\
открыть файл в режиме чтения в другом окне & \kbd{C-x 4 r} & \kbd{C-x 5 r} \\
запустить Dired в другом окне & \kbd{C-x 4 d} & \kbd{C-x 5 d} \\
найти таг в другом окне & \kbd{C-x 4 .} & \kbd{C-x 5 .} \\

\end{tabular}

\begin{tabular}{p{\ColWidth}l}
увеличить высоту окна & \kbd{C-x \^} \\
сузить текущее окно & \kbd{C-x \{} \\
расширить текущее окно & \kbd{C-x \}} \\
\end{tabular}

\section{Форматирование}

\begin{tabular}{p{\ColWidth}l}
сделать отступ для текущей {\bf строки} (в зависимости от режима) & \kbd{TAB} \\
сделать отступ для {\bf области} (в зависимости от режима) & \kbd{C-M-$\backslash$} \\
сделать отступ для {\bf выражения} (в зависимости от режима) & \kbd{C-M-q} \\
сделать отступ к заданной {\it arg\/} колонке & \kbd{C-x TAB} \\

вставить новую строку после курсора & \kbd{C-o} \\
сдвинуть остаток строки вертикально вниз & \kbd{C-M-o} \\
удалить пустые строки вокруг курсора & \kbd{C-x C-o} \\
объединить строку с предыдущей (со следующими arg) & \kbd{M-\^} \\
удалить пустое пространство вокруг курсора & \kbd{M-$\backslash$} \\
поместить только один пробел в позиции курсора & \kbd{M-SPC} \\

отформатировать текущий параграф & \kbd{M-q} \\
установить столбец заполнения & \kbd{C-x f} \\
установить префикс заполнения каждой строки & \kbd{C-x .} \\

установить начертание (face) & \kbd{M-g} \\
\end{tabular}

\section{Изменение регистра}

\begin{tabular}{p{\ColWidth}l}
сделать буквы слова заглавными & \kbd{M-u} \\
сделать буквы слова строчными & \kbd{M-l} \\
сделать первую букву слова заглавной & \kbd{M-c} \\

сделать буквы области заглавными & \kbd{C-x C-u} \\
сделать буквы области строчными & \kbd{C-x C-l} \\
\end{tabular}

\section{Минибуфер}

Следующие клавиши (ключи) определены в минибуфере.

\begin{tabular}{p{\ColWidth}l}
дополнить насколько возможно & \kbd{TAB} \\
дополнить до одного слова & \kbd{SPC} \\
дополнить и выполнить & \kbd{RET} \\
показать возможные дополнения & \kbd{?} \\
выбрать предыдущую строку из истории ввода & \kbd{M-p} \\
выбрать следующую строку из истории ввода & \kbd{M-n} \\
поиск в истории по регулярному выражению в обратном напрвлении & \kbd{M-r} \\
поиск в истории по регулярному выражению в прямом напрвлении & \kbd{M-s} \\
прервать команду & \kbd{C-g} \\
\end{tabular}

Наберите \kbd{C-x ESC ESC} для редактирования и повторения последней
команды набранной в минибуфере. Наберите \kbd{F10}, чтобы работать с
пунктами меню при помощи команд минибуфера.

\section{Буфера}

\begin{tabular}{p{\ColWidth}l}
выбрать другой буфер & \kbd{C-x b} \\
выдать список всех буферов & \kbd{C-x C-b} \\
уничтожить буфер & \kbd{C-x k} \\
\end{tabular}

\section{Перестановка данных}

\begin{tabular}{p{\ColWidth}l}
обменять местами {\bf символы} & \kbd{C-t} \\
обменять местами  {\bf слова} & \kbd{M-t} \\
обменять местами  {\bf строки} & \kbd{C-x C-t} \\
обменять местами  {\bf выражения} & \kbd{C-M-t} \\
\end{tabular}

\section{Проверка правописания}

\begin{tabular}{p{\ColWidth}l}
проверить текущее слово & \kbd{M-\$} \\
проверить все слова в области & \kbd{M-x ispell-region} \\
выполнить проверку всего буфера & \kbd{M-x ispell-buffer} \\
\end{tabular}

\section{Теги}

\begin{tabular}{p{\ColWidth}l}
найти определение тега & \kbd{M-.} \\
найти следующее вхождение тега & \kbd{C-u M-.} \\
использовать новый файл с тегами & \kbd{M-x visit-tags-table} \\

поиск по шаблону по всей таблице тегов & \kbd{M-x tags-search} \\
выполнить query-replace над всеми файлами & \kbd{M-x tags-query-replace} \\
продолжить поиск или поиск-замену тега & \kbd{M-,} \\
\end{tabular}

\section{Командные процессоры}

\begin{tabular}{p{\ColWidth}l}
Выполнить команду командного процессора & \kbd{M-!} \\
выполнить команду командного процессора над областью & \kbd{M-|} \\
пропустить содержимое области через команду командного процессора & \kbd{C-u M-|} \\
запустить командный процессор в окне \kbd{*shell*} & \kbd{M-x shell} \\
\end{tabular}

\section{Прямоугольные области}

\begin{tabular}{p{\ColWidth}l}
скопировать прямоугольную область в регистр & \kbd{C-x r r} \\
удалить прямоугольную область & \kbd{C-x r k} \\
вставить последную уничтоженную прямоугольную область & \kbd{C-x r y} \\
открыть прямоугольную область, сдвигая текст вправо & \kbd{C-x r o} \\
очистить прямоугольную область & \kbd{C-x r c} \\
предварить каждую строку строкой текста & \kbd{C-x r t} \\
\end{tabular}

\section{Сокращения}

\begin{tabular}{p{\ColWidth}l}
добавить глобальное сокращение & \kbd{C-x a g} \\
добавить локальное для режима сокращение & \kbd{C-x a l} \\
добавить глобальное значение для данного сокращения & \kbd{C-x a i g} \\
добавить специфическое для режима значение данного сокращения & \kbd{C-x a i l} \\
явно вставить значение для сокращения & \kbd{C-x a e} \\

динамически дополнить предыдущее слово & \kbd{M-/} \\
\end{tabular}

\section{Регулярные выражения}

\begin{tabular}{p{\ColWidth}l}
любой одиночный символ (за исключением символа новой строки) & \kbd{. {\rm(dot)}} \\
ноль или более повторений & \kbd{*} \\
одно или более повторений & \kbd{+} \\
ноль или одно повторение & \kbd{?} \\
экранировать специальный символ {\it c\/} & \kbd{$\backslash${\it c}} \\
выбор между альтернативами (``или'') & \kbd{$\backslash|$} \\
группировка & \kbd{$\backslash$( {\rm$\ldots$} $\backslash$)} \\
текст в {\it n\/}-й группе & \kbd{$\backslash${\it n}} \\
граница слова & \kbd{$\backslash$b} \\
не граница слова & \kbd{$\backslash$B} \\
\end{tabular}

\begin{tabular}{p{\ColWidth}p{\ColThreeWidth}p{\ColThreeWidth}}
{\bf объект} & {\bf начало соответствия} & {\bf конец соответствия} \\
строка & \kbd{\^} & \kbd{\$} \\
слово & \kbd{$\backslash$<} & \kbd{$\backslash$>} \\
буфер & \kbd{$\backslash$`} & \kbd{$\backslash$'} \\
\end{tabular}

\begin{tabular}{p{\ColWidth}p{\ColThreeWidth}p{\ColThreeWidth}}
{\bf класс символов} & {\bf соответ\-ствует им} & {\bf соответ\-ствует другим} \\
явный набор & \kbd{[ {\rm$\ldots$} ]} & \kbd{[\^ {\rm$\ldots$} ]} \\
символ-буква & \kbd{$\backslash$w} & \kbd{$\backslash$W} \\
символ с синтаксисом {\it c} & \kbd{$\backslash$s{\it c}} & \kbd{$\backslash$S{\it c}} \\
\end{tabular}

\section{Международные наборы символов}

\begin{tabular}{p{\ColWidth}l}
выбрать язык & \kbd{C-x RET l} \\
показать все возможные методы ввода & \kbd{M-x list-input-methods} \\
разрешить или запретить метод ввода & \kbd{C-$\backslash$} \\
установить систему кодирования для следующей команды & \kbd{C-x RET c} \\
показать список всех систем кодирования & \kbd{M-x list-coding-systems} \\
выбрать предпочтительную систему кодирования & \kbd{M-x prefer-coding-system} \\
\end{tabular}

\section{Информация (система Info)}

\begin{tabular}{p{\ColWidth}l}
запустить систему доступа к документации & \kbd{C-h i} \\
найти указанную функцию или переменную в документации & \kbd{C-h S} \\
\end{tabular}

Перемещение внутри узла (нодами):

\begin{tabular}{p{\ColWidth}l}
прокрутка вперед & \kbd{SPC} \\
прокрутка назад & \kbd{DEL} \\
перейти к началу узла & \kbd{. {\rm (dot)}} \\
\end{tabular}

Перемещение между узлами:

\begin{tabular}{p{\ColWidth}l}
{\bf следующий} узел & \kbd{n} \\
{\bf предыдущий} узел & \kbd{p} \\
перейти к {\bf верхнему} узлу & \kbd{u} \\
выбрать пункт меню по имени & \kbd{m} \\
выбрать {\it n\/}-й пункт меню по номеру (1--9) & \kbd{{\it n}} \\
перейти по ссылке (возврат с помощью \kbd{l}) & \kbd{f} \\
возвратится к последнему просмотренному узлу & \kbd{l} \\
возвратится к узлу-каталогу & \kbd{d} \\
Перейти к верхему узлу файла & \kbd{t} \\
перейти к узлу, заданному именем & \kbd{g} \\
\end{tabular}

Другие команды:

\begin{tabular}{p{\ColWidth}l}
запустить {\bf учебник} по системе документации & \kbd{h} \\
поиск темы в индексе & \kbd{i} \\
поиск в узлах с помощью регулярных выражений & \kbd{s} \\
{\bf прекратить работу} с документацией & \kbd{q} \\
\end{tabular}

\section{Регистры}

\begin{tabular}{p{\ColWidth}l}
сохранить область в регистре & \kbd{C-x r s} \\
вставить содержимое регистра в буфер & \kbd{C-x r i} \\

сохранить положение курсора в регистре & \kbd{C-x r SPC} \\
перейти к положению курсора, сохраненному в регистре & \kbd{C-x r j} \\
\end{tabular}

\section{Клавиатурные макросы}

\begin{tabular}{p{\ColWidth}l}
{\bf начать} определение клавиатурного макроса & \kbd{C-x (} \\
{\bf закончить} определение клавиатурного макроса & \kbd{C-x )} \\
{\bf выполнить} последний определенный макрос & \kbd{C-x e} \\
дополнить последний определенный макрос & \kbd{C-u C-x (} \\
задать имя для последнего определенного макроса & \kbd{M-x name-last-kbd-macro} \\
вставить в буфер определение макроса на языке Lisp & \kbd{M-x insert-kbd-macro} \\
\end{tabular}

\section{Команды, связанные с Emacs Lisp}

\begin{tabular}{p{\ColWidth}l}
вычислить {\bf выражение} перед курсором & \kbd{C-x C-e} \\
вычислить текущую функцию {\bf defun} & \kbd{C-M-x} \\
вычислить {\bf область} как выражение & \kbd{M-x eval-region} \\
считать и вычислить выражение из минибуфера & \kbd{M-:} \\
загрузить из стандартного системного каталога & \kbd{M-x load-library} \\
\end{tabular}

\section{Простая настройка}

\begin{tabular}{p{\ColWidth}l}
настроить переменные и оформление (faces) & \kbd{M-x customize} \\
\end{tabular}

% The intended audience here is the person who wants to make simple
% customizations and knows Lisp syntax.

Создание глобальных привязок клавиш (ключей) на Emacs Lisp (примеры):

\begin{verbatim}
(global-set-key "\C-cg" 'goto-line)
(global-set-key "\M-#" 'query-replace-regexp)
\end{verbatim}

\section{Написание команд}

\begin{verbatim}
(defun <command-name> (<args>)
  "<documentation>" (interactive "<template>")
  <body>)
\end{verbatim}

Пример:

\begin{verbatim}
(defun this-line-to-top-of-window (line)
  "Reposition line point is on to top of window.
With ARG, put point on line ARG."
  (interactive "P")
  (recenter (if (null line)
                0
              (prefix-numeric-value line))))
\end{verbatim}

Спецификация \kbd{interactive} сообщает о том, что аргумент надо считывать
интерактивно. Для дополнительной информации наберите \kbd{C-h f interactive}.

\copyrightnotice

%\end{multicols}

\end{document}

% Local variables:
% compile-command: "pdflatex ru-refcard"
% coding: utf-8
% End:<|MERGE_RESOLUTION|>--- conflicted
+++ resolved
@@ -40,11 +40,7 @@
 \newlength{\ColThreeWidth}
 \setlength{\ColThreeWidth}{25mm}
 
-<<<<<<< HEAD
-\newcommand{\versionemacs}[0]{25} % version of Emacs this is for
-=======
 \newcommand{\versionemacs}[0]{26} % version of Emacs this is for
->>>>>>> 5d61ef0d
 \newcommand{\cyear}[0]{2017}       % copyright year
 
 \newcommand\shortcopyrightnotice[0]{\vskip 1ex plus 2 fill
