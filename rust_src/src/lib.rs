--- conflicted
+++ resolved
@@ -341,11 +341,8 @@
         defsubr(&*editfns::Sbuffer_size);
         defsubr(&*editfns::Seobp);
         defsubr(&*editfns::Sbobp);
-<<<<<<< HEAD
-        defsubr(&*minibuf::Sminibufferp);
-=======
         defsubr(&*editfns::Sbolp);
         defsubr(&*editfns::Seolp);
->>>>>>> 15695bc8
+        defsubr(&*minibuf::Sminibufferp);
     }
 }