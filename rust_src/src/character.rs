use lisp::{self, LispObject};
use remacs_macros::{lisp_fn, lisp_doc};
use remacs_sys::{EmacsInt, CHARACTERBITS};

/// Maximum character code
pub const MAX_CHAR: EmacsInt = (1 << CHARACTERBITS as EmacsInt) - 1;

#[lisp_fn(name = "max-char")]
#[lisp_doc("Return the character of the maximum code.")]
fn max_char() -> LispObject {
    lisp::make_number(MAX_CHAR)
<<<<<<< HEAD
}
=======
}

defun!("max-char",
       Fmax_char(),
       Smax_char,
       max_char,
       0,
       0,
       ptr::null(),
       "Return the character of the maximum code.");

// Nonzero iff X is a character.
pub fn CHARACTERP(x: LispObject) -> bool {
    lisp::NATNUMP(x) && lisp::XFASTINT(x) <= MAX_CHAR
}

fn characterp(object: LispObject, _ignore: LispObject) -> LispObject {
    if CHARACTERP(object) {
        LispObject::constant_t()
    } else {
        LispObject::constant_nil()
    }
}

defun!("characterp",
       Fcharacterp(x, y),
       Scharacterp,
       characterp,
       1,
       2,
       ptr::null(),
       "Return non-nil if OBJECT is a character.
In Emacs Lisp, characters are represented by character codes, which
are non-negative integers.  The function `max-char' returns the
maximum character code.
usage: (characterp OBJECT)");
>>>>>>> db73a849
<|MERGE_RESOLUTION|>--- conflicted
+++ resolved
@@ -9,21 +9,9 @@
 #[lisp_doc("Return the character of the maximum code.")]
 fn max_char() -> LispObject {
     lisp::make_number(MAX_CHAR)
-<<<<<<< HEAD
-}
-=======
 }
 
-defun!("max-char",
-       Fmax_char(),
-       Smax_char,
-       max_char,
-       0,
-       0,
-       ptr::null(),
-       "Return the character of the maximum code.");
-
-// Nonzero iff X is a character.
+/// Nonzero iff X is a character.
 pub fn CHARACTERP(x: LispObject) -> bool {
     lisp::NATNUMP(x) && lisp::XFASTINT(x) <= MAX_CHAR
 }
@@ -47,5 +35,4 @@
 In Emacs Lisp, characters are represented by character codes, which
 are non-negative integers.  The function `max-char' returns the
 maximum character code.
-usage: (characterp OBJECT)");
->>>>>>> db73a849
+usage: (characterp OBJECT)");